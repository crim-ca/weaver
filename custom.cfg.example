--- conflicted
+++ resolved
@@ -16,19 +16,6 @@
 mongodb-port = 27017
 mongodb-dbname = twitcher_db
 
-<<<<<<< HEAD
-ows-security = true
-ows-proxy = true
-ows-proxy-ssl-verify = true
-ows-proxy-protected-path = /ows/proxy
-
-wps = true
-wps-path = /ows/wps
-wps-restapi = true
-wps-restapi-path = /
-
-adapter = package.path.to.AdapterImpl
-=======
 ows-security = true|false
 ows-proxy = true|false
 ows-proxy-delegate = true|false
@@ -42,7 +29,6 @@
 wps-output = /path/to/custom/wps-outputs
 wps-restapi = true|false
 wps-restapi-path = /base/path/of/rest/api
->>>>>>> 81caa564
 
 adapter = package.path.to.AdapterImpl
 extra-options = adapter_impl.opt1=value1,adapter_impl.opt2=value2
