RELEASE := master

# Included custom configs change the value of MAKEFILE_LIST
# Extract the required reference beforehand so we can use it for help target
MAKEFILE_NAME := $(word $(words $(MAKEFILE_LIST)),$(MAKEFILE_LIST))
# Include custom config if it is available
-include Makefile.config

# Application
APP_ROOT    := $(abspath $(lastword $(MAKEFILE_NAME))/..)
APP_NAME    := $(shell basename $(APP_ROOT))
APP_VERSION ?= 6.6.2
APP_INI     ?= $(APP_ROOT)/config/$(APP_NAME).ini

# guess OS (Linux, Darwin,...)
OS_NAME := $(shell uname -s 2>/dev/null || echo "unknown")
CPU_ARCH := $(shell uname -m 2>/dev/null || uname -p 2>/dev/null || echo "unknown")

# conda
CONDA_CMD      ?= __EMPTY__
CONDA_ENV      ?= $(APP_NAME)
CONDA_HOME     ?= $(HOME)/.conda
CONDA_ENVS_DIR ?= $(CONDA_HOME)/envs
CONDA_ENV_PATH := $(CONDA_ENVS_DIR)/$(CONDA_ENV)
ifneq ($(CONDA_CMD),__EMPTY__)
  CONDA_CMD :=
  CONDA_BIN :=
  CONDA_ENV :=
  CONDA_ENV_MODE := [using overridden conda command]
else
  CONDA_CMD :=
  # allow pre-installed conda in Windows bash-like shell
  ifeq ($(findstring MINGW,$(OS_NAME)),MINGW)
    CONDA_BIN_DIR ?= $(CONDA_HOME)/Scripts
  else
    CONDA_BIN_DIR ?= $(CONDA_HOME)/bin
  endif
  CONDA_BIN ?= $(CONDA_BIN_DIR)/conda
  CONDA_ENV_REAL_TARGET_PATH := $(realpath $(CONDA_ENV_PATH))
  CONDA_ENV_REAL_ACTIVE_PATH := $(realpath ${CONDA_PREFIX})

  # environment already active - use it directly
  ifneq ("$(CONDA_ENV_REAL_ACTIVE_PATH)", "")
    CONDA_ENV_MODE := [using active environment]
    CONDA_ENV := $(notdir $(CONDA_ENV_REAL_ACTIVE_PATH))
    CONDA_CMD :=
  endif
  # environment not active but it exists - activate and use it
  ifneq ($(CONDA_ENV_REAL_TARGET_PATH), "")
    CONDA_ENV := $(notdir $(CONDA_ENV_REAL_TARGET_PATH))
  endif
  # environment not active and not found - create, activate and use it
  ifeq ("$(CONDA_ENV)", "")
    CONDA_ENV := $(APP_NAME)
  endif
  # update paths for environment activation
  ifeq ("$(CONDA_ENV_REAL_ACTIVE_PATH)", "")
    CONDA_ENV_MODE := [will activate environment]
    CONDA_CMD := source "$(CONDA_BIN_DIR)/activate" "$(CONDA_ENV)";
  endif
endif
DOWNLOAD_CACHE ?= $(APP_ROOT)/downloads
PYTHON_VERSION ?= `python -c 'import platform; print(platform.python_version())'`
PYTHON_VERSION_MAJOR := $(shell echo $(PYTHON_VERSION) | cut -f 1 -d '.')
PYTHON_VERSION_MINOR := $(shell echo $(PYTHON_VERSION) | cut -f 2 -d '.')
PYTHON_VERSION_PATCH := $(shell echo $(PYTHON_VERSION) | cut -f 3 -d '.' | cut -f 1 -d ' ')
PIP_USE_FEATURE := `python -c '\
	import pip; \
	try: \
		from packaging.version import Version \
	except ImportError: \
		from distutils.version import LooseVersion as Version \
	print(Version(pip.__version__) < Version("21.0"))'`
PIP_XARGS ?=
ifeq ("$(PIP_USE_FEATURE)", "True")
  PIP_XARGS := --use-feature=2020-resolver $(PIP_XARGS)
endif

# choose conda installer depending on your OS
CONDA_URL = https://repo.continuum.io/miniconda
ifeq ("$(OS_NAME)", "Linux")
FN := Miniconda3-latest-Linux-x86_64.sh
else ifeq ("$(OS_NAME)", "Darwin")
FN := Miniconda3-latest-MacOSX-x86_64.sh
else
FN := unknown
endif

# Tests
REPORTS_DIR := $(APP_ROOT)/reports
ARCHIVE_DIR := $(APP_ROOT)/archive

# end of configuration

.DEFAULT_GOAL := help

## -- Informative targets ------------------------------------------------------------------------------------------- ##

.PHONY: all
all: help

# Auto documented help targets & sections from comments
#	- detects lines marked by double octothorpe (#), then applies the corresponding target/section markup
#   - target comments must be defined after their dependencies (if any)
#	- section comments must have at least a double dash (-)
#
# 	Original Reference:
#		https://marmelab.com/blog/2016/02/29/auto-documented-makefile.html
# 	Formats:
#		https://misc.flogisoft.com/bash/tip_colors_and_formatting
_SECTION := \033[34m
_TARGET  := \033[36m
_NORMAL  := \033[0m
.PHONY: help
# note: use "\#\#" to escape results that would self-match in this target's search definition
help:	## print this help message (default)
	@echo "$(_SECTION)=======================================$(_NORMAL)"
	@echo "$(_SECTION) $(APP_NAME) help $(_NORMAL)"
	@echo "$(_SECTION)=======================================$(_NORMAL)"
	@echo "Please use 'make <target>' where <target> is one of below options."
	@echo ""
	@echo "NOTE:"
	@echo "  Targets suffixed '<target>-only' can be called as '<target> to run setup before their main operation."
	@echo ""
#	@grep -E '^[a-zA-Z_-]+:.*?\#\# .*$$' $(MAKEFILE_LIST) \
#		| awk 'BEGIN {FS = ":.*?\#\# "}; {printf "    $(_TARGET)%-24s$(_NORMAL) %s\n", $$1, $$2}'
	@grep -E '\#\#.*$$' "$(APP_ROOT)/$(MAKEFILE_NAME)" \
		| awk ' BEGIN {FS = "(:|\-\-\-)+.*?\#\# "}; \
			/\--/ {printf "$(_SECTION)%s$(_NORMAL)\n", $$1;} \
			/:/   {printf "    $(_TARGET)%-24s$(_NORMAL) %s\n", $$1, $$2} \
		'

.PHONY: targets
targets: help

.PHONY: version
version:	## display current version
	@-echo "$(APP_NAME) version: $(APP_VERSION)"

.PHONY: info
info:		## display make information
	@echo "Makefile configuration details:"
	@echo "  OS Name            $(OS_NAME)"
	@echo "  CPU Architecture   $(CPU_ARCH)"
	@echo "  Conda Home         $(CONDA_HOME)"
	@echo "  Conda Prefix       $(CONDA_ENV_PATH)"
	@echo "  Conda Env Name     $(CONDA_ENV)"
	@echo "  Conda Env Path     $(CONDA_ENV_REAL_ACTIVE_PATH)"
	@echo "  Conda Binary       $(CONDA_BIN)"
	@echo "  Conda Activation   $(CONDA_ENV_MODE)"
	@echo "  Conda Command      $(CONDA_CMD)"
	@echo "  Application Name   $(APP_NAME)"
	@echo "  Application Root   $(APP_ROOT)"
	@echo "  Download Cache     $(DOWNLOAD_CACHE)"
	@echo "  Docker Repository  $(DOCKER_REPO)"

.PHONY: fixme-list-only
fixme-list-only: | mkdir-reports  	## list all FIXME/TODO/HACK items that require attention in the code
	@echo "Listing code that requires fixes..."
	@echo '[MISCELLANEOUS]\nnotes=FIXME,TODO,HACK' > "$(REPORTS_DIR)/fixmerc"
	@bash -c '$(CONDA_CMD) \
		pylint \
			--disable=all,use-symbolic-message-instead --enable=miscellaneous,W0511 \
			--score n --persistent n \
			--rcfile="$(REPORTS_DIR)/fixmerc" \
			-f colorized \
			"$(APP_ROOT)/weaver" "$(APP_ROOT)/tests" \
		1> >(tee "$(REPORTS_DIR)/fixme.txt")'

.PHONY: fixme-list
fixme-list: install-dev fixme-list-only  ## list all FIXME/TODO/HACK items with pre-installation of dependencies

## -- Conda targets ------------------------------------------------------------------------------------------------- ##

.PHONY: conda-base
conda-base:		## obtain and install a missing conda distribution
	@echo "Validating conda installation..."
	@test -f "$(CONDA_BIN)" || test -d "$(DOWNLOAD_CACHE)" || \
		(echo "Creating download directory: $(DOWNLOAD_CACHE)" && mkdir -p "$(DOWNLOAD_CACHE)")
	@test -f "$(CONDA_BIN)" || test -f "$(DOWNLOAD_CACHE)/$(FN)" || \
		(echo "Fetching conda distribution from: $(CONDA_URL)/$(FN)" && \
		 curl "$(CONDA_URL)/$(FN)" --insecure --location --output "$(DOWNLOAD_CACHE)/$(FN)")
	@test -f "$(CONDA_BIN)" || \
		(bash "$(DOWNLOAD_CACHE)/$(FN)" -b -u -p "$(CONDA_HOME)" && \
		 echo "Make sure to add '$(CONDA_BIN_DIR)' to your PATH variable in '~/.bashrc'.")

.PHONY: conda-clean
conda-clean: 	## remove the conda environment
	@echo "Removing conda env '$(CONDA_ENV)'"
	@-test -d "$(CONDA_ENV_PATH)" && "$(CONDA_BIN)" remove -n "$(CONDA_ENV)" --yes --all

.PHONY: conda-config
conda-config: conda-base	## setup configuration of the conda environment
	@echo "Updating conda configuration..."
	@ "$(CONDA_BIN)" config --add envs_dirs "$(CONDA_ENVS_DIR)"
	@ "$(CONDA_BIN)" config --set ssl_verify true
	@ "$(CONDA_BIN)" config --set channel_priority true
	@ "$(CONDA_BIN)" config --set auto_update_conda false
	@ "$(CONDA_BIN)" config --add channels defaults
	@ "$(CONDA_BIN)" config --append channels conda-forge

.PHONY: conda-install
conda-install: conda-env
	@echo "Updating conda packages..."
	@bash -c '$(CONDA_CMD) conda install -y -c conda-forge proj'

.PHONY: conda-env
conda-env: conda-base conda-config	## create the conda environment
	@test -d "$(CONDA_ENV_PATH)" || \
		(echo "Creating conda environment at '$(CONDA_ENV_PATH)'..." && \
		 "$(CONDA_HOME)/bin/conda" create -y -n "$(CONDA_ENV)" python=$(PYTHON_VERSION))

.PHONY: conda-pinned
conda-pinned: conda-env		## pin the conda version
	@echo "Update pinned conda packages..."
	@-test -d $(CONDA_ENV_PATH) && test -f $(CONDA_PINNED) && \
		cp -f "$(CONDA_PINNED)" "$(CONDA_ENV_PATH)/conda-meta/pinned"

.PHONY: conda-env-export
conda-env-export:		## export the conda environment
	@echo "Exporting conda environment..."
	@test -d $(CONDA_ENV_PATH) && "$(CONDA_BIN)" env export -n $(CONDA_ENV) -f environment.yml

## -- Build targets ------------------------------------------------------------------------------------------------- ##

.PHONY: install
install: install-all    ## alias for 'install-all' target

.PHONY: install-run
install-run: conda-install install-sys install-pkg install-raw 	## install requirements and application to run locally

.PHONY: install-all
install-all: conda-install install-sys install-pkg install-pip install-dev  ## install application with all dependencies

.PHONY: install-doc
install-doc: install-pip	## install documentation dependencies
	@echo "Installing development packages with pip..."
	@bash -c '$(CONDA_CMD) pip install $(PIP_XARGS) -r "$(APP_ROOT)/requirements-doc.txt"'
	@echo "Install with pip complete. Run documentation generation with 'make docs' target."

.PHONY: install-dev
install-dev: install-pip	## install development and test dependencies
	@echo "Installing development packages with pip..."
	@bash -c '$(CONDA_CMD) pip install $(PIP_XARGS) -r "$(APP_ROOT)/requirements-dev.txt"'
	@echo "Install with pip complete. Test service with 'make test*' variations."

.PHONY: install-pkg
install-pkg: install-pip	## install application package dependencies
	@echo "Installing base packages with pip..."
	@bash -c "$(CONDA_CMD) pip install $(PIP_XARGS) -r "$(APP_ROOT)/requirements.txt" --no-cache-dir"
	@echo "Install with pip complete."

# don't use 'PIP_XARGS' in this case since extra features could not yet be supported by pip being installed/updated
.PHONY: install-sys
install-sys:	## install system dependencies and required installers/runners
	@echo "Installing system dependencies..."
	@bash -c '$(CONDA_CMD) pip install --upgrade -r "$(APP_ROOT)/requirements-sys.txt"'

.PHONY: install-pip
install-pip:	## install application as a package to allow import from another python package
	@echo "Installing package with pip..."
	@-bash -c '$(CONDA_CMD) pip install $(PIP_XARGS) --upgrade -e "$(APP_ROOT)" --no-cache'
	@echo "Install with pip complete."

.PHONY: install-raw
install-raw:	## install without any requirements or dependencies (suppose everything is setup)
	@echo "Installing package without dependencies..."
	@bash -c '$(CONDA_CMD) pip install $(PIP_XARGS) -e "$(APP_ROOT)" --no-deps'
	@echo "Install package complete."

# install locally to ensure they can be found by config extending them
.PHONY: install-npm
install-npm:	## install npm package manager and dependencies if they cannot be found
	@[ -f "$(shell which npm)" ] || ( \
		echo "Binary package manager npm not found. Attempting to install it."; \
		apt-get install npm \
	)

.PHONY: install-npm-stylelint
install-npm-stylelint: install-npm	## install stylelint dependency for 'check-css' target using npm
	@[ `npm ls 2>/dev/null | grep stylelint-config-standard | grep -v UNMET | wc -l` = 1 ] || ( \
		echo "Install required dependencies for CSS checks." && \
		npm install --save-dev \
	)

.PHONY: install-npm-remarklint
install-npm-remarklint: install-npm		## install remark-lint dependency for 'check-md' target using npm
	@[ `npm ls 2>/dev/null | grep remark-lint | grep -v UNMET | wc -l` = 1 ] || ( \
		echo "Install required dependencies for Markdown checks." && \
		npm install --save-dev \
	)

.PHONY: install-dev-npm
install-dev-npm: install-npm install-npm-remarklint install-npm-remarklint	## install all npm development dependencies

## -- Cleanup targets ----------------------------------------------------------------------------------------------- ##

.PHONY: clean
clean: clean-all	## alias for 'clean-all' target

.PHONY: clean-all
clean-all: clean-archive clean-build clean-cache clean-dist clean-docs-dirs clean-src clean-reports clean-test	## run all cleanup targets

.PHONY: clean-archive
clean-archive:	## remove archive files and directories
	@-echo "Removing archives..."
	@-rm "$(APP_ROOT)"/*.tar.gz
	@-rm "$(APP_ROOT)"/*.zip
	@-rm -fr "$(ARCHIVE_DIR)"

.PHONY: clean-build
clean-build:	## remove the temporary build files
	@echo "Removing build files..."
	@-rm -fr "$(APP_ROOT)/build"
	@-rm -fr "$(APP_ROOT)/eggs"
	@-rm -fr "$(APP_ROOT)/develop-eggs"
	@-rm -fr "$(APP_ROOT)/*.egg-info"
	@-rm -fr "$(APP_ROOT)/parts"

.PHONY: clean-cache
clean-cache:	## remove caches such as DOWNLOAD_CACHE
	@echo "Removing caches..."
	@-rm -fr "$(APP_ROOT)/.pytest_cache"
	@-rm -fr "$(DOWNLOAD_CACHE)"

.PHONY: clean-docs
clean-docs:	clean-docs-dirs		## remove documentation artifacts
	@echo "Removing documentation build files..."
	@$(MAKE) -C "$(APP_ROOT)/docs" clean || true

# extensive cleanup is possible only using sphinx-build
# allow minimal cleanup when it could not *yet* be installed (dev)
.PHONY: clean-docs-dirs
clean-docs-dirs:	## remove documentation artifacts (minimal)
	@echo "Removing documentation directories..."
	@-rm -fr "$(APP_ROOT)/docs/_build"
	@-rm -fr "$(APP_ROOT)/docs/build"
	@-rm -fr "$(APP_ROOT)/docs/source/autoapi"
	@-rm -fr "$(APP_ROOT)/docs/html"
	@-rm -fr "$(APP_ROOT)/docs/xml"

.PHONY: clean-src
clean-src:		## remove all *.pyc files
	@echo "Removing python artifacts..."
	@-find "$(APP_ROOT)" -type f -name "*.pyc" -exec rm -f {} \;
	@-rm -rf "$(APP_ROOT)/build"
	@-rm -rf "$(APP_ROOT)/src"

.PHONY: clean-test
clean-test:		## remove files created by tests and coverage analysis
	@echo "Removing test/coverage/report files..."
	@-rm -f "$(APP_ROOT)/.coverage"
	@-rm -f "$(APP_ROOT)/coverage.*"
	@-rm -fr "$(APP_ROOT)/coverage"
	@-rm -fr "$(REPORTS_DIR)/coverage"
	@-rm -fr "$(REPORTS_DIR)/test-*.xml"
	@-find "$(APP_ROOT)" -type d -name ".pytest_cache" -exec rm -rf {} \;

.PHONY: clean-reports
clean-reports:	## remove report files generated by code checks
	@-rm -fr "$(REPORTS_DIR)"

.PHONY: clean-dist
clean-dist: clean-build clean-src	## remove distribution files
	@echo "Cleaning distribution..."
	@-rm -fr dist

## -- Testing targets ----------------------------------------------------------------------------------------------- ##
## -- [variants '<target>-only' without '-only' suffix are also available with pre-install setup]

# -v:  list of test names with PASS/FAIL/SKIP/ERROR/etc. next to it
# -vv: extended collection of stdout/stderr on top of test results
TEST_VERBOSITY ?= -v
override TEST_VERBOSE_FLAG := $(shell echo $(TEST_VERBOSITY) | tr ' ' '\n' | grep -E "^\-v+" || echo "")
override TEST_VERBOSE_CAPTURE := $(shell \
	test $$(echo "$(TEST_VERBOSE_FLAG)" | tr -cd 'v' | wc -c) -gt 1 && echo 1 || echo 0 \
)
ifeq ($(filter $(TEST_VERBOSITY),"--capture"),)
  ifeq ($(TEST_VERBOSE_CAPTURE),1)
    TEST_VERBOSITY := $(TEST_VERBOSITY) --capture tee-sys
  endif
endif

TEST_PROFILE ?= true
ifneq ($(filter "$(TEST_PROFILE)","true"),)
  override TEST_PROFILE_ARGS = --profile --profile-svg --pstats-dir "$(REPORTS_DIR)/profiling" --durations 100
endif

TEST_XARGS ?=
override TEST_XARGS := $(TEST_VERBOSITY) $(TEST_PROFILE_ARGS) $(TEST_XARGS)

# autogen tests variants with pre-install of dependencies using the '-only' target references
TESTS := unit func cli workflow online offline no-tb14 spec coverage
TESTS := $(addprefix test-, $(TESTS))

$(TESTS): test-%: install-dev test-%-only

define run_test =
	$(eval $@_PYTEST_JUNIT = --junitxml "$(REPORTS_DIR)/test-results.xml")
	$(eval $@_PYTEST_CASE = $(1))
	$(eval $@_PYTEST_CMD = pytest tests ${$@_PYTEST_CASE} $(TEST_XARGS) ${$@__PYTEST_JUNIT})
	@echo ">" '${$@_PYTEST_CMD}'
	@bash -c '${$@_PYTEST_CMD}'
endef

.PHONY: test
test: clean-test test-all   ## alias for 'test-all' target

.PHONY: test-all
test-all: install-dev test-only		## run all tests (including long running tests)

.PHONY: test-only
test-only: | mkdir-reports			## run all tests but without prior validation of installed dependencies
	@echo "Running all tests (including slow and online tests)..."
	@$(call run_test,)

.PHONY: test-unit-only
test-unit-only: | mkdir-reports 		## run unit tests (skip long running and online tests)
	@echo "Running unit tests (skip slow and online tests)..."
	@$(call run_test,-m "not slow and not online and not functional")

.PHONY: test-func-only
test-func-only: | mkdir-reports   	## run functional tests (online and usage specific)
	@echo "Running functional tests..."
	@$(call run_test,-m "functional")

.PHONY: test-cli-only
test-cli-only: | mkdir-reports   		## run WeaverClient and CLI tests
	@echo "Running CLI tests..."
	@$(call run_test,-m "cli")

.PHONY: test-workflow-only
test-workflow-only:	mkdir-reports	## run EMS workflow End-2-End tests
	@echo "Running workflow tests..."
	@$(call run_test,-m "workflow")

.PHONY: test-online-only
test-online-only: | mkdir-reports  	## run online tests (running instance required)
	@echo "Running online tests (running instance required)..."
	@$(call run_test,-m "online")

.PHONY: test-offline-only
test-offline-only: | mkdir-reports  	## run offline tests (not marked as online)
	@echo "Running offline tests (not marked as online)..."
	@$(call run_test,-m "not online")

.PHONY: test-no-tb14-only
test-no-tb14-only: | mkdir-reports  	## run all tests except ones marked for 'Testbed-14'
	@echo "Running all tests except ones marked for 'Testbed-14'..."
	@$(call run_test,-m "not testbed14")

.PHONY: test-spec-only
test-spec-only:	mkdir-reports  ## run tests with custom specification (pytest format) [make SPEC='<spec>' test-spec]
	@echo "Running custom tests from input specification..."
	@[ "${SPEC}" ] || ( echo ">> 'SPEC' is not set"; exit 1 )
	@$(call run_test,-k "${SPEC}")

.PHONY: test-smoke
test-smoke: docker-test     ## alias to 'docker-test' executing smoke test of built docker images

.PHONY: test-docker
test-docker: docker-test    ## alias to 'docker-test' execution smoke test of built docker images

# NOTE:
#	if any test fails during coverage run, pytest exit code will be propagated to allow reporting of the failure
#	this will cause coverage analysis reporting to be skipped from early exit from the failure
#	if coverage reporting is still needed although failed tests occurred, call 'coverage-reports' target separately
.PHONY: test-coverage-only
test-coverage-only: | mkdir-reports coverage-run coverage-reports  ## run all tests with coverage analysis and reports

.PHONY: coverage-run
coverage-run: | mkdir-reports  ## run all tests using coverage analysis
	@echo "Running coverage analysis..."
	@bash -c '$(CONDA_CMD) coverage run --rcfile="$(APP_ROOT)/setup.cfg" \
		"$$(which pytest)" "$(APP_ROOT)/tests"  $(TEST_XARGS) --junitxml="$(REPORTS_DIR)/coverage-junit.xml"'

.PHONY: coverage-reports
coverage-reports: | mkdir-reports  ## generate coverage reports
	@echo "Generate coverage reports..."
	@bash -c '$(CONDA_CMD) coverage xml --rcfile="$(APP_ROOT)/setup.cfg" -i -o "$(REPORTS_DIR)/coverage.xml"'
	@bash -c '$(CONDA_CMD) coverage report --rcfile="$(APP_ROOT)/setup.cfg" -i -m'
	@bash -c '$(CONDA_CMD) coverage html --rcfile="$(APP_ROOT)/setup.cfg" -d "$(REPORTS_DIR)/coverage"'

.PHONY: coverage
coverage: test-coverage  ## alias to run test with coverage analysis

## -- Static code check targets ------------------------------------------------------------------------------------- ##
## -- [variants '<target>-only' without '-only' suffix are also available with pre-install setup]

# autogen check variants with pre-install of dependencies using the '-only' target references
<<<<<<< HEAD
CHECKS := pep8 imports lint security security-code security-deps dist-doc doc8 docf fstring docstring links
CHECKS := $(addprefix check-, $(CHECKS))
=======
CHECKS_PY ?= pep8 imports fstring lint docstring security security-code security-deps dist-doc doc8 docf links
CHECKS_PY := $(addprefix check-, $(CHECKS_PY))
>>>>>>> c4e1552c

# items that should not install python dev packages should be added here instead
# they must provide their own target/only + with dependency install variants
CHECKS_NO_PY ?= css md
CHECKS_NO_PY := $(addprefix check-, $(CHECKS_NO_PY))
CHECKS ?= $(CHECKS_PY) $(CHECKS_NO_PY)

$(CHECKS_PY): check-%: install-dev check-%-only

.PHONY: mkdir-reports
mkdir-reports:
	@mkdir -p "$(REPORTS_DIR)"

.PHONY: check
check: check-all    ## alias for 'check-all' target

.PHONY: check-only
check-only: $(addsuffix -only, $(CHECKS))

.PHONY: check-all
check-all: install-dev $(CHECKS) 	## check all code linters

.PHONY: check-pep8-only
check-pep8-only: | mkdir-reports 		## check for PEP8 code style issues
	@echo "Running PEP8 code style checks..."
	@-rm -fr "$(REPORTS_DIR)/check-pep8.txt"
	@bash -c '$(CONDA_CMD) \
		flake8 --config="$(APP_ROOT)/setup.cfg" --output-file="$(REPORTS_DIR)/check-pep8.txt" --tee'

.PHONY: check-lint-only
check-lint-only: | mkdir-reports  	## check linting of code style
	@echo "Running linting code style checks..."
	@-rm -fr "$(REPORTS_DIR)/check-lint.txt"
	@bash -c '$(CONDA_CMD) \
		pylint \
			--rcfile="$(APP_ROOT)/.pylintrc" \
			--reports y \
			"$(APP_ROOT)/weaver" "$(APP_ROOT)/tests" \
		1> >(tee "$(REPORTS_DIR)/check-lint.txt")'

.PHONY: check-security-only
check-security-only: check-security-code-only check-security-deps-only  ## run security checks

# FIXME: safety ignore file (https://github.com/pyupio/safety/issues/351)
# ignored codes:
#	42194: https://github.com/kvesteri/sqlalchemy-utils/issues/166  # not fixed since 2015
#	42498: celery<5.2.0 bumps kombu>=5.2.1 with security fixes to {redis,sqs}  # mongo is used by default in Weaver
#	43738: celery<5.2.2 CVE-2021-23727: trusts the messages and metadata stored in backends
#	45185: pylint<2.13.0: unrelated doc extension (https://github.com/PyCQA/pylint/issues/5322)
SAFETY_IGNORE := 42194 42498 43738 45185
SAFETY_IGNORE := $(addprefix "-i ",$(SAFETY_IGNORE))

.PHONY: check-security-deps-only
check-security-deps-only: | mkdir-reports  ## run security checks on package dependencies
	@echo "Running security checks of dependencies..."
	@-rm -fr "$(REPORTS_DIR)/check-security-deps.txt"
	@bash -c '$(CONDA_CMD) \
		safety check \
			--full-report \
			-r "$(APP_ROOT)/requirements.txt" \
			-r "$(APP_ROOT)/requirements-dev.txt" \
			-r "$(APP_ROOT)/requirements-doc.txt" \
			-r "$(APP_ROOT)/requirements-sys.txt" \
			$(SAFETY_IGNORE) \
		1> >(tee "$(REPORTS_DIR)/check-security-deps.txt")'

# FIXME: bandit excludes not working (https://github.com/PyCQA/bandit/issues/657), clean-src beforehand to avoid error
.PHONY: check-security-code-only
check-security-code-only: | mkdir-reports clean-src ## run security checks on source code
	@echo "Running security code checks..."
	@-rm -fr "$(REPORTS_DIR)/check-security-code.txt"
	@bash -c '$(CONDA_CMD) \
		bandit -v --ini "$(APP_ROOT)/setup.cfg" -r \
		1> >(tee "$(REPORTS_DIR)/check-security-code.txt")'

.PHONY: check-dist-doc-only
check-dist-doc-only: | mkdir-reports dist-pypi-only	## check that documentation is valid for PyPI package distribution
	@echo "Running RST documentation checks for PyPI package distribution..."
	@bash -c '$(CONDA_CMD) \
		twine check dist/* \
		1> >(tee "$(REPORTS_DIR)/check-dist-doc.txt")'

.PHONY: check-dist-doc
check-dist-doc: install-sys check-dist-doc-only

.PHONY: check-doc8-only
check-doc8-only: | mkdir-reports	  ## check documentation RST styles and linting
	@echo "Running doc8 doc style checks..."
	@-rm -fr "$(REPORTS_DIR)/check-doc8.txt"
	@bash -c '$(CONDA_CMD) \
		doc8 "$(APP_ROOT)/docs" \
		1> >(tee "$(REPORTS_DIR)/check-doc8.txt")'

.PHONY: check-docf-only
check-docf-only: | mkdir-reports	## run PEP8 code documentation format checks
	@echo "Checking PEP8 doc formatting problems..."
	@-rm -fr "$(REPORTS_DIR)/check-docf.txt"
	@bash -c '$(CONDA_CMD) \
		docformatter --check --diff --recursive --config "$(APP_ROOT)/setup.cfg" "$(APP_ROOT)" \
		1>&2 2> >(tee "$(REPORTS_DIR)/check-docf.txt")'

# FIXME: no configuration file support
define FLYNT_FLAGS
--line-length 120 \
--verbose
endef
ifeq ($(shell test $(PYTHON_VERSION_MAJOR) -eq 3 && test $(PYTHON_VERSION_MINOR) -ge 8; echo $$?),0)
  FLYNT_FLAGS := $(FLYNT_FLAGS) --transform-concats
endif

.PHONY: check-fstring-only
check-fstring-only: | mkdir-reports	## check f-string format definitions
	@echo "Running code f-string formats substitutions..."
	@-rm -f "$(REPORTS_DIR)/check-fstring.txt"
	@bash -c '$(CONDA_CMD) \
		flynt --dry-run --fail-on-change $(FLYNT_FLAGS) "$(APP_ROOT)" \
		1> >(tee "$(REPORTS_DIR)/check-fstring.txt")'

.PHONY: check-docstring-only
check-docstring-only: | mkdir-reports  ## check code docstring style and linting
	@echo "Running docstring checks..."
	@-rm -fr "$(REPORTS_DIR)/check-docstring.txt"
	@bash -c '$(CONDA_CMD) \
		pydocstyle --explain --config "$(APP_ROOT)/setup.cfg" "$(APP_ROOT)" \
		1> >(tee "$(REPORTS_DIR)/check-docstring.txt")'

.PHONY: check-links-only
check-links-only:       	## check all external links in documentation for integrity
	@echo "Running link checks on docs..."
	@bash -c '$(CONDA_CMD) $(MAKE) -C "$(APP_ROOT)/docs" linkcheck'

.PHONY: check-imports-only
check-imports-only: | mkdir-reports 	## check imports ordering and styles
	@echo "Running import checks..."
	@-rm -fr "$(REPORTS_DIR)/check-imports.txt"
	@bash -c '$(CONDA_CMD) \
		isort --check-only --diff --recursive $(APP_ROOT) \
		1> >(tee "$(REPORTS_DIR)/check-imports.txt")'

.PHONY: check-css-only
check-css-only: | mkdir-reports  	## check CSS linting
	@echo "Running CSS style checks..."
	@npx --no-install stylelint \
		--config "$(APP_ROOT)/package.json" \
		--output-file "$(REPORTS_DIR)/check-css.txt" \
		"$(APP_ROOT)/**/*.css"

.PHONY: check-css
check-css: install-npm-stylelint check-css-only	## check CSS linting after dependency installation

# must pass 2 search paths because '<dir>/.<subdir>' are somehow not correctly detected with only the top-level <dir>
.PHONY: check-md-only
check-md-only: | mkdir-reports 	## check Markdown linting
	@echo "Running Markdown style checks..."
	@npx --no-install remark \
		--inspect --frail \
		--silently-ignore \
		--stdout --color \
		--rc-path "$(APP_ROOT)/package.json" \
		--ignore-path "$(APP_ROOT)/.remarkignore" \
		"$(APP_ROOT)" "$(APP_ROOT)/.*/" \
		> "$(REPORTS_DIR)/check-md.txt"

.PHONY: check-md
check-md: install-npm-remarklint check-md-only	## check Markdown linting after dependency installation

# autogen fix variants with pre-install of dependencies using the '-only' target references
FIXES := imports lint docf fstring
FIXES := $(addprefix fix-, $(FIXES))
# items that should not install python dev packages should be added here instead
# they must provide their own target/only + with dependency install variants
FIXES_NO_PY := css md
FIXES_NO_PY := $(addprefix fix-, $(FIXES_NO_PY))
FIXES_ALL := $(FIXES) $(FIXES_NO_PY)

$(FIXES): fix-%: install-dev fix-%-only

.PHONY: fix
fix: fix-all 	## alias for 'fix-all' target

.PHONY: fix-only
fix-only: $(addsuffix -only, $(FIXES))	## run all automatic fixes without development dependencies pre-install

.PHONY: fix-all
fix-all: install-dev $(FIXES_ALL)  ## fix all code check problems automatically after install of dependencies

.PHONY: fix-imports-only
fix-imports-only: mkdir-reports	## apply import code checks corrections
	@echo "Fixing flagged import checks..."
	@-rm -fr "$(REPORTS_DIR)/fixed-imports.txt"
	@bash -c '$(CONDA_CMD) \
		isort --recursive $(APP_ROOT) \
		1> >(tee "$(REPORTS_DIR)/fixed-imports.txt")'

# FIXME: https://github.com/PyCQA/pycodestyle/issues/996
# Tool "pycodestyle" doesn't respect "# noqa: E241" locally, but "flake8" and other tools do.
# Because "autopep8" uses "pycodestyle", it is impossible to disable locally extra spaces (as in tests to align values).
# Override the codes here from "setup.cfg" because "autopep8" also uses the "flake8" config, and we want to preserve
# global detection of those errors (typos, bad indents), unless explicitly added and excluded for readability purposes.
# WARNING: this will cause inconsistencies between what 'check-lint' detects and what 'fix-lint' can actually fix
_DEFAULT_SETUP_ERROR := E126,E226,E402,F401,W503,W504
_EXTRA_SETUP_ERROR := E241,E731

.PHONY: fix-lint-only
fix-lint-only: mkdir-reports  ## fix some PEP8 code style problems automatically
	@echo "Fixing PEP8 code style problems..."
	@-rm -fr "$(REPORTS_DIR)/fixed-lint.txt"
	@bash -c '$(CONDA_CMD) \
		autopep8 \
		 	--global-config "$(APP_ROOT)/setup.cfg" \
		 	--ignore "$(_DEFAULT_SETUP_ERROR),$(_EXTRA_SETUP_ERROR)" \
			-v -j 0 -i -r $(APP_ROOT) \
		1> >(tee "$(REPORTS_DIR)/fixed-lint.txt")'

.PHONY: fix-docf-only
fix-docf-only: mkdir-reports  ## fix some PEP8 code documentation style problems automatically
	@echo "Fixing PEP8 code documentation problems..."
	@-rm -fr "$(REPORTS_DIR)/fixed-docf.txt"
	@bash -c '$(CONDA_CMD) \
		docformatter --in-place --diff --recursive --config "$(APP_ROOT)/setup.cfg" "$(APP_ROOT)" \
		1> >(tee "$(REPORTS_DIR)/fixed-docf.txt")'

.PHONY: fix-fstring-only
fix-fstring-only: mkdir-reports
	@echo "Fixing code string formats substitutions to f-string definitions..."
	@-rm -f "$(REPORTS_DIR)/fixed-fstring.txt"
	@bash -c '$(CONDA_CMD) \
		flynt $(FLYNT_FLAGS) "$(APP_ROOT)" \
		1> >(tee "$(REPORTS_DIR)/fixed-fstring.txt")'

.PHONY: fix-css-only
fix-css-only: | mkdir-reports 	## fix CSS linting problems automatically
	@echo "Fixing CSS style problems..."
	@npx --no-install stylelint \
		--fix \
		--config "$(APP_ROOT)/package.json" \
		--output-file "$(REPORTS_DIR)/fixed-css.txt" \
		"$(APP_ROOT)/**/*.css"

.PHONY: fix-css
fix-css: install-npm-stylelint fix-css-only		## fix CSS linting problems after dependency installation

# must pass 2 search paths because '<dir>/.<subdir>' are somehow not correctly detected with only the top-level <dir>
.PHONY: fix-md-only
fix-md-only: | mkdir-reports 	## fix Markdown linting problems automatically
	@echo "Running Markdown style checks..."
	@npx --no-install remark \
		--output --frail \
		--silently-ignore \
		--rc-path "$(APP_ROOT)/package.json" \
		--ignore-path "$(APP_ROOT)/.remarkignore" \
		"$(APP_ROOT)" "$(APP_ROOT)/.*/" \
		2>&1 | tee "$(REPORTS_DIR)/fixed-md.txt"

.PHONY: fix-md
fix-md: install-npm-remarklint fix-md-only	## fix Markdown linting problems after dependency installation

## -- Documentation targets ----------------------------------------------------------------------------------------- ##

.PHONY: docs-build
docs-build:		## generate HTML documentation with Sphinx
	@echo "Generating docs with Sphinx..."
	@bash -c '$(CONDA_CMD) $(MAKE) -C "$(APP_ROOT)/docs" html'
	@-echo "Documentation available: file://$(APP_ROOT)/docs/build/html/index.html"

.PHONY: docs-only
docs-only: docs-build	## generate HTML documentation with Sphinx (alias)

.PHONY: docs
docs: install-doc clean-docs docs-only	## generate HTML documentation with Sphinx after dependencies installation

## -- Versioning targets -------------------------------------------------------------------------------------------- ##

# Bumpversion 'dry' config
# if 'dry' is specified as target, any bumpversion call using 'BUMP_XARGS' will not apply changes
BUMP_XARGS ?= --verbose --allow-dirty
ifeq ($(filter dry, $(MAKECMDGOALS)), dry)
	BUMP_XARGS := $(BUMP_XARGS) --dry-run
endif
.PHONY: dry
dry: setup.cfg	## run 'bump' target without applying changes (dry-run) [make VERSION=<x.y.z> bump dry]
	@-echo > /dev/null

.PHONY: bump
bump:  ## bump version using VERSION specified as user input [make VERSION=<x.y.z> bump]
	@-echo "Updating package version ..."
	@[ "${VERSION}" ] || ( echo ">> 'VERSION' is not set"; exit 1 )
	@-bash -c '$(CONDA_CMD) bump2version $(BUMP_XARGS) --new-version "${VERSION}" patch;'

.PHONY: dist-pypi	## publish package distribution on PyPI with dependencies preinstall
dist-pypi: install-sys dist-pypi-only

.PHONY: dist-pypi-only
dist-pypi-only: clean-dist	## publish package distribution on PyPI
	@echo "Build distributions for PyPI ..."
	@DOC_REMOVE_PYPI=true python setup.py sdist
	@DOC_REMOVE_PYPI=true python setup.py bdist_wheel
	@ls -l dist

.PHONY: extract-changes
extract-changes: | mkdir-reports	## uses the specified VERSION to extract its sub-section in CHANGES.rst
	@[ "${VERSION}" ] || ( echo ">> 'VERSION' is not set. It is required to extract changes."; exit 1 )
	@-echo "Extracting changes for ${VERSION} ..."
	@bash -c '\
		START=$$(cat "$(APP_ROOT)/CHANGES.rst" | grep -n "crim-ca/weaver/tree/${VERSION}" | cut -d ":" -f 1); \
		STOP=$$(tail -n +$$(($${START:-0} + 2)) "$(APP_ROOT)/CHANGES.rst" \
			| grep -n ".. _changes" \
			| cut -d ":" -f 1 | head -n 1); \
		tail -n +$${START:-0} "$(APP_ROOT)/CHANGES.rst" | head -n $${STOP:--1} \
			> "$(REPORTS_DIR)/CHANGES_${VERSION}.rst" \
	'
	@-echo "Generated changes: $(REPORTS_DIR)/CHANGES_${VERSION}.rst"

# note:
#	some text must be inserted before and between the first 'version heading' and the 'changes' sub-heading
#	otherwise headers levels are not parsed correctly (they are considered sections all using H1)
#	therefore, inject the contents needed to parse as desired, and remove the temp HTML content afterwards
.PHONY: generate-changes-html
generate-changes-html: extract-changes	## extract CHANGES.rst section as HTML using the specified VERSION
	@[ "${VERSION}" ] || ( echo ">> 'VERSION' is not set. It is required to extract changes."; exit 1 )
	@-echo "Checking necessary documentation dependency ..."
	@which rst2html >/dev/null || pip install docutils
	@-echo "Converting changes for ${VERSION} ..."
	@echo '%(body)s' > "$(REPORTS_DIR)/html-body-template.txt"
	@sed -i -e 's|Changes:|\\ \n\nChanges:|' "$(REPORTS_DIR)/CHANGES_${VERSION}.rst"
	@sed -i -e "s|^\`${VERSION}|   \n###\n\n\\ \n\n\`${VERSION}|" "$(REPORTS_DIR)/CHANGES_${VERSION}.rst"
	@rst2html \
		--template "$(REPORTS_DIR)/html-body-template.txt" \
		"$(REPORTS_DIR)/CHANGES_${VERSION}.rst" "$(REPORTS_DIR)/CHANGES_${VERSION}.html"
	@sed -i -e 's|<p>###</p>||' "$(REPORTS_DIR)/CHANGES_${VERSION}.html"
	@sed -i -e 's|<tt|<code|g' "$(REPORTS_DIR)/CHANGES_${VERSION}.html"
	@sed -i -e 's|</tt|</code|g' "$(REPORTS_DIR)/CHANGES_${VERSION}.html"
	@-echo "Generated changes: $(REPORTS_DIR)/CHANGES_${VERSION}.html"

.PHONY: generate-archive
generate-archive:	## generate ZIP and TAR.GZ archives using current contents
	@-echo "Generating archives"
	@tar \
		-C "$(APP_ROOT)" \
		--exclude-vcs \
		--exclude-vcs-ignores \
		--exclude=.git \
		--exclude=.github \
		--exclude=*.zip \
		--exclude=*.tar.gz \
		--exclude=node_modules \
		--exclude="$(APP_NAME)-$(APP_VERSION).tar.gz" \
		-cvzf "$(APP_NAME)-$(APP_VERSION).tar.gz" \
		--transform 's,^\.,$(APP_NAME)-$(APP_VERSION),' \
		--ignore-failed-read \
		.
	@cd "$(APP_ROOT)" && \
		mkdir -p "$(ARCHIVE_DIR)" && \
		cp "$(APP_NAME)-$(APP_VERSION).tar.gz" "$(ARCHIVE_DIR)/$(APP_NAME)-$(APP_VERSION).tar.gz" && \
		cd "$(ARCHIVE_DIR)" && \
		tar -xzf "$(APP_NAME)-$(APP_VERSION).tar.gz" && \
		rm "$(APP_NAME)-$(APP_VERSION).tar.gz" && \
		zip -r "$(APP_NAME)-$(APP_VERSION).zip" * && \
		mv "$(APP_NAME)-$(APP_VERSION).zip" "$(APP_ROOT)" && \
		cd "$(APP_ROOT)" && \
		rm -fr "$(ARCHIVE_DIR)"

## -- Docker targets ------------------------------------------------------------------------------------------------ ##

DOCKER_REPO ?= pavics/weaver
#DOCKER_REPO ?= docker-registry.crim.ca/ogc/weaver

DOCKER_BUILD_XARGS ?=

# NOTE:
#	Because of the --push requirement when involving provenance/SBOM
#	only full '[registry.uri/]org/weaver:tag' can be passed as '-t' label
#	since the build must actively register the built image with a trusted authority.
#	Additional "alias" tags provided for convenience must be applied separately.
#	Also, any intermediate image used as base for derived ones must explicitly
#	employ the remote registry reference to provide the relevant traceability.

# whether to enable Provenance and SBOM tracking of built images
#	Disable by default to ensure that any operation that needs a local docker (eg: 'docker-test' target)
#	doesn't lead to an unintended push to the remote registry. This should be enabled explicitly only
#	for tagged releases for which we explicitly want traceability.
DOCKER_PROV ?= false
ifeq ($(DOCKER_PROV),true)
  DOCKER_BUILDER_STEP := docker-builder
  DOCKER_BUILDER_NAME ?= docker-prov
  DOCKER_BUILDER_BASE ?= $(DOCKER_REPO):$(APP_VERSION)
  DOCKER_BUILDER_ARGS ?= \
  	--provenance=true \
  	--sbom=true \
  	--builder="$(DOCKER_BUILDER_NAME)" \
  	--build-arg "DOCKER_BASE=$(DOCKER_BUILDER_BASE)" \
  	--push
  # tag aliases is not required since images are pushed directly to the registry
  # if explicitly required, they need to be pulled as they won't resolve locally
  DOCKER_BUILDER_PULL := docker pull
  DOCKER_TAG_ALIASES  ?= false
else
  # tag aliases is required to obtain the 'weaver:base' name used by derived images
  # use 'true' command to mute the arguments used in the other case
  override DOCKER_BUILDER_PULL := true
  override DOCKER_TAG_ALIASES  := true
endif

.PHONY: docker-builder
docker-builder:
	@echo "Checking docker-container builder required for Docker provenance..."
	@( \
		docker buildx inspect "$(DOCKER_BUILDER_NAME)" >/dev/null && \
		echo "Container Builder [$(DOCKER_BUILDER_NAME)] already exists." \
	) || ( \
		echo "Creating Docker Container [$(DOCKER_BUILDER_NAME)]..." && \
		docker buildx create --name "$(DOCKER_BUILDER_NAME)" --driver=docker-container \
	)

.PHONY: docker-info
docker-info:		## obtain docker image information
	@echo "Docker image will be built as: "
	@echo "$(APP_NAME):$(APP_VERSION)"
	@echo "Docker image will be pushed as:"
	@echo "$(DOCKER_REPO):$(APP_VERSION)"

.PHONY: docker-build-base
docker-build-base: $(DOCKER_BUILDER_STEP)	## build the base docker image
	docker build "$(APP_ROOT)" \
		$(DOCKER_BUILDER_ARGS) \
		$(DOCKER_BUILD_XARGS) \
		-f "$(APP_ROOT)/docker/Dockerfile-base" \
		-t "$(DOCKER_REPO):$(APP_VERSION)"
	@[ "$(DOCKER_TAG_ALIASES)" = "true" ] && ( \
		( [ "$(APP_VERSION)" = "latest" ] || docker tag "$(DOCKER_REPO):$(APP_VERSION)" "$(DOCKER_REPO):latest" ) && \
		docker tag "$(DOCKER_REPO):$(APP_VERSION)" "$(APP_NAME):$(APP_VERSION)" && \
		docker tag "$(DOCKER_REPO):$(APP_VERSION)" "$(APP_NAME):latest" && \
		docker tag "$(DOCKER_REPO):$(APP_VERSION)" "$(APP_NAME):base" \
	) || true

.PHONY: docker-build-manager
docker-build-manager: $(DOCKER_BUILDER_STEP) docker-build-base		## build the manager docker image
	docker build "$(APP_ROOT)" \
		$(DOCKER_BUILDER_ARGS) \
		$(DOCKER_BUILD_XARGS) \
		-f "$(APP_ROOT)/docker/Dockerfile-manager" \
		-t "$(DOCKER_REPO):$(APP_VERSION)-manager"
	@[ "$(DOCKER_TAG_ALIASES)" = "true" ] && ( \
		$(DOCKER_BUILDER_PULL) "$(DOCKER_REPO):$(APP_VERSION)-manager" && \
		docker tag "$(DOCKER_REPO):$(APP_VERSION)-manager" "$(DOCKER_REPO):latest-manager" && \
		docker tag "$(DOCKER_REPO):$(APP_VERSION)-manager" "$(APP_NAME):$(APP_VERSION)-manager" && \
		docker tag "$(DOCKER_REPO):$(APP_VERSION)-manager" "$(APP_NAME):latest-manager" \
	) || true

.PHONY: docker-build-worker
docker-build-worker: $(DOCKER_BUILDER_STEP) docker-build-base		## build the worker docker image
	docker build "$(APP_ROOT)" \
		$(DOCKER_BUILDER_ARGS) \
		$(DOCKER_BUILD_XARGS) \
		-f "$(APP_ROOT)/docker/Dockerfile-worker" \
		-t "$(DOCKER_REPO):$(APP_VERSION)-worker"
	@[ "$(DOCKER_TAG_ALIASES)" = "true" ] && ( \
		$(DOCKER_BUILDER_PULL) "$(DOCKER_REPO):$(APP_VERSION)-worker" ] && \
		docker tag "$(DOCKER_REPO):$(APP_VERSION)-worker" "$(DOCKER_REPO):latest-worker" && \
		docker tag "$(DOCKER_REPO):$(APP_VERSION)-worker" "$(APP_NAME):$(APP_VERSION)-worker" && \
		docker tag "$(DOCKER_REPO):$(APP_VERSION)-worker" "$(APP_NAME):latest-worker" \
	) || true

.PHONY: docker-build
docker-build: docker-build-base docker-build-manager docker-build-worker		## build all docker images

.PHONY: docker-push-base
docker-push-base: docker-build-base			## push the base docker image
	docker push "$(DOCKER_REPO):$(APP_VERSION)"
	docker push "$(DOCKER_REPO):latest"

.PHONY: docker-push-manager
docker-push-manager: docker-build-manager	## push the manager docker image
	docker push "$(DOCKER_REPO):$(APP_VERSION)-manager"
	docker push "$(DOCKER_REPO):latest-manager"

.PHONY: docker-push-worker
docker-push-worker: docker-build-worker		## push the worker docker image
	docker push "$(DOCKER_REPO):$(APP_VERSION)-worker"
	docker push "$(DOCKER_REPO):latest-worker"

.PHONY: docker-push
docker-push: docker-push-base docker-push-manager docker-push-worker  ## push all docker images

# if compose up fails, print the logs and force stop
# if compose up succeeds, query weaver to get frontpage response
DOCKER_COMPOSE_CMD ?= docker compose
DOCKER_TEST_COMPOSES := -f "$(APP_ROOT)/tests/smoke/docker-compose.smoke-test.yml"
DOCKER_TEST_CURL_RETRY_COUNT ?= 10
DOCKER_TEST_CURL_RETRY_DELAY ?= 5
DOCKER_TEST_EXEC_ARGS ?=
.PHONY: docker-test
docker-test: docker-build stop	## execute smoke test of the built images (validate that they boots and reply)
	@echo "Smoke test of built application docker images"
	$(DOCKER_COMPOSE_CMD) $(DOCKER_TEST_COMPOSES) up -d
	@echo "Pinging Weaver API entrypoint to validate response..."
	@wget \
			-O - \
			--tries $(DOCKER_TEST_CURL_RETRY_COUNT) \
			--wait $(DOCKER_TEST_CURL_RETRY_DELAY) \
			--retry-connrefused \
			"http://localhost:4001" | \
		grep "Weaver Information" || \
		( $(DOCKER_COMPOSE_CMD) $(DOCKER_TEST_COMPOSES) logs weaver worker || true && \
		  $(DOCKER_COMPOSE_CMD) $(DOCKER_TEST_COMPOSES) stop; exit 1 )
	$(DOCKER_COMPOSE_CMD) $(DOCKER_TEST_COMPOSES) exec $(DOCKER_TEST_EXEC_ARGS) weaver bash /tests/run_tests.sh
	$(DOCKER_COMPOSE_CMD) $(DOCKER_TEST_COMPOSES) stop

.PHONY: docker-stat
docker-stat:  ## query docker-compose images status (from 'docker-test')
	$(DOCKER_COMPOSE_CMD) $(DOCKER_TEST_COMPOSES) ps

.PHONY: docker-clean
docker-clean:  ## remove all built docker images (only matching current/latest versions)
	$(DOCKER_COMPOSE_CMD) $(DOCKER_TEST_COMPOSES) down || true
	docker rmi -f "$(DOCKER_REPO):$(APP_VERSION)-manager" || true
	docker rmi -f "$(DOCKER_REPO):latest-manager" || true
	docker rmi -f "$(APP_NAME):$(APP_VERSION)-manager" || true
	docker rmi -f "$(APP_NAME):latest-manager" || true
	docker rmi -f "$(DOCKER_REPO):$(APP_VERSION)-worker" || true
	docker rmi -f "$(DOCKER_REPO):latest-worker" || true
	docker rmi -f "$(APP_NAME):$(APP_VERSION)-worker" || true
	docker rmi -f "$(APP_NAME):latest-worker" || true
	docker rmi -f "$(DOCKER_REPO):$(APP_VERSION)" || true
	docker rmi -f "$(DOCKER_REPO):latest" || true
	docker rmi -f "$(APP_NAME):$(APP_VERSION)" || true
	docker rmi -f "$(APP_NAME):latest" || true
	docker rmi -f "$(APP_NAME):base" || true

## -- Launchers targets --------------------------------------------------------------------------------------------- ##

.PHONY: start
start: install-run	## start application instance(s) with gunicorn (pserve)
	@echo "Starting $(APP_NAME)..."
	@bash -c '$(CONDA_CMD) exec pserve "$(APP_INI)" &'

.PHONY: stop
stop: 		## kill application instance(s) started with gunicorn (pserve)
	@(lsof -t -i :4001 | xargs kill) 2>/dev/null || echo "No $(APP_NAME) process to stop"

.PHONY: stat
stat: 		## display processes with PID(s) of gunicorn (pserve) instance(s) running the application
	@lsof -i :4001 || echo "No instance running"

# Reapply config if overrides were defined.
# Ensure overrides take precedence over targets and auto-resolution logic of variables.
-include Makefile.config<|MERGE_RESOLUTION|>--- conflicted
+++ resolved
@@ -488,13 +488,8 @@
 ## -- [variants '<target>-only' without '-only' suffix are also available with pre-install setup]
 
 # autogen check variants with pre-install of dependencies using the '-only' target references
-<<<<<<< HEAD
-CHECKS := pep8 imports lint security security-code security-deps dist-doc doc8 docf fstring docstring links
-CHECKS := $(addprefix check-, $(CHECKS))
-=======
 CHECKS_PY ?= pep8 imports fstring lint docstring security security-code security-deps dist-doc doc8 docf links
 CHECKS_PY := $(addprefix check-, $(CHECKS_PY))
->>>>>>> c4e1552c
 
 # items that should not install python dev packages should be added here instead
 # they must provide their own target/only + with dependency install variants
