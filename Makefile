RELEASE := master

# Included custom configs change the value of MAKEFILE_LIST
# Extract the required reference beforehand so we can use it for help target
MAKEFILE_NAME := $(word $(words $(MAKEFILE_LIST)),$(MAKEFILE_LIST))
# Include custom config if it is available
-include Makefile.config

# Application
APP_ROOT    := $(abspath $(lastword $(MAKEFILE_NAME))/..)
APP_NAME    := $(shell basename $(APP_ROOT))
APP_VERSION ?= 5.7.0
APP_INI     ?= $(APP_ROOT)/config/$(APP_NAME).ini
DOCKER_REPO ?= pavics/weaver
#DOCKER_REPO ?= docker-registry.crim.ca/ogc/weaver

# guess OS (Linux, Darwin,...)
OS_NAME := $(shell uname -s 2>/dev/null || echo "unknown")
CPU_ARCH := $(shell uname -m 2>/dev/null || uname -p 2>/dev/null || echo "unknown")

# conda
CONDA_CMD      ?= __EMPTY__
CONDA_ENV      ?= $(APP_NAME)
CONDA_HOME     ?= $(HOME)/.conda
CONDA_ENVS_DIR ?= $(CONDA_HOME)/envs
CONDA_ENV_PATH := $(CONDA_ENVS_DIR)/$(CONDA_ENV)
ifneq ($(CONDA_CMD),__EMPTY__)
  CONDA_CMD :=
  CONDA_BIN :=
  CONDA_ENV :=
  CONDA_ENV_MODE := [using overridden conda command]
else
  CONDA_CMD :=
  # allow pre-installed conda in Windows bash-like shell
  ifeq ($(findstring MINGW,$(OS_NAME)),MINGW)
    CONDA_BIN_DIR ?= $(CONDA_HOME)/Scripts
  else
    CONDA_BIN_DIR ?= $(CONDA_HOME)/bin
  endif
  CONDA_BIN ?= $(CONDA_BIN_DIR)/conda
  CONDA_ENV_REAL_TARGET_PATH := $(realpath $(CONDA_ENV_PATH))
  CONDA_ENV_REAL_ACTIVE_PATH := $(realpath ${CONDA_PREFIX})

  # environment already active - use it directly
  ifneq ("$(CONDA_ENV_REAL_ACTIVE_PATH)", "")
    CONDA_ENV_MODE := [using active environment]
    CONDA_ENV := $(notdir $(CONDA_ENV_REAL_ACTIVE_PATH))
    CONDA_CMD :=
  endif
  # environment not active but it exists - activate and use it
  ifneq ($(CONDA_ENV_REAL_TARGET_PATH), "")
    CONDA_ENV := $(notdir $(CONDA_ENV_REAL_TARGET_PATH))
  endif
  # environment not active and not found - create, activate and use it
  ifeq ("$(CONDA_ENV)", "")
    CONDA_ENV := $(APP_NAME)
  endif
  # update paths for environment activation
  ifeq ("$(CONDA_ENV_REAL_ACTIVE_PATH)", "")
    CONDA_ENV_MODE := [will activate environment]
    CONDA_CMD := source "$(CONDA_BIN_DIR)/activate" "$(CONDA_ENV)";
  endif
endif
DOWNLOAD_CACHE ?= $(APP_ROOT)/downloads
PYTHON_VERSION ?= `python -c 'import platform; print(platform.python_version())'`
PYTHON_VERSION_MAJOR := $(shell echo $(PYTHON_VERSION) | cut -f 1 -d '.')
PYTHON_VERSION_MINOR := $(shell echo $(PYTHON_VERSION) | cut -f 2 -d '.')
PYTHON_VERSION_PATCH := $(shell echo $(PYTHON_VERSION) | cut -f 3 -d '.' | cut -f 1 -d ' ')
PIP_USE_FEATURE := `python -c '\
	import pip; \
	try: \
		from packaging.version import Version \
	except ImportError: \
		from distutils.version import LooseVersion as Version \
	print(Version(pip.__version__) < Version("21.0"))'`
PIP_XARGS ?=
ifeq ("$(PIP_USE_FEATURE)", "True")
  PIP_XARGS := --use-feature=2020-resolver $(PIP_XARGS)
endif

# choose conda installer depending on your OS
CONDA_URL = https://repo.continuum.io/miniconda
ifeq ("$(OS_NAME)", "Linux")
FN := Miniconda3-latest-Linux-x86_64.sh
else ifeq ("$(OS_NAME)", "Darwin")
FN := Miniconda3-latest-MacOSX-x86_64.sh
else
FN := unknown
endif

# Tests
REPORTS_DIR := $(APP_ROOT)/reports

# end of configuration

.DEFAULT_GOAL := help

## -- Informative targets ------------------------------------------------------------------------------------------- ##

.PHONY: all
all: help

# Auto documented help targets & sections from comments
#	- detects lines marked by double octothorpe (#), then applies the corresponding target/section markup
#   - target comments must be defined after their dependencies (if any)
#	- section comments must have at least a double dash (-)
#
# 	Original Reference:
#		https://marmelab.com/blog/2016/02/29/auto-documented-makefile.html
# 	Formats:
#		https://misc.flogisoft.com/bash/tip_colors_and_formatting
_SECTION := \033[34m
_TARGET  := \033[36m
_NORMAL  := \033[0m
.PHONY: help
# note: use "\#\#" to escape results that would self-match in this target's search definition
help:	## print this help message (default)
	@echo "$(_SECTION)=======================================$(_NORMAL)"
	@echo "$(_SECTION) $(APP_NAME) help $(_NORMAL)"
	@echo "$(_SECTION)=======================================$(_NORMAL)"
	@echo "Please use 'make <target>' where <target> is one of below options."
	@echo ""
	@echo "NOTE:"
	@echo "  Targets suffixed '<target>-only' can be called as '<target> to run setup before their main operation."
	@echo ""
#	@grep -E '^[a-zA-Z_-]+:.*?\#\# .*$$' $(MAKEFILE_LIST) \
#		| awk 'BEGIN {FS = ":.*?\#\# "}; {printf "    $(_TARGET)%-24s$(_NORMAL) %s\n", $$1, $$2}'
	@grep -E '\#\#.*$$' "$(APP_ROOT)/$(MAKEFILE_NAME)" \
		| awk ' BEGIN {FS = "(:|\-\-\-)+.*?\#\# "}; \
			/\--/ {printf "$(_SECTION)%s$(_NORMAL)\n", $$1;} \
			/:/   {printf "    $(_TARGET)%-24s$(_NORMAL) %s\n", $$1, $$2} \
		'

.PHONY: targets
targets: help

.PHONY: version
version:	## display current version
	@-echo "$(APP_NAME) version: $(APP_VERSION)"

.PHONY: info
info:		## display make information
	@echo "Makefile configuration details:"
	@echo "  OS Name            $(OS_NAME)"
	@echo "  CPU Architecture   $(CPU_ARCH)"
	@echo "  Conda Home         $(CONDA_HOME)"
	@echo "  Conda Prefix       $(CONDA_ENV_PATH)"
	@echo "  Conda Env Name     $(CONDA_ENV)"
	@echo "  Conda Env Path     $(CONDA_ENV_REAL_ACTIVE_PATH)"
	@echo "  Conda Binary       $(CONDA_BIN)"
	@echo "  Conda Activation   $(CONDA_ENV_MODE)"
	@echo "  Conda Command      $(CONDA_CMD)"
	@echo "  Application Name   $(APP_NAME)"
	@echo "  Application Root   $(APP_ROOT)"
	@echo "  Download Cache     $(DOWNLOAD_CACHE)"
	@echo "  Docker Repository  $(DOCKER_REPO)"

.PHONY: fixme-list-only
fixme-list-only: mkdir-reports  	## list all FIXME/TODO/HACK items that require attention in the code
	@echo "Listing code that requires fixes..."
	@echo '[MISCELLANEOUS]\nnotes=FIXME,TODO,HACK' > "$(REPORTS_DIR)/fixmerc"
	@bash -c '$(CONDA_CMD) \
		pylint \
			--disable=all,use-symbolic-message-instead --enable=miscellaneous,W0511 \
			--score n --persistent n \
			--rcfile="$(REPORTS_DIR)/fixmerc" \
			-f colorized \
			"$(APP_ROOT)/weaver" "$(APP_ROOT)/tests" \
		1> >(tee "$(REPORTS_DIR)/fixme.txt")'

.PHONY: fixme-list
fixme-list: install-dev fixme-list-only  ## list all FIXME/TODO/HACK items with pre-installation of dependencies

## -- Conda targets ------------------------------------------------------------------------------------------------- ##

.PHONY: conda-base
conda-base:		## obtain and install a missing conda distribution
	@echo "Validating conda installation..."
	@test -f "$(CONDA_BIN)" || test -d "$(DOWNLOAD_CACHE)" || \
		(echo "Creating download directory: $(DOWNLOAD_CACHE)" && mkdir -p "$(DOWNLOAD_CACHE)")
	@test -f "$(CONDA_BIN)" || test -f "$(DOWNLOAD_CACHE)/$(FN)" || \
		(echo "Fetching conda distribution from: $(CONDA_URL)/$(FN)" && \
		 curl "$(CONDA_URL)/$(FN)" --insecure --location --output "$(DOWNLOAD_CACHE)/$(FN)")
	@test -f "$(CONDA_BIN)" || \
		(bash "$(DOWNLOAD_CACHE)/$(FN)" -b -u -p "$(CONDA_HOME)" && \
		 echo "Make sure to add '$(CONDA_BIN_DIR)' to your PATH variable in '~/.bashrc'.")

.PHONY: conda-clean
clean-clean: 	## remove the conda environment
	@echo "Removing conda env '$(CONDA_ENV)'"
	@-test -d "$(CONDA_ENV_PATH)" && "$(CONDA_BIN)" remove -n "$(CONDA_ENV)" --yes --all

.PHONY: conda-config
conda-config: conda-base	## setup configuration of the conda environment
	@echo "Updating conda configuration..."
	@ "$(CONDA_BIN)" config --add envs_dirs "$(CONDA_ENVS_DIR)"
	@ "$(CONDA_BIN)" config --set ssl_verify true
	@ "$(CONDA_BIN)" config --set channel_priority true
	@ "$(CONDA_BIN)" config --set auto_update_conda false
	@ "$(CONDA_BIN)" config --add channels defaults
	@ "$(CONDA_BIN)" config --append channels conda-forge

.PHONY: conda-install
conda-install: conda-env
	@echo "Updating conda packages..."
	@bash -c '$(CONDA_CMD) conda install -y -c conda-forge proj'

.PHONY: conda-env
conda-env: conda-base conda-config	## create the conda environment
	@test -d "$(CONDA_ENV_PATH)" || \
		(echo "Creating conda environment at '$(CONDA_ENV_PATH)'..." && \
		 "$(CONDA_HOME)/bin/conda" create -y -n "$(CONDA_ENV)" python=$(PYTHON_VERSION))

.PHONY: conda-pinned
conda-pinned: conda-env		## pin the conda version
	@echo "Update pinned conda packages..."
	@-test -d $(CONDA_ENV_PATH) && test -f $(CONDA_PINNED) && \
		cp -f "$(CONDA_PINNED)" "$(CONDA_ENV_PATH)/conda-meta/pinned"

.PHONY: conda-env-export
conda-env-export:		## export the conda environment
	@echo "Exporting conda environment..."
	@test -d $(CONDA_ENV_PATH) && "$(CONDA_BIN)" env export -n $(CONDA_ENV) -f environment.yml

## -- Build targets ------------------------------------------------------------------------------------------------- ##

.PHONY: install
install: install-all    ## alias for 'install-all' target

.PHONY: install-run
install-run: conda-install install-sys install-pkg install-raw 	## install requirements and application to run locally

.PHONY: install-all
install-all: conda-install install-sys install-pkg install-pip install-dev  ## install application with all dependencies

.PHONY: install-doc
install-doc: install-pip	## install documentation dependencies
	@echo "Installing development packages with pip..."
	@bash -c '$(CONDA_CMD) pip install $(PIP_XARGS) -r "$(APP_ROOT)/requirements-doc.txt"'
	@echo "Install with pip complete. Run documentation generation with 'make docs' target."

.PHONY: install-dev
install-dev: install-pip	## install development and test dependencies
	@echo "Installing development packages with pip..."
	@bash -c '$(CONDA_CMD) pip install $(PIP_XARGS) -r "$(APP_ROOT)/requirements-dev.txt"'
	@echo "Install with pip complete. Test service with 'make test*' variations."

.PHONY: install-pkg
install-pkg: install-pip	## install application package dependencies
	@echo "Installing base packages with pip..."
	@bash -c "$(CONDA_CMD) pip install $(PIP_XARGS) -r "$(APP_ROOT)/requirements.txt" --no-cache-dir"
	@echo "Install with pip complete."

# don't use 'PIP_XARGS' in this case since extra features could not yet be supported by pip being installed/updated
.PHONY: install-sys
install-sys:	## install system dependencies and required installers/runners
	@echo "Installing system dependencies..."
	@bash -c '$(CONDA_CMD) pip install --upgrade -r "$(APP_ROOT)/requirements-sys.txt"'

.PHONY: install-pip
install-pip:	## install application as a package to allow import from another python package
	@echo "Installing package with pip..."
	@-bash -c '$(CONDA_CMD) pip install $(PIP_XARGS) --upgrade -e "$(APP_ROOT)" --no-cache'
	@echo "Install with pip complete."

.PHONY: install-raw
install-raw:	## install without any requirements or dependencies (suppose everything is setup)
	@echo "Installing package without dependencies..."
	@bash -c '$(CONDA_CMD) pip install $(PIP_XARGS) -e "$(APP_ROOT)" --no-deps'
	@echo "Install package complete."

# install locally to ensure they can be found by config extending them
.PHONY: install-npm
install-npm:	## install npm package manager and dependencies if they cannot be found
	@[ -f "$(shell which npm)" ] || ( \
		echo "Binary package manager npm not found. Attempting to install it."; \
		apt-get install npm \
	)

.PHONY: install-npm-stylelint
install-npm-stylelint: install-npm	## install stylelint dependency for 'check-css' target using npm
	@[ `npm ls 2>/dev/null | grep stylelint-config-standard | grep -v UNMET | wc -l` = 1 ] || ( \
		echo "Install required dependencies for CSS checks." && \
		npm install --save-dev \
	)

.PHONY: install-npm-remarklint
install-npm-remarklint: install-npm		## install remark-lint dependency for 'check-md' target using npm
	@[ `npm ls 2>/dev/null | grep remark-lint | grep -v UNMET | wc -l` = 1 ] || ( \
		echo "Install required dependencies for Markdown checks." && \
		npm install --save-dev \
	)

.PHONY: install-dev-npm
install-dev-npm: install-npm install-npm-remarklint install-npm-remarklint  ## install all npm development dependencies

## -- Cleanup targets ----------------------------------------------------------------------------------------------- ##

.PHONY: clean
clean: clean-all	## alias for 'clean-all' target

.PHONY: clean-all
clean-all: clean-build clean-cache clean-docs-dirs clean-src clean-reports clean-test	## run all cleanup targets

.PHONY: clean-build
clean-build:	## remove the temporary build files
	@echo "Removing build files..."
	@-rm -fr "$(APP_ROOT)/eggs"
	@-rm -fr "$(APP_ROOT)/develop-eggs"
	@-rm -fr "$(APP_ROOT)/$(APP_NAME).egg-info"
	@-rm -fr "$(APP_ROOT)/parts"

.PHONY: clean-cache
clean-cache:	## remove caches such as DOWNLOAD_CACHE
	@echo "Removing caches..."
	@-rm -fr "$(APP_ROOT)/.pytest_cache"
	@-rm -fr "$(DOWNLOAD_CACHE)"

.PHONY: clean-docs
clean-docs:	clean-docs-dirs		## remove documentation artifacts
	@echo "Removing documentation build files..."
	@$(MAKE) -C "$(APP_ROOT)/docs" clean || true

# extensive cleanup is possible only using sphinx-build
# allow minimal cleanup when it could not *yet* be installed (dev)
.PHONY: clean-docs-dirs
clean-docs-dirs:	## remove documentation artifacts (minimal)
	@echo "Removing documentation directories..."
	@-rm -fr "$(APP_ROOT)/docs/_build"
	@-rm -fr "$(APP_ROOT)/docs/build"
	@-rm -fr "$(APP_ROOT)/docs/source/autoapi"
	@-rm -fr "$(APP_ROOT)/docs/html"
	@-rm -fr "$(APP_ROOT)/docs/xml"

.PHONY: clean-src
clean-src:		## remove all *.pyc files
	@echo "Removing python artifacts..."
	@-find "$(APP_ROOT)" -type f -name "*.pyc" -exec rm {} \;
	@-rm -rf ./build
	@-rm -rf ./src

.PHONY: clean-test
clean-test:		## remove files created by tests and coverage analysis
	@echo "Removing test/coverage/report files..."
	@-rm -f "$(APP_ROOT)/.coverage"
	@-rm -f "$(APP_ROOT)/coverage.*"
	@-rm -fr "$(APP_ROOT)/coverage"
	@-rm -fr "$(REPORTS_DIR)/coverage"
	@-rm -fr "$(REPORTS_DIR)/test-*.xml"

.PHONY: clean-reports
clean-reports:	## remove report files generated by code checks
	@-rm -fr "$(REPORTS_DIR)"

.PHONY: clean-dist
clean-dist: clean	## remove *all* files that are not controlled by 'git' except *.bak and makefile configuration
	@echo "Cleaning distribution..."
	@git diff --quiet HEAD || echo "There are uncommitted changes! Not doing 'git clean'..."
	@-git clean -dfx -e *.bak -e Makefile.config

## -- Testing targets ----------------------------------------------------------------------------------------------- ##
## -- [variants '<target>-only' without '-only' suffix are also available with pre-install setup]

# -v:  list of test names with PASS/FAIL/SKIP/ERROR/etc. next to it
# -vv: extended collection of stdout/stderr on top of test results
TEST_VERBOSITY ?= -v
override TEST_VERBOSE_FLAG := $(shell echo $(TEST_VERBOSITY) | tr ' ' '\n' | grep -E "^\-v+" || echo "")
override TEST_VERBOSE_CAPTURE := $(shell \
	test $$(echo "$(TEST_VERBOSE_FLAG)" | tr -cd 'v' | wc -c) -gt 1 && echo 1 || echo 0 \
)
ifeq ($(filter $(TEST_VERBOSITY),"--capture"),)
  ifeq ($(TEST_VERBOSE_CAPTURE),1)
    TEST_VERBOSITY := $(TEST_VERBOSITY) --capture tee-sys
  endif
endif

# autogen tests variants with pre-install of dependencies using the '-only' target references
TESTS := unit func cli workflow online offline no-tb14 spec coverage
TESTS := $(addprefix test-, $(TESTS))

$(TESTS): test-%: install-dev test-%-only

.PHONY: test
test: clean-test test-all   ## alias for 'test-all' target

.PHONY: test-all
test-all: install-dev test-only		## run all tests (including long running tests)

.PHONY: test-only
test-only: mkdir-reports			## run all tests but without prior validation of installed dependencies
	@echo "Running all tests (including slow and online tests)..."
	@bash -c '$(CONDA_CMD) pytest tests $(TEST_VERBOSITY) \
		--junitxml "$(REPORTS_DIR)/test-results.xml"'

.PHONY: test-unit-only
test-unit-only: mkdir-reports 		## run unit tests (skip long running and online tests)
	@echo "Running unit tests (skip slow and online tests)..."
	@bash -c '$(CONDA_CMD) pytest tests $(TEST_VERBOSITY) \
		-m "not slow and not online and not functional" --junitxml "$(REPORTS_DIR)/test-results.xml"'

.PHONY: test-func-only
test-func-only: mkdir-reports   	## run functional tests (online and usage specific)
	@echo "Running functional tests..."
	@bash -c '$(CONDA_CMD) pytest tests $(TEST_VERBOSITY) \
		-m "functional" --junitxml "$(REPORTS_DIR)/test-results.xml"'

.PHONY: test-cli-only
test-cli-only: mkdir-reports   		## run WeaverClient and CLI tests
	@echo "Running CLI tests..."
	@bash -c '$(CONDA_CMD) pytest tests $(TEST_VERBOSITY) \
		-m "cli" --junitxml "$(REPORTS_DIR)/test-results.xml"'

.PHONY: test-workflow-only
test-workflow-only:	mkdir-reports	## run EMS workflow End-2-End tests
	@echo "Running workflow tests..."
	@bash -c '$(CONDA_CMD) pytest tests $(TEST_VERBOSITY) \
		-m "workflow" --junitxml "$(REPORTS_DIR)/test-results.xml"'

.PHONY: test-online-only
test-online-only: mkdir-reports  	## run online tests (running instance required)
	@echo "Running online tests (running instance required)..."
	@bash -c '$(CONDA_CMD) pytest tests $(TEST_VERBOSITY) \
		-m "online" --junitxml "$(REPORTS_DIR)/test-results.xml"'

.PHONY: test-offline-only
test-offline-only: mkdir-reports  	## run offline tests (not marked as online)
	@echo "Running offline tests (not marked as online)..."
	@bash -c '$(CONDA_CMD) pytest tests $(TEST_VERBOSITY) \
		-m "not online" --junitxml "$(REPORTS_DIR)/test-results.xml"'

.PHONY: test-no-tb14-only
test-no-tb14-only: mkdir-reports  	## run all tests except ones marked for 'Testbed-14'
	@echo "Running all tests except ones marked for 'Testbed-14'..."
	@bash -c '$(CONDA_CMD) pytest tests $(TEST_VERBOSITY) \
		-m "not testbed14" --junitxml "$(REPORTS_DIR)/test-results.xml"'

.PHONY: test-spec-only
test-spec-only:	mkdir-reports  ## run tests with custom specification (pytest format) [make SPEC='<spec>' test-spec]
	@echo "Running custom tests from input specification..."
	@[ "${SPEC}" ] || ( echo ">> 'SPEC' is not set"; exit 1 )
	@bash -c '$(CONDA_CMD) pytest tests $(TEST_VERBOSITY) \
		-k "${SPEC}" --junitxml "$(REPORTS_DIR)/test-results.xml"'

.PHONY: test-smoke
test-smoke: docker-test     ## alias to 'docker-test' executing smoke test of built docker images

.PHONY: test-docker
test-docker: docker-test    ## alias to 'docker-test' execution smoke test of built docker images

.PHONY: test-coverage-only
test-coverage-only: mkdir-reports  ## run all tests using coverage analysis
	@echo "Running coverage analysis..."
	@bash -c '$(CONDA_CMD) coverage run --rcfile="$(APP_ROOT)/setup.cfg" "$$(which pytest)" "$(APP_ROOT)/tests" || true'
	@bash -c '$(CONDA_CMD) coverage xml --rcfile="$(APP_ROOT)/setup.cfg" -i -o "$(REPORTS_DIR)/coverage.xml"'
	@bash -c '$(CONDA_CMD) coverage report --rcfile="$(APP_ROOT)/setup.cfg" -i -m'
	@bash -c '$(CONDA_CMD) coverage html --rcfile="$(APP_ROOT)/setup.cfg" -d "$(REPORTS_DIR)/coverage"'

.PHONY: coverage
coverage: test-coverage  ## alias to run test with coverage analysis

## -- Static code check targets ------------------------------------------------------------------------------------- ##
## -- [variants '<target>-only' without '-only' suffix are also available with pre-install setup]

# autogen check variants with pre-install of dependencies using the '-only' target references
CHECKS := pep8 lint security security-code security-deps doc8 docf fstring docstring links imports
CHECKS := $(addprefix check-, $(CHECKS))

# items that should not install python dev packages should be added here instead
# they must provide their own target/only + with dependency install variants
CHECKS_NO_PY := css md
CHECKS_NO_PY := $(addprefix check-, $(CHECKS_NO_PY))
CHECKS_ALL := $(CHECKS) $(CHECKS_NO_PY)

$(CHECKS): check-%: install-dev check-%-only

.PHONY: mkdir-reports
mkdir-reports:
	@mkdir -p "$(REPORTS_DIR)"

.PHONY: check
check: check-all    ## alias for 'check-all' target

.PHONY: check-only
check-only: $(addsuffix -only, $(CHECKS_ALL))

.PHONY: check-all
check-all: install-dev $(CHECKS_ALL) 	## check all code linters

.PHONY: check-pep8-only
check-pep8-only: mkdir-reports 		## check for PEP8 code style issues
	@echo "Running PEP8 code style checks..."
	@-rm -fr "$(REPORTS_DIR)/check-pep8.txt"
	@bash -c '$(CONDA_CMD) \
		flake8 --config="$(APP_ROOT)/setup.cfg" --output-file="$(REPORTS_DIR)/check-pep8.txt" --tee'

.PHONY: check-lint-only
check-lint-only: mkdir-reports  	## check linting of code style
	@echo "Running linting code style checks..."
	@-rm -fr "$(REPORTS_DIR)/check-lint.txt"
	@bash -c '$(CONDA_CMD) \
		pylint \
			--load-plugins pylint_quotes \
			--rcfile="$(APP_ROOT)/.pylintrc" \
			--reports y \
			"$(APP_ROOT)/weaver" "$(APP_ROOT)/tests" \
		1> >(tee "$(REPORTS_DIR)/check-lint.txt")'

.PHONY: check-security-only
check-security-only: check-security-code-only check-security-deps-only  ## run security checks

# FIXME: safety ignore file (https://github.com/pyupio/safety/issues/351)
# ignored codes:
#	42194: https://github.com/kvesteri/sqlalchemy-utils/issues/166  # not fixed since 2015
#	42498: celery<5.2.0 bumps kombu>=5.2.1 with security fixes to {redis,sqs}  # mongo is used by default in Weaver
#	43738: celery<5.2.2 CVE-2021-23727: trusts the messages and metadata stored in backends
#	45185: pylint<2.13.0: unrelated doc extension (https://github.com/PyCQA/pylint/issues/5322)
SAFETY_IGNORE := 42194 42498 43738 45185
SAFETY_IGNORE := $(addprefix "-i ",$(SAFETY_IGNORE))

.PHONY: check-security-deps-only
check-security-deps-only: mkdir-reports  ## run security checks on package dependencies
	@echo "Running security checks of dependencies..."
	@-rm -fr "$(REPORTS_DIR)/check-security-deps.txt"
	@bash -c '$(CONDA_CMD) \
		safety check \
			--full-report \
			-r "$(APP_ROOT)/requirements.txt" \
			-r "$(APP_ROOT)/requirements-dev.txt" \
			-r "$(APP_ROOT)/requirements-doc.txt" \
			-r "$(APP_ROOT)/requirements-sys.txt" \
			$(SAFETY_IGNORE) \
		1> >(tee "$(REPORTS_DIR)/check-security-deps.txt")'

# FIXME: bandit excludes not working (https://github.com/PyCQA/bandit/issues/657), clean-src beforehand to avoid error
.PHONY: check-security-code-only
check-security-code-only: mkdir-reports clean-src ## run security checks on source code
	@echo "Running security code checks..."
	@-rm -fr "$(REPORTS_DIR)/check-security-code.txt"
	@bash -c '$(CONDA_CMD) \
		bandit -v --ini "$(APP_ROOT)/setup.cfg" -r \
		1> >(tee "$(REPORTS_DIR)/check-security-code.txt")'

.PHONY: check-doc8-only
check-doc8-only: mkdir-reports	  ## check documentation RST styles and linting
	@echo "Running doc8 doc style checks..."
	@-rm -fr "$(REPORTS_DIR)/check-doc8.txt"
	@bash -c '$(CONDA_CMD) \
		doc8 "$(APP_ROOT)/docs" \
		1> >(tee "$(REPORTS_DIR)/check-doc8.txt")'

.PHONY: check-docf-only
check-docf-only: mkdir-reports	## run PEP8 code documentation format checks
	@echo "Checking PEP8 doc formatting problems..."
	@-rm -fr "$(REPORTS_DIR)/check-docf.txt"
	@bash -c '$(CONDA_CMD) \
		docformatter --check --diff --recursive --config "$(APP_ROOT)/setup.cfg" "$(APP_ROOT)" \
		1>&2 2> >(tee "$(REPORTS_DIR)/check-docf.txt")'

# FIXME: no configuration file support
define FLYNT_FLAGS
--line-length 120 \
--verbose
endef
ifeq ($(shell test $(PYTHON_VERSION_MAJOR) -eq 3 && test $(PYTHON_VERSION_MINOR) -ge 8; echo $$?),0)
  FLYNT_FLAGS := $(FLYNT_FLAGS) --transform-concats
endif

.PHONY: check-fstring-only
check-fstring-only: mkdir-reports	## check f-string format definitions
	@echo "Running code f-string formats substitutions..."
	@-rm -f "$(REPORTS_DIR)/check-fstring.txt"
	@bash -c '$(CONDA_CMD) \
		flynt --dry-run --fail-on-change $(FLYNT_FLAGS) "$(APP_ROOT)" \
		1> >(tee "$(REPORTS_DIR)/check-fstring.txt")'

.PHONY: check-docstring-only
check-docstring-only: mkdir-reports  ## check code docstring style and linting
	@echo "Running docstring checks..."
	@-rm -fr "$(REPORTS_DIR)/check-docstring.txt"
	@bash -c '$(CONDA_CMD) \
		pydocstyle --explain --config "$(APP_ROOT)/setup.cfg" "$(APP_ROOT)" \
		1> >(tee "$(REPORTS_DIR)/check-docstring.txt")'

.PHONY: check-links-only
check-links-only:       	## check all external links in documentation for integrity
	@echo "Running link checks on docs..."
	@bash -c '$(CONDA_CMD) $(MAKE) -C "$(APP_ROOT)/docs" linkcheck'

.PHONY: check-imports-only
check-imports-only: mkdir-reports 	## check imports ordering and styles
	@echo "Running import checks..."
	@-rm -fr "$(REPORTS_DIR)/check-imports.txt"
	@bash -c '$(CONDA_CMD) \
		isort --check-only --diff --recursive $(APP_ROOT) \
		1> >(tee "$(REPORTS_DIR)/check-imports.txt")'

.PHONY: check-css-only
check-css-only: mkdir-reports  	## check CSS linting
	@echo "Running CSS style checks..."
	@npx --no-install stylelint \
		--config "$(APP_ROOT)/package.json" \
		--output-file "$(REPORTS_DIR)/check-css.txt" \
		"$(APP_ROOT)/**/*.css"

.PHONY: check-css
check-css: install-npm-stylelint check-css-only	## check CSS linting after dependency installation

# must pass 2 search paths because '<dir>/.<subdir>' are somehow not correctly detected with only the top-level <dir>
.PHONY: check-md-only
check-md-only: mkdir-reports 	## check Markdown linting
	@echo "Running Markdown style checks..."
	@npx --no-install remark \
		--inspect --frail \
		--silently-ignore \
		--stdout --color \
		--rc-path "$(APP_ROOT)/package.json" \
		--ignore-path "$(APP_ROOT)/.remarkignore" \
		"$(APP_ROOT)" "$(APP_ROOT)/.*/" \
		> "$(REPORTS_DIR)/check-md.txt"

.PHONY: check-md
check-md: install-npm-remarklint check-md-only	## check Markdown linting after dependency installation

# autogen fix variants with pre-install of dependencies using the '-only' target references
FIXES := imports lint docf fstring
FIXES := $(addprefix fix-, $(FIXES))
# items that should not install python dev packages should be added here instead
# they must provide their own target/only + with dependency install variants
FIXES_NO_PY := css md
FIXES_NO_PY := $(addprefix fix-, $(FIXES_NO_PY))
FIXES_ALL := $(FIXES) $(FIXES_NO_PY)

$(FIXES): fix-%: install-dev fix-%-only

.PHONY: fix
fix: fix-all 	## alias for 'fix-all' target

.PHONY: fix-only
fix-only: $(addsuffix -only, $(FIXES))	## run all automatic fixes without development dependencies pre-install

.PHONY: fix-all
fix-all: install-dev $(FIXES_ALL)  ## fix all code check problems automatically after install of dependencies

.PHONY: fix-imports-only
fix-imports-only: mkdir-reports	## apply import code checks corrections
	@echo "Fixing flagged import checks..."
	@-rm -fr "$(REPORTS_DIR)/fixed-imports.txt"
	@bash -c '$(CONDA_CMD) \
		isort --recursive $(APP_ROOT) \
		1> >(tee "$(REPORTS_DIR)/fixed-imports.txt")'

# FIXME: https://github.com/PyCQA/pycodestyle/issues/996
# Tool "pycodestyle" doesn't respect "# noqa: E241" locally, but "flake8" and other tools do.
# Because "autopep8" uses "pycodestyle", it is impossible to disable locally extra spaces (as in tests to align values).
# Override the codes here from "setup.cfg" because "autopep8" also uses the "flake8" config, and we want to preserve
# global detection of those errors (typos, bad indents), unless explicitly added and excluded for readability purposes.
# WARNING: this will cause inconsistencies between what 'check-lint' detects and what 'fix-lint' can actually fix
_DEFAULT_SETUP_ERROR := E126,E226,E402,F401,W503,W504
_EXTRA_SETUP_ERROR := E241,E731

.PHONY: fix-lint-only
fix-lint-only: mkdir-reports  ## fix some PEP8 code style problems automatically
	@echo "Fixing PEP8 code style problems..."
	@-rm -fr "$(REPORTS_DIR)/fixed-lint.txt"
	@bash -c '$(CONDA_CMD) \
		autopep8 \
		 	--global-config "$(APP_ROOT)/setup.cfg" \
		 	--ignore "$(_DEFAULT_SETUP_ERROR),$(_EXTRA_SETUP_ERROR)" \
			-v -j 0 -i -r $(APP_ROOT) \
		1> >(tee "$(REPORTS_DIR)/fixed-lint.txt")'

.PHONY: fix-docf-only
fix-docf-only: mkdir-reports  ## fix some PEP8 code documentation style problems automatically
	@echo "Fixing PEP8 code documentation problems..."
	@-rm -fr "$(REPORTS_DIR)/fixed-docf.txt"
	@bash -c '$(CONDA_CMD) \
		docformatter --in-place --diff --recursive --config "$(APP_ROOT)/setup.cfg" "$(APP_ROOT)" \
		1> >(tee "$(REPORTS_DIR)/fixed-docf.txt")'

.PHONY: fix-fstring-only
fix-fstring-only: mkdir-reports
	@echo "Fixing code string formats substitutions to f-string definitions..."
	@-rm -f "$(REPORTS_DIR)/fixed-fstring.txt"
	@bash -c '$(CONDA_CMD) \
		flynt $(FLYNT_FLAGS) "$(APP_ROOT)" \
		1> >(tee "$(REPORTS_DIR)/fixed-fstring.txt")'

.PHONY: fix-css-only
fix-css-only: mkdir-reports 	## fix CSS linting problems automatically
	@echo "Fixing CSS style problems..."
	@npx --no-install stylelint \
		--fix \
		--config "$(APP_ROOT)/package.json" \
		--output-file "$(REPORTS_DIR)/fixed-css.txt" \
		"$(APP_ROOT)/**/*.css"

.PHONY: fix-css
fix-css: install-npm-stylelint fix-css-only		## fix CSS linting problems after dependency installation

# must pass 2 search paths because '<dir>/.<subdir>' are somehow not correctly detected with only the top-level <dir>
.PHONY: fix-md-only
fix-md-only: mkdir-reports 	## fix Markdown linting problems automatically
	@echo "Running Markdown style checks..."
	@npx --no-install remark \
		--output --frail \
		--silently-ignore \
		--rc-path "$(APP_ROOT)/package.json" \
		--ignore-path "$(APP_ROOT)/.remarkignore" \
		"$(APP_ROOT)" "$(APP_ROOT)/.*/" \
		2>&1 | tee "$(REPORTS_DIR)/fixed-md.txt"

.PHONY: fix-md
fix-md: install-npm-remarklint fix-md-only	## fix Markdown linting problems after dependency installation

## -- Documentation targets ----------------------------------------------------------------------------------------- ##

.PHONY: docs-build
docs-build:		## generate HTML documentation with Sphinx
	@echo "Generating docs with Sphinx..."
	@bash -c '$(CONDA_CMD) $(MAKE) -C "$(APP_ROOT)/docs" html'
	@-echo "Documentation available: file://$(APP_ROOT)/docs/build/html/index.html"

.PHONY: docs-only
docs-only: docs-build	## generate HTML documentation with Sphinx (alias)

.PHONY: docs
docs: install-doc clean-docs docs-only	## generate HTML documentation with Sphinx after dependencies installation

## -- Versioning targets -------------------------------------------------------------------------------------------- ##

# Bumpversion 'dry' config
# if 'dry' is specified as target, any bumpversion call using 'BUMP_XARGS' will not apply changes
BUMP_XARGS ?= --verbose --allow-dirty
ifeq ($(filter dry, $(MAKECMDGOALS)), dry)
	BUMP_XARGS := $(BUMP_XARGS) --dry-run
endif
.PHONY: dry
dry: setup.cfg	## run 'bump' target without applying changes (dry-run) [make VERSION=<x.y.z> bump dry]
	@-echo > /dev/null

.PHONY: bump
bump:  ## bump version using VERSION specified as user input [make VERSION=<x.y.z> bump]
	@-echo "Updating package version ..."
	@[ "${VERSION}" ] || ( echo ">> 'VERSION' is not set"; exit 1 )
	@-bash -c '$(CONDA_CMD) bump2version $(BUMP_XARGS) --new-version "${VERSION}" patch;'

## -- Docker targets ------------------------------------------------------------------------------------------------ ##

.PHONY: docker-info
docker-info:		## obtain docker image information
	@echo "Docker image will be built as: "
	@echo "$(APP_NAME):$(APP_VERSION)"
	@echo "Docker image will be pushed as:"
	@echo "$(DOCKER_REPO):$(APP_VERSION)"

.PHONY: docker-build-base
docker-build-base:							## build the base docker image
	docker build "$(APP_ROOT)" -f "$(APP_ROOT)/docker/Dockerfile-base" -t "$(APP_NAME):base"
	docker tag "$(APP_NAME):base" "$(APP_NAME):latest"
	docker tag "$(APP_NAME):base" "$(DOCKER_REPO):latest"
	docker tag "$(APP_NAME):base" "$(DOCKER_REPO):$(APP_VERSION)"

.PHONY: docker-build-manager
docker-build-manager: docker-build-base		## build the manager docker image
	docker build "$(APP_ROOT)" -f "$(APP_ROOT)/docker/Dockerfile-manager" -t "$(APP_NAME):$(APP_VERSION)-manager"
	docker tag "$(APP_NAME):$(APP_VERSION)-manager" "$(APP_NAME):latest-manager"
	docker tag "$(APP_NAME):$(APP_VERSION)-manager" "$(DOCKER_REPO):latest-manager"
	docker tag "$(APP_NAME):$(APP_VERSION)-manager" "$(DOCKER_REPO):$(APP_VERSION)-manager"

.PHONY: docker-build-worker
docker-build-worker: docker-build-base		## build the worker docker image
	docker build "$(APP_ROOT)" -f "$(APP_ROOT)/docker/Dockerfile-worker" -t "$(APP_NAME):$(APP_VERSION)-worker"
	docker tag "$(APP_NAME):$(APP_VERSION)-worker" "$(APP_NAME):latest-worker"
	docker tag "$(APP_NAME):$(APP_VERSION)-worker" "$(DOCKER_REPO):latest-worker"
	docker tag "$(APP_NAME):$(APP_VERSION)-worker" "$(DOCKER_REPO):$(APP_VERSION)-worker"

.PHONY: docker-build
docker-build: docker-build-base docker-build-manager docker-build-worker		## build all docker images

.PHONY: docker-push-base
docker-push-base: docker-build-base			## push the base docker image
	docker push "$(DOCKER_REPO):$(APP_VERSION)"
	docker push "$(DOCKER_REPO):latest"

.PHONY: docker-push-manager
docker-push-manager: docker-build-manager	## push the manager docker image
	docker push "$(DOCKER_REPO):$(APP_VERSION)-manager"
	docker push "$(DOCKER_REPO):latest-manager"

.PHONY: docker-push-worker
docker-push-worker: docker-build-worker		## push the worker docker image
	docker push "$(DOCKER_REPO):$(APP_VERSION)-worker"
	docker push "$(DOCKER_REPO):latest-worker"

.PHONY: docker-push
docker-push: docker-push-base docker-push-manager docker-push-worker  ## push all docker images

# if compose up fails, print the logs and force stop
# if compose up succeeds, query weaver to get frontpage response
DOCKER_COMPOSE_CMD ?= docker compose
DOCKER_TEST_COMPOSES := -f "$(APP_ROOT)/tests/smoke/docker-compose.smoke-test.yml"
DOCKER_TEST_EXEC_ARGS ?=
.PHONY: docker-test
docker-test: docker-build stop	## execute smoke test of the built images (validate that they boots and reply)
	@echo "Smoke test of built application docker images"
<<<<<<< HEAD
	docker compose $(DOCKER_TEST_COMPOSES) up -d
	sleep 10  ## leave some time to boot
	@echo "Pinging Weaver API entrypoint to validate response..."
	@curl localhost:4001 | grep "Weaver Information" || \
		( docker compose $(DOCKER_TEST_COMPOSES) logs weaver worker || true && \
		  docker compose $(DOCKER_TEST_COMPOSES) stop; exit 1 )
	docker compose $(DOCKER_TEST_COMPOSES) exec $(DOCKER_TEST_EXEC_ARGS) weaver bash /tests/run_tests.sh
	docker compose $(DOCKER_TEST_COMPOSES) stop

.PHONY: docker-stat
docker-stat:  ## query docker compose images status (from 'docker-test')
	docker compose $(DOCKER_TEST_COMPOSES) ps

.PHONY: docker-clean
docker-clean:  ## remove all built docker images (only matching current/latest versions)
	docker compose $(DOCKER_TEST_COMPOSES) down || true
=======
	$(DOCKER_COMPOSE_CMD) $(DOCKER_TEST_COMPOSES) up -d
	sleep 10  ## leave some time to boot
	@echo "Pinging Weaver API entrypoint to validate response..."
	@curl localhost:4001 | grep "Weaver Information" || \
		( $(DOCKER_COMPOSE_CMD) $(DOCKER_TEST_COMPOSES) logs weaver worker || true && \
		  $(DOCKER_COMPOSE_CMD) $(DOCKER_TEST_COMPOSES) stop; exit 1 )
	$(DOCKER_COMPOSE_CMD) $(DOCKER_TEST_COMPOSES) exec $(DOCKER_TEST_EXEC_ARGS) weaver bash /tests/run_tests.sh
	$(DOCKER_COMPOSE_CMD) $(DOCKER_TEST_COMPOSES) stop

.PHONY: docker-stat
docker-stat:  ## query docker-compose images status (from 'docker-test')
	$(DOCKER_COMPOSE_CMD) $(DOCKER_TEST_COMPOSES) ps

.PHONY: docker-clean
docker-clean:  ## remove all built docker images (only matching current/latest versions)
	$(DOCKER_COMPOSE_CMD) $(DOCKER_TEST_COMPOSES) down || true
>>>>>>> 6f2ac404
	docker rmi -f "$(DOCKER_REPO):$(APP_VERSION)-manager" || true
	docker rmi -f "$(DOCKER_REPO):latest-manager" || true
	docker rmi -f "$(APP_NAME):$(APP_VERSION)-manager" || true
	docker rmi -f "$(APP_NAME):latest-manager" || true
	docker rmi -f "$(DOCKER_REPO):$(APP_VERSION)-worker" || true
	docker rmi -f "$(DOCKER_REPO):latest-worker" || true
	docker rmi -f "$(APP_NAME):$(APP_VERSION)-worker" || true
	docker rmi -f "$(APP_NAME):latest-worker" || true
	docker rmi -f "$(DOCKER_REPO):$(APP_VERSION)" || true
	docker rmi -f "$(DOCKER_REPO):latest" || true
	docker rmi -f "$(APP_NAME):$(APP_VERSION)" || true
	docker rmi -f "$(APP_NAME):latest" || true
	docker rmi -f "$(APP_NAME):base" || true

## -- Launchers targets --------------------------------------------------------------------------------------------- ##

.PHONY: start
start: install-run	## start application instance(s) with gunicorn (pserve)
	@echo "Starting $(APP_NAME)..."
	@bash -c '$(CONDA_CMD) exec pserve "$(APP_INI)" &'

.PHONY: stop
stop: 		## kill application instance(s) started with gunicorn (pserve)
	@(lsof -t -i :4001 | xargs kill) 2>/dev/null || echo "No $(APP_NAME) process to stop"

.PHONY: stat
stat: 		## display processes with PID(s) of gunicorn (pserve) instance(s) running the application
	@lsof -i :4001 || echo "No instance running"

# Reapply config if overrides were defined.
# Ensure overrides take precedence over targets and auto-resolution logic of variables.
-include Makefile.config<|MERGE_RESOLUTION|>--- conflicted
+++ resolved
@@ -803,24 +803,6 @@
 .PHONY: docker-test
 docker-test: docker-build stop	## execute smoke test of the built images (validate that they boots and reply)
 	@echo "Smoke test of built application docker images"
-<<<<<<< HEAD
-	docker compose $(DOCKER_TEST_COMPOSES) up -d
-	sleep 10  ## leave some time to boot
-	@echo "Pinging Weaver API entrypoint to validate response..."
-	@curl localhost:4001 | grep "Weaver Information" || \
-		( docker compose $(DOCKER_TEST_COMPOSES) logs weaver worker || true && \
-		  docker compose $(DOCKER_TEST_COMPOSES) stop; exit 1 )
-	docker compose $(DOCKER_TEST_COMPOSES) exec $(DOCKER_TEST_EXEC_ARGS) weaver bash /tests/run_tests.sh
-	docker compose $(DOCKER_TEST_COMPOSES) stop
-
-.PHONY: docker-stat
-docker-stat:  ## query docker compose images status (from 'docker-test')
-	docker compose $(DOCKER_TEST_COMPOSES) ps
-
-.PHONY: docker-clean
-docker-clean:  ## remove all built docker images (only matching current/latest versions)
-	docker compose $(DOCKER_TEST_COMPOSES) down || true
-=======
 	$(DOCKER_COMPOSE_CMD) $(DOCKER_TEST_COMPOSES) up -d
 	sleep 10  ## leave some time to boot
 	@echo "Pinging Weaver API entrypoint to validate response..."
@@ -837,7 +819,6 @@
 .PHONY: docker-clean
 docker-clean:  ## remove all built docker images (only matching current/latest versions)
 	$(DOCKER_COMPOSE_CMD) $(DOCKER_TEST_COMPOSES) down || true
->>>>>>> 6f2ac404
 	docker rmi -f "$(DOCKER_REPO):$(APP_VERSION)-manager" || true
 	docker rmi -f "$(DOCKER_REPO):latest-manager" || true
 	docker rmi -f "$(APP_NAME):$(APP_VERSION)-manager" || true
