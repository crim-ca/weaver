--- conflicted
+++ resolved
@@ -17,6 +17,7 @@
 # guess OS (Linux, Darwin,...)
 OS_NAME := $(shell uname -s 2>/dev/null || echo "unknown")
 CPU_ARCH := $(shell uname -m 2>/dev/null || uname -p 2>/dev/null || echo "unknown")
+SUDO ?=
 
 # conda
 CONDA_CMD      ?= __EMPTY__
@@ -274,7 +275,7 @@
 install-npm:	## install npm package manager and dependencies if they cannot be found
 	@[ -f "$(shell which npm)" ] || ( \
 		echo "Binary package manager npm not found. Attempting to install it."; \
-		apt-get install npm \
+		$(SUDO) apt-get install npm \
 	)
 
 .PHONY: install-npm-stylelint
@@ -291,7 +292,6 @@
 		npm install --save-dev \
 	)
 
-<<<<<<< HEAD
 y.PHONY: install-transform
 install-transform: install-cairo-dependencies       # install-trfm-dependencies install-gdal
 
@@ -312,13 +312,11 @@
 install-cairo-dependencies:   ## install required dependencies for Transformer
 	@[ -f "$(shell which cairo)" ] || ( \
 		echo "Binary package manager cairo not found. Attempting to install it."; \
-		apt-get install libpangocairo-1.0-0 \
+		$(SUDO) apt-get install libpangocairo-1.0-0 \
 	)
-=======
 .PHONY: install-dev-npm
 install-dev-npm: install-npm install-npm-remarklint install-npm-remarklint  ## install all npm development dependencies
 
->>>>>>> 81e12e44
 ## -- Cleanup targets ----------------------------------------------------------------------------------------------- ##
 
 .PHONY: clean
@@ -553,7 +551,6 @@
 			-r "$(APP_ROOT)/requirements-dev.txt" \
 			-r "$(APP_ROOT)/requirements-doc.txt" \
 			-r "$(APP_ROOT)/requirements-sys.txt" \
-			-r "$(APP_ROOT)/requirements-trfm.txt" \
 			$(SAFETY_IGNORE) \
 		1> >(tee "$(REPORTS_DIR)/check-security-deps.txt")'
 
@@ -859,13 +856,6 @@
 	docker rmi -f "$(APP_NAME):latest" || true
 	docker rmi -f "$(APP_NAME):base" || true
 
-.PHONY: transformer
-fix-fstring-only: mkdir-reports
-	@echo "Fixing code string formats substitutions to f-string definitions..."
-	@-rm -f "$(REPORTS_DIR)/fixed-fstring.txt"
-	@bash -c '$(CONDA_CMD) \
-		flynt $(FLYNT_FLAGS) "$(APP_ROOT)" \
-		1> >(tee "$(REPORTS_DIR)/fixed-fstring.txt")'
 
 ## -- Launchers targets --------------------------------------------------------------------------------------------- ##
 
@@ -882,9 +872,6 @@
 stat: 		## display processes with PID(s) of gunicorn (pserve) instance(s) running the application
 	@lsof -i :4001 || echo "No instance running"
 
-<<<<<<< HEAD
-=======
 # Reapply config if overrides were defined.
 # Ensure overrides take precedence over targets and auto-resolution logic of variables.
--include Makefile.config
->>>>>>> 81e12e44
+-include Makefile.config