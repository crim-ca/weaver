--- conflicted
+++ resolved
@@ -1,8 +1,4 @@
-<<<<<<< HEAD
-VERSION := 0.3.13
-=======
 VERSION := 0.3.15
->>>>>>> a7d7be89
 RELEASE := master
 
 # Include custom config if it is available
@@ -18,13 +14,8 @@
 
 # Python
 SETUPTOOLS_VERSION := 36.5.0
-<<<<<<< HEAD
-CONDA_VERSION := 4.3
-BUILDOUT_VERSION := 2.9.5
-=======
 CONDA_VERSION := 4.4
 BUILDOUT_VERSION := 2.10.0
->>>>>>> a7d7be89
 
 # Anaconda
 ANACONDA_HOME ?= $(HOME)/anaconda
