# vim:set ft=dockerfile:
FROM birdhouse/bird-base:latest
MAINTAINER https://github.com/bird-house/twitcher

LABEL Description="twitcher application" Vendor="Birdhouse"

# Configure hostname and ports for services
ENV HTTP_PORT 8080
ENV HTTPS_PORT 8443
ENV OUTPUT_PORT 8000
ENV HOSTNAME localhost

ENV POSTGRES_USER user
ENV POSTGRES_PASSWORD password
ENV POSTGRES_HOST postgres
ENV POSTGRES_DB default
ENV POSTGRES_PORT 5432
ENV MAGPIE_URL magpie
ENV TWITCHER_URL twitcher
ENV MAGPIE_SECRET to_be_override
ENV TWITCHER_PROTECTED_PATH /ows/proxy
ENV TWITCHER_WPS_RESTAPI_PATH /

# Set current home
ENV HOME /root

# Copy application sources
COPY . /opt/birdhouse/src/twitcher

# cd into application
WORKDIR /opt/birdhouse/src/twitcher

# Provide custom.cfg with settings for docker image
RUN printf "[buildout]\nextends=docker_custom.cfg" > custom.cfg

# Set conda enviroment
ENV ANACONDA_HOME /opt/conda
ENV CONDA_ENVS_DIR /opt/conda/envs

# Install system dependencies
RUN make sysinstall

# Run install and fix permissions
RUN mkdir -p /opt/birdhouse/etc && mkdir -p /opt/birdhouse/var/run
RUN make clean install && chmod 755 /opt/birdhouse/etc && chmod 755 /opt/birdhouse/var/run

# Volume for data, cache, logfiles, ...
VOLUME /opt/birdhouse/var/lib
VOLUME /opt/birdhouse/var/log

# Volume for configs
VOLUME /opt/birdhouse/etc

# Ports used in birdhouse
EXPOSE 9001 $HTTP_PORT $HTTPS_PORT $OUTPUT_PORT

# Start supervisor in foreground
ENV DAEMON_OPTS --nodaemon

<<<<<<< HEAD
# Install twitcher as a package so that adapater implementation can import it
RUN make pipinstall
=======
# Install twitcher to make sure that magpie adapter can import it
RUN cd /opt/birdhouse/src/twitcher && \
    /opt/conda/envs/twitcher/bin/pip install .
>>>>>>> 3241b68f

RUN mkdir -p /opt/birdhouse/var/tmp/nginx/client
CMD ["make", "online-update-config", "start"]<|MERGE_RESOLUTION|>--- conflicted
+++ resolved
@@ -31,7 +31,7 @@
 WORKDIR /opt/birdhouse/src/twitcher
 
 # Provide custom.cfg with settings for docker image
-RUN printf "[buildout]\nextends=docker_custom.cfg" > custom.cfg
+RUN printf "[buildout]\nextends=buildout.cfg profiles/docker.cfg" > custom.cfg
 
 # Set conda enviroment
 ENV ANACONDA_HOME /opt/conda
@@ -57,14 +57,8 @@
 # Start supervisor in foreground
 ENV DAEMON_OPTS --nodaemon
 
-<<<<<<< HEAD
 # Install twitcher as a package so that adapater implementation can import it
 RUN make pipinstall
-=======
-# Install twitcher to make sure that magpie adapter can import it
-RUN cd /opt/birdhouse/src/twitcher && \
-    /opt/conda/envs/twitcher/bin/pip install .
->>>>>>> 3241b68f
 
 RUN mkdir -p /opt/birdhouse/var/tmp/nginx/client
 CMD ["make", "online-update-config", "start"]