--- conflicted
+++ resolved
@@ -29,12 +29,9 @@
         proxy_set_header        X-Real-IP       $remote_addr;
         proxy_set_header        X-Forwarded-For $proxy_add_x_forwarded_for;
         proxy_set_header        X-Forwarded-Proto $scheme;
-<<<<<<< HEAD
-=======
         #proxy_set_header        X-SSL-Client-Cert $ssl_client_cert;
         proxy_set_header        X-SSL-Client-Verify $ssl_client_verify;
         proxy_set_header        X-SSL-Client-S-DN $ssl_client_s_dn;
->>>>>>> a7d7be89
         proxy_redirect          off;
     }
 
