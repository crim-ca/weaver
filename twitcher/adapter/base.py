class AdapterInterface(object):
    """
    Common interface allowing some functionalities overriding using an adapter
    """

    def describe_adapter(self):
        """
        Returns a dictionary describing the adapter implementation.
        """
        raise NotImplementedError

    def servicestore_factory(self, registry, database=None):
        """
        Returns the 'servicestore' implementation of the adapter.
        """
        raise NotImplementedError

    def owssecurity_factory(self, registry):
        """
        Returns the 'owssecurity' implementation of the adapter.
        """
        raise NotImplementedError

    def configurator_factory(self, settings):
        """
        Returns the 'configurator' implementation of the adapter.
        """
        raise NotImplementedError

    def owsproxy_config(self, settings, config):
<<<<<<< HEAD
        raise NotImplementedError

    def processstore_factory(self, registry, database=None):
=======
        """
        Returns the 'owsproxy' implementation of the adapter.
        """
>>>>>>> 38e67ee7
        raise NotImplementedError<|MERGE_RESOLUTION|>--- conflicted
+++ resolved
@@ -28,13 +28,10 @@
         raise NotImplementedError
 
     def owsproxy_config(self, settings, config):
-<<<<<<< HEAD
+        """
+        Returns the 'owsproxy' implementation of the adapter.
+        """
         raise NotImplementedError
 
     def processstore_factory(self, registry, database=None):
-=======
-        """
-        Returns the 'owsproxy' implementation of the adapter.
-        """
->>>>>>> 38e67ee7
         raise NotImplementedError