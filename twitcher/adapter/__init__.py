import logging
from twitcher.adapter.default import DefaultAdapter

LOGGER = logging.getLogger("TWITCHER")


def import_adapter(name):
    components = name.split('.')
    mod_name = components[0]
    mod = __import__(mod_name)
    for comp in components[1:]:
        if not hasattr(mod, comp):
            mod_name = '{mod}.{sub}'.format(mod=mod_name, sub=comp)
            mod = __import__(mod_name, fromlist=[mod_name])
            continue
        mod = getattr(mod, comp)
    return mod


def adapter_factory(settings):
    """
    Creates an adapter with the interface of :class:`twitcher.adapter.AdapterInterface`.
    By default the twitcher.adapter.DefaultAdapter implementation will be used.

    :return: An instance of :class:`twitcher.adapter.AdapterInterface`.
    """
    if settings.get('twitcher.adapter', 'default') != 'default':
        try:
            adapter_class = import_adapter(settings.get('twitcher.adapter'))
            LOGGER.info('Using adapter: {!r}'.format(adapter_class))
            return adapter_class()
        except Exception as e:
            LOGGER.error('Adapter raised an exception while instantiating : {!r}'.format(e))
            raise
    return DefaultAdapter()


def get_adapter_store_factory(adapter, store_name, registry):
    try:
        store = getattr(adapter, store_name)
    except AttributeError:
        LOGGER.warn("Adapter `{0!r}` doesn't implement `{1!r}`, falling back to `DefaultAdapter` implementation."
                    .format(adapter, store_name))
        adapter = DefaultAdapter()
        store = getattr(adapter, store_name)
    except Exception as e:
        LOGGER.error("Adapter `{0!r}` raised an exception while getting `{1!r}` : `{2!r}`"
                     .format(adapter, store_name, e))
        raise
    try:
        return store(registry)
    except Exception as e:
        LOGGER.error("Adapter `{0!r}` raised an exception while instantiating `{1!r}` : {2!r}"
                     .format(adapter, store_name, e))
        raise


<<<<<<< HEAD
def quotestore_factory(registry):
    try:
        return adapter_factory(registry.settings).quotestore_factory(registry)
    except Exception as e:
        LOGGER.error('Adapter raised an exception while getting quotestore_factory : {!r}'.format(e))
        raise


def billstore_factory(registry):
    try:
        return adapter_factory(registry.settings).billstore_factory(registry)
    except Exception as e:
        LOGGER.error('Adapter raised an exception while getting billstore_factory : {!r}'.format(e))
        raise


def owssecurity_factory(registry):
    try:
        return adapter_factory(registry.settings).owssecurity_factory(registry)
    except Exception as e:
        LOGGER.error('Adapter raised an exception while getting owssecurity_factory : {!r}'.format(e))
        raise


def processstore_factory(registry):
    try:
        return adapter_factory(registry.settings).processstore_factory(registry)
    except Exception as e:
        LOGGER.error('Adapter raised an exception while getting processstore_factory : {!r}'.format(e))
        raise
=======
def servicestore_factory(registry):
    adapter = adapter_factory(registry.settings)
    return get_adapter_store_factory(adapter, 'servicestore_factory', registry)


def jobstore_factory(registry):
    adapter = adapter_factory(registry.settings)
    return get_adapter_store_factory(adapter, 'jobstore_factory', registry)


def owssecurity_factory(registry):
    adapter = adapter_factory(registry.settings)
    return get_adapter_store_factory(adapter, 'owssecurity_factory', registry)
>>>>>>> 103d4dda
<|MERGE_RESOLUTION|>--- conflicted
+++ resolved
@@ -55,38 +55,11 @@
         raise
 
 
-<<<<<<< HEAD
-def quotestore_factory(registry):
-    try:
-        return adapter_factory(registry.settings).quotestore_factory(registry)
-    except Exception as e:
-        LOGGER.error('Adapter raised an exception while getting quotestore_factory : {!r}'.format(e))
-        raise
+def processstore_factory(registry):
+    adapter = adapter_factory(registry.settings)
+    return get_adapter_store_factory(adapter, 'processstore_factory', registry)
 
 
-def billstore_factory(registry):
-    try:
-        return adapter_factory(registry.settings).billstore_factory(registry)
-    except Exception as e:
-        LOGGER.error('Adapter raised an exception while getting billstore_factory : {!r}'.format(e))
-        raise
-
-
-def owssecurity_factory(registry):
-    try:
-        return adapter_factory(registry.settings).owssecurity_factory(registry)
-    except Exception as e:
-        LOGGER.error('Adapter raised an exception while getting owssecurity_factory : {!r}'.format(e))
-        raise
-
-
-def processstore_factory(registry):
-    try:
-        return adapter_factory(registry.settings).processstore_factory(registry)
-    except Exception as e:
-        LOGGER.error('Adapter raised an exception while getting processstore_factory : {!r}'.format(e))
-        raise
-=======
 def servicestore_factory(registry):
     adapter = adapter_factory(registry.settings)
     return get_adapter_store_factory(adapter, 'servicestore_factory', registry)
@@ -97,7 +70,16 @@
     return get_adapter_store_factory(adapter, 'jobstore_factory', registry)
 
 
+def quotestore_factory(registry):
+    adapter = adapter_factory(registry.settings)
+    return get_adapter_store_factory(adapter, 'quotestore_factory', registry)
+
+
+def billstore_factory(registry):
+    adapter = adapter_factory(registry.settings)
+    return get_adapter_store_factory(adapter, 'billstore_factory', registry)
+
+
 def owssecurity_factory(registry):
     adapter = adapter_factory(registry.settings)
-    return get_adapter_store_factory(adapter, 'owssecurity_factory', registry)
->>>>>>> 103d4dda
+    return get_adapter_store_factory(adapter, 'owssecurity_factory', registry)