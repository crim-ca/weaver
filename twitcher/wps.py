--- conflicted
+++ resolved
@@ -61,11 +61,7 @@
 
         # get config file
         if 'PYWPS_CFG' not in environ:
-<<<<<<< HEAD
-            environ['PYWPS_CFG'] = os.getenv('PYWPS_CFG') or registry.settings.get('twitcher.wps_cfg', PYWPS_CFG_PATH)
-=======
             environ['PYWPS_CFG'] = os.getenv('PYWPS_CFG') or get_wps_cfg_path(registry.settings)
->>>>>>> 08c17a3e
 
         if PYWPS_CFG is None:
             # get PyWPS config
@@ -78,10 +74,7 @@
                 os.makedirs(out_dir_path)
 
         # call pywps application
-<<<<<<< HEAD
-=======
         from twitcher.store import processstore_defaultfactory
->>>>>>> 08c17a3e
         processstore = processstore_defaultfactory(registry)
         processes_wps = [process.wps() for process in processstore.list_processes(visibility=VISIBILITY_PUBLIC)]
         service = Service(processes_wps, [environ['PYWPS_CFG']])
