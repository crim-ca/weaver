import tempfile
from twitcher.exceptions import AccessTokenNotFound
from twitcher.exceptions import ServiceNotFound
from twitcher.owsexceptions import OWSAccessForbidden, OWSInvalidParameterValue
from twitcher.utils import path_elements
from twitcher.store import tokenstore_factory
from twitcher.store import servicestore_factory
from twitcher.utils import parse_service_name
from twitcher.owsrequest import OWSRequest
from twitcher.esgf import fetch_certificate, ESGF_CREDENTIALS
from pyramid.httpexceptions import HTTPForbidden, HTTPNotFound
from pyramid.interfaces import IAuthenticationPolicy, IAuthorizationPolicy
from magpie.services import service_factory
from magpie.models import Service
from magpie.api_except import evaluate_call, verify_param
from twitcher.datatype import Service


import logging
LOGGER = logging.getLogger("TWITCHER")


def owssecurity_factory(registry):
    if registry.settings.get('twitcher.auth', None) == 'magpie':
        return OWSSecurityMagpie()
    else:
        return OWSSecurity(tokenstore_factory(registry), servicestore_factory(registry))


def verify_cert(request):
    if not request.headers.get('X-Ssl-Client-Verify', '') == 'SUCCESS':
        raise OWSAccessForbidden("A valid X.509 client certificate is needed.")


class OWSSecurity(object):

    def __init__(self, tokenstore, servicestore):
        self.tokenstore = tokenstore
        self.servicestore = servicestore

    @staticmethod
    def get_token_param(request):
        token = None
        if 'token' in request.params:
            token = request.params['token']   # in params
        elif 'access_token' in request.params:
            token = request.params['access_token']   # in params
        elif 'Access-Token' in request.headers:
            token = request.headers['Access-Token']  # in header
        else:  # in path
            elements = path_elements(request.path)
            if len(elements) > 1:  # there is always /ows/
                token = elements[-1]   # last path element
        return token

    @staticmethod
    def prepare_headers(request, access_token):
        if "esgf_access_token" in access_token.data or "esgf_credentials" in access_token.data:
            workdir = tempfile.mkdtemp(prefix=request.prefix, dir=request.workdir)
            if fetch_certificate(workdir=workdir, data=access_token.data):
                request.headers['X-Requested-Workdir'] = workdir
                request.headers['X-X509-User-Proxy'] = workdir + '/' + ESGF_CREDENTIALS
                LOGGER.debug("Prepared request headers.")
        return request

    def verify_access(self, request, service):
        # TODO: public service access handling is confusing.
        try:
            if service.auth == 'cert':
                verify_cert(request)
            else:  # token
                self._verify_access_token(request)
        except OWSAccessForbidden:
            if not service.public:
                raise

    def _verify_access_token(self, request):
        try:
            # try to get access_token ... if no access restrictions then don't complain.
            token = self.get_token_param(request)
            access_token = self.tokenstore.fetch_by_token(token)
            if access_token.is_expired():
                raise OWSAccessForbidden("Access token is expired.")
            # update request with data from access token
            # request.environ.update(access_token.data)
            # TODO: is this realy the way we want to do this?
            request = self.prepare_headers(request, access_token)
        except AccessTokenNotFound:
            raise OWSAccessForbidden("Access token is required to access this service.")

    @staticmethod
    def check_request(request):
        protected_path = request.registry.settings['twitcher.ows_proxy_protected_path']
        if request.path.startswith(protected_path):
<<<<<<< HEAD
            # TODO: refactor this code
            try:
                service_name = parse_service_name(request.path, protected_path)
                service = self.servicestore.fetch_by_name(service_name)
                if service.public is True:
                    LOGGER.warn('public access for service %s', service_name)
            except ServiceNotFound:
                # TODO: why not raising an exception?
                service = Service(url='unregistered', public=False, auth='token')
                LOGGER.warn("Service not registered.")
            ows_request = OWSRequest(request)
            if not ows_request.service_allowed():
                raise OWSInvalidParameterValue(
                    "service %s not supported" % ows_request.service, value="service")
            if not ows_request.public_access():
                self.verify_access(request, service)


try:
    from magpie.services import service_factory
    from magpie.models import Service
    from magpie import evaluate_call, verify_param
except ImportError:
    LOGGER.warning('Can not import magpie')

from pyramid.httpexceptions import HTTPForbidden, HTTPNotFound
from pyramid.interfaces import IAuthenticationPolicy, IAuthorizationPolicy

class OWSSecurityMagpie(object):

    def prepare_headers(self, request, access_token):
        if "esgf_access_token" in access_token.data or "esgf_credentials" in access_token.data:
            workdir = tempfile.mkdtemp(prefix=request.prefix, dir=request.workdir)
            if fetch_certificate(workdir=workdir, data=access_token.data):
                request.headers['X-Requested-Workdir'] = workdir
                request.headers['X-X509-User-Proxy'] = workdir + '/' + ESGF_CREDENTIALS
                LOGGER.debug("Prepared request headers.")
        return request

    def check_request(self, request):
        twitcher_protected_path = request.registry.settings.get('twitcher.ows_proxy_protected_path', protected_path)
        if request.path.startswith(twitcher_protected_path):
            service_name = parse_service_name(request.path, twitcher_protected_path)
=======
            service_name = parse_service_name(request.path, protected_path)
>>>>>>> 5b48fb84
            service = evaluate_call(lambda: Service.by_service_name(service_name, db_session=request.db),
                                    fallback=lambda: request.db.rollback(),
                                    httpError=HTTPForbidden, msgOnFail="Service query by name refused by db")
            verify_param(service, notNone=True, httpError=HTTPNotFound, msgOnFail="Service name not found in db")

<<<<<<< HEAD
            service_specific = service_factory(service, request) #return a specific type of service, ex: ServiceWPS with all the acl (loaded according to the service_type)
            #should contain all the acl, this the only thing important
            permission_requested = service_specific.permission_requested() #parse request (GET/POST) to get the permission requested for that service
=======
            # return a specific type of service, ex: ServiceWPS with all the acl (loaded according to the service_type)
            # parse request (GET/POST) to get the permission requested for that service
            service_specific = service_factory(service, request)
            permission_requested = service_specific.permission_requested()
>>>>>>> 5b48fb84

            if permission_requested:
                authn_policy = request.registry.queryUtility(IAuthenticationPolicy)
                authz_policy = request.registry.queryUtility(IAuthorizationPolicy)
                principals = authn_policy.effective_principals(request)
                has_permission = authz_policy.permits(service_specific, principals, permission_requested)
                if not has_permission:
                    raise OWSAccessForbidden("Not authorized to access this resource.")<|MERGE_RESOLUTION|>--- conflicted
+++ resolved
@@ -88,11 +88,9 @@
         except AccessTokenNotFound:
             raise OWSAccessForbidden("Access token is required to access this service.")
 
-    @staticmethod
-    def check_request(request):
+    def check_request(self, request):
         protected_path = request.registry.settings['twitcher.ows_proxy_protected_path']
         if request.path.startswith(protected_path):
-<<<<<<< HEAD
             # TODO: refactor this code
             try:
                 service_name = parse_service_name(request.path, protected_path)
@@ -136,24 +134,14 @@
         twitcher_protected_path = request.registry.settings.get('twitcher.ows_proxy_protected_path', protected_path)
         if request.path.startswith(twitcher_protected_path):
             service_name = parse_service_name(request.path, twitcher_protected_path)
-=======
-            service_name = parse_service_name(request.path, protected_path)
->>>>>>> 5b48fb84
             service = evaluate_call(lambda: Service.by_service_name(service_name, db_session=request.db),
                                     fallback=lambda: request.db.rollback(),
                                     httpError=HTTPForbidden, msgOnFail="Service query by name refused by db")
             verify_param(service, notNone=True, httpError=HTTPNotFound, msgOnFail="Service name not found in db")
 
-<<<<<<< HEAD
             service_specific = service_factory(service, request) #return a specific type of service, ex: ServiceWPS with all the acl (loaded according to the service_type)
             #should contain all the acl, this the only thing important
             permission_requested = service_specific.permission_requested() #parse request (GET/POST) to get the permission requested for that service
-=======
-            # return a specific type of service, ex: ServiceWPS with all the acl (loaded according to the service_type)
-            # parse request (GET/POST) to get the permission requested for that service
-            service_specific = service_factory(service, request)
-            permission_requested = service_specific.permission_requested()
->>>>>>> 5b48fb84
 
             if permission_requested:
                 authn_policy = request.registry.queryUtility(IAuthenticationPolicy)
