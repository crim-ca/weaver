--- conflicted
+++ resolved
@@ -14,11 +14,7 @@
 
 import logging
 LOGGER = logging.getLogger("TWITCHER")
-<<<<<<< HEAD
-protected_path = '/ows/proxy'
-=======
 
->>>>>>> a7d7be89
 
 def owssecurity_factory(registry):
     if registry.settings.get('twitcher.auth', None) == 'magpie':
