--- conflicted
+++ resolved
@@ -58,10 +58,7 @@
 class OWSSecurity(OWSSecurityInterface):
 
     def __init__(self, tokenstore, servicestore):
-<<<<<<< HEAD
-=======
         super(OWSSecurity, self).__init__()
->>>>>>> 4f951234
         self.tokenstore = tokenstore
         self.servicestore = servicestore
 
