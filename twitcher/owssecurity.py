import tempfile
from twitcher.exceptions import AccessTokenNotFound
from twitcher.exceptions import ServiceNotFound
from twitcher.owsexceptions import OWSAccessForbidden, OWSInvalidParameterValue
from twitcher.utils import path_elements
from twitcher.store import tokenstore_factory
from twitcher.adapter import servicestore_factory
from twitcher.utils import parse_service_name
from twitcher.owsrequest import OWSRequest
from twitcher.esgf import fetch_certificate, ESGF_CREDENTIALS
from pyramid.httpexceptions import HTTPForbidden, HTTPNotFound
from pyramid.interfaces import IAuthenticationPolicy, IAuthorizationPolicy
from magpie.services import service_factory
from magpie.models import Service
from magpie.api_except import evaluate_call, verify_param
from twitcher.datatype import Service


import logging
LOGGER = logging.getLogger("TWITCHER")


<<<<<<< HEAD
def owssecurity_factory(registry):
    if registry.settings.get('twitcher.ows_security_provider', None) == 'magpie':
        # TODO For magpie we cannot store the servicestore object since the constructor need a header with token
        # taken from the request... maybe we should check for that?!?
        return OWSSecurityMagpie()
    else:
        return OWSSecurity(tokenstore_factory(registry), servicestore_factory(registry))
=======
def owssecurity_defaultfactory(registry):
    return OWSSecurity(tokenstore_factory(registry), servicestore_factory(registry))
>>>>>>> cc3daee1


def verify_cert(request):
    if not request.headers.get('X-Ssl-Client-Verify', '') == 'SUCCESS':
        raise OWSAccessForbidden("A valid X.509 client certificate is needed.")


class OWSSecurity(object):

    def __init__(self, tokenstore, servicestore):
        self.tokenstore = tokenstore
        self.servicestore = servicestore

    @staticmethod
    def get_token_param(request):
        token = None
        if 'token' in request.params:
            token = request.params['token']   # in params
        elif 'access_token' in request.params:
            token = request.params['access_token']   # in params
        elif 'Access-Token' in request.headers:
            token = request.headers['Access-Token']  # in header
        else:  # in path
            elements = path_elements(request.path)
            if len(elements) > 1:  # there is always /ows/
                token = elements[-1]   # last path element
        return token

    @staticmethod
    def prepare_headers(request, access_token):
        if "esgf_access_token" in access_token.data or "esgf_credentials" in access_token.data:
            workdir = tempfile.mkdtemp(prefix=request.prefix, dir=request.workdir)
            if fetch_certificate(workdir=workdir, data=access_token.data):
                request.headers['X-Requested-Workdir'] = workdir
                request.headers['X-X509-User-Proxy'] = workdir + '/' + ESGF_CREDENTIALS
                LOGGER.debug("Prepared request headers.")
        return request

    def verify_access(self, request, service):
        # TODO: public service access handling is confusing.
        try:
            if service.auth == 'cert':
                verify_cert(request)
            else:  # token
                self._verify_access_token(request)
        except OWSAccessForbidden:
            if not service.public:
                raise

    def _verify_access_token(self, request):
        try:
            # try to get access_token ... if no access restrictions then don't complain.
            token = self.get_token_param(request)
            access_token = self.tokenstore.fetch_by_token(token)
            if access_token.is_expired():
                raise OWSAccessForbidden("Access token is expired.")
            # update request with data from access token
            # request.environ.update(access_token.data)
            # TODO: is this realy the way we want to do this?
            request = self.prepare_headers(request, access_token)
        except AccessTokenNotFound:
            raise OWSAccessForbidden("Access token is required to access this service.")

    def check_request(self, request):
        protected_path = request.registry.settings.get('twitcher.ows_proxy_protected_path', '/ows')
        if request.path.startswith(protected_path):
            # TODO: refactor this code
            try:
                service_name = parse_service_name(request.path, protected_path)
                service = self.servicestore.fetch_by_name(service_name)
                if service.public is True:
                    LOGGER.warn('public access for service %s', service_name)
            except ServiceNotFound:
                # TODO: why not raising an exception?
                service = Service(url='unregistered', public=False, auth='token')
                LOGGER.warn("Service not registered.")
            ows_request = OWSRequest(request)
            if not ows_request.service_allowed():
                raise OWSInvalidParameterValue(
                    "service %s not supported" % ows_request.service, value="service")
            if not ows_request.public_access():
                self.verify_access(request, service)


try:
    from magpie.services import service_factory
    from magpie.models import Service
    from magpie.api_except import evaluate_call, verify_param
except ImportError as e:
    LOGGER.warning('Can not import magpie : {!r}'.format(e))

from pyramid.httpexceptions import HTTPForbidden, HTTPNotFound
from pyramid.interfaces import IAuthenticationPolicy, IAuthorizationPolicy

class OWSSecurityMagpie(object):

    def prepare_headers(self, request, access_token):
        if "esgf_access_token" in access_token.data or "esgf_credentials" in access_token.data:
            workdir = tempfile.mkdtemp(prefix=request.prefix, dir=request.workdir)
            if fetch_certificate(workdir=workdir, data=access_token.data):
                request.headers['X-Requested-Workdir'] = workdir
                request.headers['X-X509-User-Proxy'] = workdir + '/' + ESGF_CREDENTIALS
                LOGGER.debug("Prepared request headers.")
        return request

    def check_request(self, request):
        twitcher_protected_path = request.registry.settings.get('twitcher.ows_proxy_protected_path', '/ows')
        if request.path.startswith(twitcher_protected_path):
            service_name = parse_service_name(request.path, twitcher_protected_path)
            service = evaluate_call(lambda: Service.by_service_name(service_name, db_session=request.db),
                                    fallback=lambda: request.db.rollback(),
                                    httpError=HTTPForbidden, msgOnFail="Service query by name refused by db")
            verify_param(service, notNone=True, httpError=HTTPNotFound, msgOnFail="Service name not found in db")

            service_specific = service_factory(service, request) #return a specific type of service, ex: ServiceWPS with all the acl (loaded according to the service_type)
            #should contain all the acl, this the only thing important
            permission_requested = service_specific.permission_requested() #parse request (GET/POST) to get the permission requested for that service

            if permission_requested:
                authn_policy = request.registry.queryUtility(IAuthenticationPolicy)
                authz_policy = request.registry.queryUtility(IAuthorizationPolicy)
                principals = authn_policy.effective_principals(request)
                has_permission = authz_policy.permits(service_specific, principals, permission_requested)
                if not has_permission:
                    raise OWSAccessForbidden("Not authorized to access this resource.")<|MERGE_RESOLUTION|>--- conflicted
+++ resolved
@@ -20,18 +20,8 @@
 LOGGER = logging.getLogger("TWITCHER")
 
 
-<<<<<<< HEAD
-def owssecurity_factory(registry):
-    if registry.settings.get('twitcher.ows_security_provider', None) == 'magpie':
-        # TODO For magpie we cannot store the servicestore object since the constructor need a header with token
-        # taken from the request... maybe we should check for that?!?
-        return OWSSecurityMagpie()
-    else:
-        return OWSSecurity(tokenstore_factory(registry), servicestore_factory(registry))
-=======
 def owssecurity_defaultfactory(registry):
     return OWSSecurity(tokenstore_factory(registry), servicestore_factory(registry))
->>>>>>> cc3daee1
 
 
 def verify_cert(request):
