--- conflicted
+++ resolved
@@ -27,22 +27,22 @@
     pass
 
 
-<<<<<<< HEAD
 class ProcessNotFound(Exception):
     """
     Error indicating that a local WPS service could not be read from the
     storage backend by an instance of :class:`twitcher.store.ProcessStore`.
-=======
+    """
+    pass
+
+
 class JobNotFound(Exception):
     """
     Error indicating that an job could not be read from the
     storage backend by an instance of :class:`twitcher.store.JobStore`.
->>>>>>> ffc06b35
     """
     pass
 
 
-<<<<<<< HEAD
 class ProcessRegistrationError(Exception):
     """
     Error indicating that a WPS process could not be registered in the
@@ -55,11 +55,13 @@
     """
     Error indicating that the process instance passed is not supported with
     storage backend by an instance of :class:`twitcher.store.ProcessStore`.
-=======
+    """
+    pass
+
+
 class JobRegistrationError(Exception):
     """
     Error indicating that an job could not be registered in the
     storage backend by an instance of :class:`twitcher.store.JobStore`.
->>>>>>> ffc06b35
     """
     pass