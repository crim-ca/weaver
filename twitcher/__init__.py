import logging
logger = logging.getLogger(__name__)

# -- Pyramid ----


# -- Ziggurat_foundation ----

#import sys
#sys.path.insert(0, '/home/deruefx/CrimProjects/PAVICS/Magpie')
import os

__version__ = '0.3.7'


def main(global_config, **settings):
    """
    This function returns a Pyramid WSGI application.
    """
    from pyramid.config import Configurator
    from pyramid.authentication import AuthTktAuthenticationPolicy
    from pyramid.authorization import ACLAuthorizationPolicy


    from magpie.models import group_finder

    magpie_secret = os.getenv('MAGPIE_SECRET')
    if magpie_secret is None:
        logger.debug('Use default secret from twitcher.ini')
        magpie_secret = settings['magpie.secret']

    authn_policy = AuthTktAuthenticationPolicy(
        magpie_secret,
        callback=group_finder,
    )
    authz_policy = ACLAuthorizationPolicy()

<<<<<<< HEAD
    config = Configurator(settings=settings)
    auth_method = config.get_settings().get('twitcher.auth', None)
    # include twitcher components
    config.include('twitcher.config')
    config.include('twitcher.frontpage')
=======
    config = Configurator(
        settings=settings,
        authentication_policy=authn_policy,
        authorization_policy=authz_policy
    )
    from magpie.models import get_user
    config.set_request_property(get_user, 'user', reify=True)

    # include twitcher components
    config.include('twitcher.config')
    config.include('twitcher.frontpage')
    #config.include('twitcher.rpcinterface')
>>>>>>> 5b48fb84
    config.include('twitcher.owsproxy')
    config.include('twitcher.wps')
    if not auth_method:
        config.include('twitcher.rpcinterface')
    if auth_method == 'magpie':
        config.include('twitcher.magpieconfig')


    # tweens/middleware
    # TODO: maybe add tween for exception handling or use unknown_failure view
    config.include('twitcher.tweens')

    config.scan()

    return config.make_wsgi_app()<|MERGE_RESOLUTION|>--- conflicted
+++ resolved
@@ -35,26 +35,20 @@
     )
     authz_policy = ACLAuthorizationPolicy()
 
-<<<<<<< HEAD
-    config = Configurator(settings=settings)
-    auth_method = config.get_settings().get('twitcher.auth', None)
-    # include twitcher components
-    config.include('twitcher.config')
-    config.include('twitcher.frontpage')
-=======
+
     config = Configurator(
         settings=settings,
         authentication_policy=authn_policy,
         authorization_policy=authz_policy
     )
+    auth_method = config.get_settings().get('twitcher.auth', None)
+
     from magpie.models import get_user
     config.set_request_property(get_user, 'user', reify=True)
 
     # include twitcher components
     config.include('twitcher.config')
     config.include('twitcher.frontpage')
-    #config.include('twitcher.rpcinterface')
->>>>>>> 5b48fb84
     config.include('twitcher.owsproxy')
     config.include('twitcher.wps')
     if not auth_method:
