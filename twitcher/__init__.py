import logging
logger = logging.getLogger(__name__)

# -- Pyramid ----


# -- Ziggurat_foundation ----

#import sys
#sys.path.insert(0, '/home/deruefx/CrimProjects/PAVICS/Magpie')
import os

__version__ = '0.3.7'


from pyramid.exceptions import ConfigurationError


def parse_extra_options(option_str):
    """
    Parses the extra options parameter.

    The option_str is a string with coma separated ``opt=value`` pairs.
    Example::

        tempdir=/path/to/tempdir,archive_root=/path/to/archive

    :param option_str: A string parameter with the extra options.
    :return: A dict with the parsed extra options.
    """
    if option_str:
        try:
            extra_options = option_str.split(',')
            extra_options = dict([('=' in opt) and opt.split('=', 1) for opt in extra_options])
        except Exception:
            msg = "Can not parse extra-options: {}".format(option_str)
            raise ConfigurationError(msg)
    else:
        extra_options = {}
    return extra_options


def main(global_config, **settings):
    """
    This function returns a Pyramid WSGI application.
    """
<<<<<<< HEAD
    from pyramid.config import Configurator
    from pyramid.authentication import AuthTktAuthenticationPolicy
    from pyramid.authorization import ACLAuthorizationPolicy


    from magpie.models import group_finder

    magpie_secret = os.getenv('MAGPIE_SECRET')
    if magpie_secret is None:
        logger.debug('Use default secret from twitcher.ini')
        magpie_secret = settings['magpie.secret']

    authn_policy = AuthTktAuthenticationPolicy(
        magpie_secret,
        callback=group_finder,
    )
    authz_policy = ACLAuthorizationPolicy()


    config = Configurator(
        settings=settings,
        authentication_policy=authn_policy,
        authorization_policy=authz_policy
    )

=======

    # Parse extra_options and add each of them in the settings dict
    settings.update(parse_extra_options(settings.get('twitcher.extra_options', '')))

    from twitcher.adapter import adapter_factory

    config = adapter_factory(settings).configurator_factory(settings)
>>>>>>> cc3daee1

    # include twitcher components
    config.include('twitcher.config')
    config.include('twitcher.frontpage')
    config.include('twitcher.owsproxy')
    config.include('twitcher.wps')
    config.include('twitcher.wps_restapi')

    auth_method = config.get_settings().get('twitcher.ows_security_provider', None)
    if auth_method == 'magpie':
        from magpie.models import get_user
        config.set_request_property(get_user, 'user', reify=True)
        config.include('twitcher.magpieconfig')
    else:
        config.include('twitcher.rpcinterface')


    # tweens/middleware
    # TODO: maybe add tween for exception handling or use unknown_failure view
    config.include('twitcher.tweens')

    config.scan()

    return config.make_wsgi_app()<|MERGE_RESOLUTION|>--- conflicted
+++ resolved
@@ -44,33 +44,6 @@
     """
     This function returns a Pyramid WSGI application.
     """
-<<<<<<< HEAD
-    from pyramid.config import Configurator
-    from pyramid.authentication import AuthTktAuthenticationPolicy
-    from pyramid.authorization import ACLAuthorizationPolicy
-
-
-    from magpie.models import group_finder
-
-    magpie_secret = os.getenv('MAGPIE_SECRET')
-    if magpie_secret is None:
-        logger.debug('Use default secret from twitcher.ini')
-        magpie_secret = settings['magpie.secret']
-
-    authn_policy = AuthTktAuthenticationPolicy(
-        magpie_secret,
-        callback=group_finder,
-    )
-    authz_policy = ACLAuthorizationPolicy()
-
-
-    config = Configurator(
-        settings=settings,
-        authentication_policy=authn_policy,
-        authorization_policy=authz_policy
-    )
-
-=======
 
     # Parse extra_options and add each of them in the settings dict
     settings.update(parse_extra_options(settings.get('twitcher.extra_options', '')))
@@ -78,7 +51,6 @@
     from twitcher.adapter import adapter_factory
 
     config = adapter_factory(settings).configurator_factory(settings)
->>>>>>> cc3daee1
 
     # include twitcher components
     config.include('twitcher.config')
