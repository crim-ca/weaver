<<<<<<< HEAD
import logging
logger = logging.getLogger(__name__)

# -- Pyramid ----


# -- Ziggurat_foundation ----

#import sys
#sys.path.insert(0, '/home/deruefx/CrimProjects/PAVICS/Magpie')
import os

__version__ = '0.3.3'
=======
__version__ = '0.3.7'
>>>>>>> a7d7be89


def main(global_config, **settings):
    """
    This function returns a Pyramid WSGI application.
    """
    from pyramid.config import Configurator
    from pyramid.authentication import AuthTktAuthenticationPolicy
    from pyramid.authorization import ACLAuthorizationPolicy


    from magpie.models import group_finder

    magpie_secret = os.getenv('MAGPIE_SECRET')
    if magpie_secret is None:
        logger.debug('Use default secret from twitcher.ini')
        magpie_secret = settings['magpie.secret']

    authn_policy = AuthTktAuthenticationPolicy(
        magpie_secret,
        callback=group_finder,
    )
    authz_policy = ACLAuthorizationPolicy()

    config = Configurator(
        settings=settings,
        authentication_policy=authn_policy,
        authorization_policy=authz_policy
    )
    from magpie.models import get_user
    config.set_request_property(get_user, 'user', reify=True)

    # include twitcher components
    config.include('twitcher.config')
    config.include('twitcher.frontpage')
    #config.include('twitcher.rpcinterface')
    config.include('twitcher.owsproxy')
    config.include('twitcher.wps')

    # tweens/middleware
    # TODO: maybe add tween for exception handling or use unknown_failure view
    config.include('twitcher.tweens')

    config.scan()

    return config.make_wsgi_app()<|MERGE_RESOLUTION|>--- conflicted
+++ resolved
@@ -1,4 +1,3 @@
-<<<<<<< HEAD
 import logging
 logger = logging.getLogger(__name__)
 
@@ -11,10 +10,7 @@
 #sys.path.insert(0, '/home/deruefx/CrimProjects/PAVICS/Magpie')
 import os
 
-__version__ = '0.3.3'
-=======
 __version__ = '0.3.7'
->>>>>>> a7d7be89
 
 
 def main(global_config, **settings):
