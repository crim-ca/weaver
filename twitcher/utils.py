import time
from datetime import datetime
import pytz
from lxml import etree

from twitcher.exceptions import ServiceNotFound

from twitcher._compat import urlparse

import logging
logger = logging.getLogger(__name__)


def is_valid_url(url):
    try:
        parsed_url = urlparse(url)
        return True if all([parsed_url.scheme, ]) else False
    except Exception:
        return False


def parse_service_name(url, protected_path):
    parsed_url = urlparse(url)
    service_name = None
    if parsed_url.path.startswith(protected_path):
<<<<<<< HEAD
        #parts = parsed_url.path.strip('/').split('/')
        parts_without_protected_path = parsed_url.path[len(protected_path)::].strip('/').split('/')
        if len(parts_without_protected_path) > 0:
            service_name = parts_without_protected_path[0]
        #if len(parts) > 2:
        #    service_name = parts[2]
=======
        parts_without_protected_path = parsed_url.path[len(protected_path)::].strip('/').split('/')
        if 'proxy' in parts_without_protected_path:
            parts_without_protected_path.remove('proxy')
        if len(parts_without_protected_path) > 0:
            service_name = parts_without_protected_path[0]
>>>>>>> a7d7be89
    if not service_name:
        raise ServiceNotFound
    return service_name


def now():
    return localize_datetime(datetime.utcnow())


def now_secs():
    """
    Return the current time in seconds since the Epoch.
    """
    return int(time.time())


def expires_at(hours=1):
    return now_secs() + hours * 3600


def localize_datetime(dt, tz_name='UTC'):
    """Provide a timzeone-aware object for a given datetime and timezone name
    """
    tz_aware_dt = dt
    if dt.tzinfo is None:
        utc = pytz.timezone('UTC')
        aware = utc.localize(dt)
        timezone = pytz.timezone(tz_name)
        tz_aware_dt = aware.astimezone(timezone)
    else:
        logger.warn('tzinfo already set')
    return tz_aware_dt


def baseurl(url):
    """
    return baseurl of given url
    """
    parsed_url = urlparse(url)
    if not parsed_url.netloc or parsed_url.scheme not in ("http", "https"):
        raise ValueError('bad url')
    service_url = "%s://%s%s" % (parsed_url.scheme, parsed_url.netloc, parsed_url.path.strip())
    return service_url


def path_elements(path):
    elements = [el.strip() for el in path.split('/')]
    elements = [el for el in elements if len(el) > 0]
    return elements


def lxml_strip_ns(tree):
    for node in tree.iter():
        try:
            has_namespace = node.tag.startswith('{')
        except AttributeError:
            continue  # node.tag is not a string (node is a comment or similar)
        if has_namespace:
            node.tag = node.tag.split('}', 1)[1]


def replace_caps_url(xml, url, prev_url=None):
    ns = {
        'ows': 'http://www.opengis.net/ows/1.1',
        'xlink': 'http://www.w3.org/1999/xlink'}
    doc = etree.fromstring(xml)
    # wms 1.1.1 onlineResource
    if 'WMT_MS_Capabilities' in doc.tag:
        logger.debug("replace proxy urls in wms 1.1.1")
        for element in doc.findall('.//OnlineResource[@xlink:href]', namespaces=ns):
            parsed_url = urlparse(element.get('{http://www.w3.org/1999/xlink}href'))
            new_url = url
            if parsed_url.query:
                new_url += '?' + parsed_url.query
            element.set('{http://www.w3.org/1999/xlink}href', new_url)
        xml = etree.tostring(doc)
    # wms 1.3.0 onlineResource
    elif 'WMS_Capabilities' in doc.tag:
        logger.debug("replace proxy urls in wms 1.3.0")
        for element in doc.findall('.//{http://www.opengis.net/wms}OnlineResource[@xlink:href]', namespaces=ns):
            parsed_url = urlparse(element.get('{http://www.w3.org/1999/xlink}href'))
            new_url = url
            if parsed_url.query:
                new_url += '?' + parsed_url.query
            element.set('{http://www.w3.org/1999/xlink}href', new_url)
        xml = etree.tostring(doc)
    # wps operations
    elif 'Capabilities' in doc.tag:
        for element in doc.findall('ows:OperationsMetadata//*[@xlink:href]', namespaces=ns):
            element.set('{http://www.w3.org/1999/xlink}href', url)
        xml = etree.tostring(doc)
    elif prev_url:
        xml = xml.decode('utf-8', 'ignore')
        xml = xml.replace(prev_url, url)
    return xml<|MERGE_RESOLUTION|>--- conflicted
+++ resolved
@@ -23,20 +23,11 @@
     parsed_url = urlparse(url)
     service_name = None
     if parsed_url.path.startswith(protected_path):
-<<<<<<< HEAD
-        #parts = parsed_url.path.strip('/').split('/')
-        parts_without_protected_path = parsed_url.path[len(protected_path)::].strip('/').split('/')
-        if len(parts_without_protected_path) > 0:
-            service_name = parts_without_protected_path[0]
-        #if len(parts) > 2:
-        #    service_name = parts[2]
-=======
         parts_without_protected_path = parsed_url.path[len(protected_path)::].strip('/').split('/')
         if 'proxy' in parts_without_protected_path:
             parts_without_protected_path.remove('proxy')
         if len(parts_without_protected_path) > 0:
             service_name = parts_without_protected_path[0]
->>>>>>> a7d7be89
     if not service_name:
         raise ServiceNotFound
     return service_name
