from twitcher import TWITCHER_ROOT_DIR
from twitcher.tests.utils import get_settings_from_config_ini, get_settings_from_testapp, get_setting, Null
from twitcher.config import TWITCHER_CONFIGURATION_EMS
from twitcher.wps_restapi.utils import wps_restapi_base_url
from twitcher.visibility import VISIBILITY_PRIVATE, VISIBILITY_PUBLIC
from twitcher.owsproxy import owsproxy_base_url
from twitcher.utils import get_twitcher_url, now
from twitcher.status import (
    STATUS_ACCEPTED,
    STATUS_RUNNING,
    STATUS_SUCCEEDED,
    STATUS_CATEGORY_RUNNING,
    STATUS_CATEGORY_FINISHED,
    job_status_values,
    job_status_categories,
)
from six.moves.urllib.parse import urlparse
from typing import AnyStr, Dict, Optional, Any, Tuple, Iterable, Callable, Union
from unittest import TestCase
from pyramid import testing
from pyramid.settings import asbool
from pyramid.httpexceptions import HTTPOk, HTTPCreated, HTTPUnauthorized, HTTPNotFound
# use 'Web' prefix to avoid pytest to pick up these classes and throw warnings
# noinspection PyPackageRequirements
from webtest import TestApp as WebTestApp, TestResponse as WebTestResponse
from copy import deepcopy
import unittest
# noinspection PyPackageRequirements
import pytest
# noinspection PyPackageRequirements
import mock
import requests
from requests import Request, Response
import logging
# noinspection PyProtectedMember
from logging import _loggerClass
import time
import json
import os
<<<<<<< HEAD
import mock
=======
# noinspection PyDeprecation
>>>>>>> d04a950f
from contextlib import nested
from twitcher.processes.sources import fetch_data_sources


class ProcessInfo(object):
    def __init__(self, process_id, test_id=None, deploy_payload=None, execute_payload=None):
        # type: (AnyStr, Optional[AnyStr], Optional[Dict], Optional[Dict]) -> None
        self.id = process_id
        self.test_id = test_id
        self.deploy_payload = deploy_payload
        self.execute_payload = execute_payload


@pytest.mark.slow
@pytest.mark.functional
@pytest.mark.skipif(not len(str(os.getenv('TEST_SERVER_HOSTNAME', ''))), reason="Test server not defined!")
@unittest.skipIf(not len(str(os.getenv('TEST_SERVER_HOSTNAME', ''))), reason="Test server not defined!")
class End2EndEMSTestCase(TestCase):
    """
    Runs an end-2-end test procedure on Twitcher configured as EMS located on specified `TEST_SERVER_HOSTNAME`.
    """
    __settings__ = None
    test_processes_info = dict()
    headers = {'Accept': 'application/json', 'Content-Type': 'application/json'}
    cookies = dict()                # type: Dict[AnyStr, AnyStr]
    app = None                      # type: WebTestApp
    logger_separator_calls = None   # type: AnyStr
    logger_separator_steps = None   # type: AnyStr
    logger_separator_tests = None   # type: AnyStr
    logger_level = logging.INFO     # type: int
    logger = None                   # type: _loggerClass
    # setting indent to `None` disables pretty-printing of JSON payload
    logger_json_indent = None       # type: Union[int, None]
    log_full_trace = True           # type: bool

    TWITCHER_URL = None
    TWITCHER_RESTAPI_URL = None
    TWITCHER_PROTECTED_URL = None
    WSO2_HOSTNAME = None
    WSO2_CLIENT_ID = None
    WSO2_CLIENT_SECRET = None
    ADMIN_USERNAME = None
    ADMIN_PASSWORD = None
    ALICE_USERNAME = None
    ALICE_PASSWORD = None
    BOB_USERNAME = None
    BOB_PASSWORD = None

    @staticmethod
    def mock_get_data_source_from_url(data_url):
        forbidden_data_source = ['probav-l1-ades.vgt.vito.be',
                                 'probav - l2 - ades.vgt.vito.be',
                                 'deimos-cubewerx']
        data_sources = fetch_data_sources()
        try:
            parsed = urlparse(data_url)
            netloc, path, scheme = parsed.netloc, parsed.path, parsed.scheme
            if netloc:
                for src, val in data_sources.items():
                    if src not in forbidden_data_source and val['netloc'] == netloc:
                        return src
        # noinspection PyBroadException
        except Exception:
            pass
        # Default mocked data source
        return "ipt-poland"

    @staticmethod
    def get_process_package_mock():
        return (
            mock.patch('twitcher.processes.sources.get_data_source_from_url',
<<<<<<< HEAD
                       new_callable=End2EndEMSTestCase.mock_get_data_source_from_url),
=======
                       side_effect=End2EndEMSTestCase.mock_get_data_source_from_url),
>>>>>>> d04a950f
        )

    @staticmethod
    def get_collection_swapping():
        return [
            # Swap because Spacebel cannot retrieve probav images and Geomatys ADES is not ready
            ('EOP:VITO:PROBAV_S1-TOA_1KM_V001', 'EOP:IPT:Sentinel2'),
        ]

    @classmethod
    def setUpClass(cls):
        # disable SSL warnings from logs
        # noinspection PyPackageRequirements
        import urllib3
        urllib3.disable_warnings(urllib3.exceptions.InsecureRequestWarning)

        cls.setup_logger()
        cls.log("{}Start of End-2-End test: {}\n{}"
                .format(cls.logger_separator_tests, now(), cls.logger_separator_steps))

        # TODO: adjust environment variables accordingly to the server to be tested
        cls.TEST_SERVER_HOSTNAME = os.getenv('TEST_SERVER_HOSTNAME')
        cls.TEST_SERVER_MAGPIE_PATH = os.getenv('TEST_SERVER_MAGPIE_PATH', '/magpie')
        cls.TEST_SERVER_TWITCHER_PATH = os.getenv('TEST_SERVER_TWITCHER_PATH', '/twitcher')
        cls.app = WebTestApp(cls.TEST_SERVER_HOSTNAME)

        # logging parameter overrides
        cls.logger_level = os.getenv('TEST_LOGGER_LEVEL', cls.logger_level)
        cls.logger_json_indent = os.getenv('TEST_LOGGER_JSON_INDENT', cls.logger_json_indent)
        cls.logger_separator_calls = os.getenv('TEST_LOGGER_SEPARATOR_CALLS', cls.logger_separator_calls)
        cls.logger_separator_steps = os.getenv('TEST_LOGGER_SEPARATOR_STEPS', cls.logger_separator_steps)
        cls.logger_separator_tests = os.getenv('TEST_LOGGER_SEPARATOR_TESTS', cls.logger_separator_tests)

        cls.MAGPIE_URL = cls.settings().get('magpie.url')
        cls.TWITCHER_URL = get_twitcher_url(cls.settings())
        cls.TWITCHER_RESTAPI_URL = wps_restapi_base_url(cls.settings())
        cls.TWITCHER_PROTECTED_URL = owsproxy_base_url(cls.settings())
        cls.TWITCHER_PROTECTED_EMS_URL = os.getenv('TWITCHER_PROTECTED_EMS_URL',
                                                   '{}/ems'.format(cls.TWITCHER_PROTECTED_URL))
        cls.TWITCHER_PROTECTED_ENABLED = asbool(os.getenv('TWITCHER_PROTECTED_ENABLED', True))

        # if enabled, login uses WSO2 external provider, otherwise use Magpie with same credentials
        # NOTE: this will correspond to two different users (WSO2 external user will have `_wso2` appended)
        cls.WSO2_ENABLED = asbool(os.getenv('WSO2_ENABLED', True))

        cls.WSO2_HOSTNAME = get_setting('WSO2_HOSTNAME', cls.app)
        cls.WSO2_CLIENT_ID = get_setting('WSO2_CLIENT_ID', cls.app)
        cls.WSO2_CLIENT_SECRET = get_setting('WSO2_CLIENT_SECRET', cls.app)
        cls.ADMIN_USERNAME = get_setting('ADMIN_USERNAME', cls.app)
        cls.ADMIN_PASSWORD = get_setting('ADMIN_PASSWORD', cls.app)
        cls.ADMIN_CREDENTIALS = {'username': cls.ADMIN_USERNAME, 'password': cls.ADMIN_PASSWORD}
        cls.ALICE_USERNAME = get_setting('ALICE_USERNAME', cls.app)
        cls.ALICE_PASSWORD = get_setting('ALICE_PASSWORD', cls.app)
        cls.ALICE_CREDENTIALS = {'username': cls.ALICE_USERNAME, 'password': cls.ALICE_PASSWORD}
        cls.BOB_USERNAME = get_setting('BOB_USERNAME', cls.app)
        cls.BOB_PASSWORD = get_setting('BOB_PASSWORD', cls.app)
        cls.BOB_CREDENTIALS = {'username': cls.BOB_USERNAME, 'password': cls.BOB_PASSWORD}

        required_params = {
            'MAGPIE_URL':               cls.MAGPIE_URL,
            'TWITCHER_URL':             cls.TWITCHER_URL,
            'TWITCHER_RESTAPI_URL':     cls.TWITCHER_RESTAPI_URL,
            'TWITCHER_PROTECTED_URL':   cls.TWITCHER_PROTECTED_URL,
            'ADMIN_USERNAME':           cls.ADMIN_USERNAME,
            'ADMIN_PASSWORD':           cls.ADMIN_PASSWORD,
            'ALICE_USERNAME':           cls.ALICE_USERNAME,
            'ALICE_PASSWORD':           cls.ALICE_PASSWORD,
            'BOB_USERNAME':             cls.BOB_USERNAME,
            'BOB_PASSWORD':             cls.BOB_PASSWORD,
        }
        if cls.WSO2_ENABLED:
            required_params.update({
                'WSO2_HOSTNAME':        cls.WSO2_HOSTNAME,
                'WSO2_CLIENT_ID':       cls.WSO2_CLIENT_ID,
                'WSO2_CLIENT_SECRET':   cls.WSO2_CLIENT_SECRET,
            })
        for param in required_params:
            cls.assert_test(lambda: not isinstance(required_params[param], Null),
                            message="Missing required parameter `{}` to run end-2-end EMS tests!".format(param))

        cls.validate_test_server()
        cls.setup_test_processes()

    @classmethod
    def tearDownClass(cls):
        cls.clear_test_processes()
        testing.tearDown()
        cls.log("{}End of End-2-End test: {}\n{}"
                .format(cls.logger_separator_steps, now(), cls.logger_separator_tests))

    @classmethod
    def settings(cls):
        # type: (...) -> Dict[AnyStr, AnyStr]
        """Provide basic settings that must be defined to use various Twitcher utility functions."""
        if not cls.__settings__:
            magpie_url = os.getenv('MAGPIE_URL',
                                   '{}{}'.format(cls.TEST_SERVER_HOSTNAME, cls.TEST_SERVER_MAGPIE_PATH))
            twitcher_url = os.getenv('TWITCHER_URL',
                                     '{}{}'.format(cls.TEST_SERVER_HOSTNAME, cls.TEST_SERVER_TWITCHER_PATH))
            cls.__settings__ = get_settings_from_testapp(cls.app)
            cls.__settings__.update(get_settings_from_config_ini())
            cls.__settings__.update({
                'magpie.url': magpie_url,
                'twitcher.url': twitcher_url,
                'twitcher.configuration': TWITCHER_CONFIGURATION_EMS,
            })
        return cls.__settings__

    @classmethod
    def get_twitcher_ems_url(cls):
        # type: (...) -> str
        return cls.TWITCHER_PROTECTED_EMS_URL if cls.TWITCHER_PROTECTED_ENABLED else cls.TWITCHER_URL

    @classmethod
    def get_http_auth_code(cls, unprotected_code=HTTPOk.code):
        # type: (Optional[int]) -> int
        return HTTPUnauthorized.code if cls.TWITCHER_PROTECTED_ENABLED else unprotected_code

    @classmethod
    def get_test_process(cls, process_id):
        # type: (str) -> ProcessInfo
        return cls.test_processes_info.get(process_id)

    @classmethod
    def setup_test_processes(cls):
        # type: (...) -> None
        cls.PROCESS_STACKER_ID = 'Stacker'
        cls.PROCESS_SFS_ID = 'SFS'
        cls.PROCESS_WORKFLOW_ID = 'Workflow'
        cls.PROCESS_WORKFLOW_SC_ID = 'WorkflowSimpleChain'
        cls.PROCESS_WORKFLOW_S2P_ID = 'WorkflowS2Probav'
        test_set = [cls.PROCESS_STACKER_ID,
                    cls.PROCESS_SFS_ID,
                    cls.PROCESS_WORKFLOW_ID,
                    cls.PROCESS_WORKFLOW_SC_ID,
                    cls.PROCESS_WORKFLOW_S2P_ID]
        workflow_set = [cls.PROCESS_WORKFLOW_ID,
                        cls.PROCESS_WORKFLOW_SC_ID,
                        cls.PROCESS_WORKFLOW_S2P_ID]
        for process in test_set:
            cls.test_processes_info.update({process: cls.retrieve_process_info(process)})

        # replace max occur of processes to minimize data size during tests
        for process_id in test_set:
            process_deploy = cls.test_processes_info[process_id].deploy_payload
            process_deploy_inputs = process_deploy['processDescription']['process']['inputs']
            for i_input, proc_input in enumerate(process_deploy_inputs):
                if proc_input.get('maxOccurs') == 'unbounded':
                    process_deploy_inputs[i_input]['maxOccurs'] = str(2)

        # update workflows to use 'test_id' instead of originals
        for workflow_id in workflow_set:
            workflow_deploy = cls.test_processes_info[workflow_id].deploy_payload
            for exec_unit in range(len(workflow_deploy['executionUnit'])):
                try:
                    workflow_cwl_ref = workflow_deploy['executionUnit'][exec_unit].pop('href')
                    workflow_cwl_raw = cls.retrieve_payload(workflow_cwl_ref)
                except KeyError:
                    workflow_cwl_raw = workflow_deploy['executionUnit'][exec_unit].pop('unit')
                for step in workflow_cwl_raw.get('steps'):
                    step_id = workflow_cwl_raw['steps'][step]['run'].strip('.cwl')
                    for app_id in [cls.PROCESS_STACKER_ID, cls.PROCESS_SFS_ID]:
                        if app_id == step_id:
                            test_id = cls.test_processes_info[app_id].test_id
                            real_id = workflow_cwl_raw['steps'][step]['run']
                            workflow_cwl_raw['steps'][step]['run'] = real_id.replace(app_id, test_id)
                workflow_deploy['executionUnit'][exec_unit]['unit'] = workflow_cwl_raw

    @classmethod
    def retrieve_process_info(cls, process_id):
        # type: (AnyStr) -> ProcessInfo
        base = os.getenv("TEST_GITHUB_SOURCE_URL",
                         "https://raw.githubusercontent.com/crim-ca/testbed14/master/application-packages")
        deploy_path = '{base}/{proc}/DeployProcess_{proc}.json'.format(base=base, proc=process_id)
        execute_path = '{base}/{proc}/Execute_{proc}.json'.format(base=base, proc=process_id)
        deploy_payload = cls.retrieve_payload(deploy_path)
        new_process_id = cls.get_test_process_id(deploy_payload['processDescription']['process']['id'])
        deploy_payload['processDescription']['process']['id'] = new_process_id
        execute_payload = cls.retrieve_payload(execute_path)

        # Apply collection swapping
        for swap in cls.get_collection_swapping():
            for i in execute_payload['inputs']:
                if 'data' in i and i['data'] == swap[0]:
                    i['data'] = swap[1]

        return ProcessInfo(process_id, new_process_id, deploy_payload, execute_payload)

    @classmethod
    def retrieve_payload(cls, url):
        # type: (AnyStr) -> Dict
        resp = cls.request('GET', url, force_requests=True)
        cls.assert_response(resp, message="Invalid payload not retrieved.")
        return resp.json()

    @classmethod
    def get_test_process_id(cls, real_process_id):
        # type: (AnyStr) -> AnyStr
        return '{}_{}'.format(cls.__name__, real_process_id)

    @classmethod
    def clear_test_processes(cls, headers=None, cookies=None):
        for process_id, process_info in cls.test_processes_info.items():
            path = '{}/processes/{}'.format(cls.get_twitcher_ems_url(), process_info.test_id)

            resp = cls.request('DELETE', path, headers=headers, cookies=cookies, ignore_errors=True)
            # unauthorized also would mean the process doesn't exist since Alice should have permissions on it
            cls.assert_response(resp, [HTTPOk.code, HTTPUnauthorized.code, HTTPNotFound.code],
                                message="Failed cleanup of test processes!")

    @classmethod
    def login(cls, username, password, force_magpie=False):
        # type: (AnyStr, AnyStr, Optional[bool]) -> Tuple[Dict[str, str], Dict[str, str]]
        """
        Login using WSO2 or Magpie according to `WSO2_ENABLED` to retrieve session cookies.

        WSO2:
            Retrieves the cookie packaged as `{'Authorization': 'Bearer <access_token>'}` header, and lets the
            Magpie external provider login procedure complete the Authorization header => Cookie conversion.

        Magpie:
            Retrieves the cookie using a simple local user login.

        :returns: (Headers, Cookies) respectively to WSO2/Magpie login procedures.
        """
        if cls.WSO2_ENABLED and not force_magpie:
            data = {
                'grant_type': 'password',
                'scope': 'openid',
                'client_id': cls.WSO2_CLIENT_ID,
                'client_secret': cls.WSO2_CLIENT_SECRET,
                'username': username,
                'password': password
            }
            headers = {'Accept': 'application/json', 'Content-Type': 'application/x-www-form-urlencoded'}
            path = '{}/oauth2/token'.format(cls.WSO2_HOSTNAME)
            resp = cls.request('POST', path, json=data, headers=headers, force_requests=True)
            if resp.status_code == HTTPOk.code:
                access_token = resp.json().get('access_token')
                cls.assert_test(lambda: access_token is not None, message="Failed login!")
                return {'Authorization': 'Bearer {}'.format(access_token)}, {}
            cls.assert_response(resp, status=HTTPOk.code, message="Failed token retrieval from login!")
        else:
            data = {'user_name': username, 'password': password}
            headers = {'Accept': 'application/json', 'Content-Type': 'application/json'}
            path = '{}/signin'.format(cls.MAGPIE_URL)
            resp = cls.request('POST', path, json=data, headers=headers, force_requests=True)
            if resp.status_code == HTTPOk.code:
                return {}, dict(resp.cookies)
            cls.assert_response(resp, status=HTTPOk.code, message="Failed token retrieval from login!")

    @classmethod
    def user_headers_cookies(cls, credentials, force_magpie=False):
        # type: (Dict[AnyStr, Union[AnyStr, bool]], Optional[bool]) -> Tuple[Dict[AnyStr, AnyStr], Dict[AnyStr, AnyStr]]
        credentials.update({'force_magpie': force_magpie})
        header_tokens, cookie_tokens = cls.login(**credentials)
        headers = deepcopy(cls.headers)
        cookies = deepcopy(cls.cookies)
        headers.update(header_tokens)
        cookies.update(cookie_tokens)
        return headers, cookies

    @classmethod
    def request(cls, method, url, ignore_errors=False, force_requests=False, **kw):
        # type: (AnyStr, AnyStr, Optional[bool], Optional[bool], Optional[Any]) -> Union[WebTestResponse, Request]
        """
        Executes the request, but following any server prior redirects as needed.
        Also prepares JSON body and obvious error handling according to a given status code.
        """
        expect_errors = kw.pop('expect_errors', ignore_errors)
        message = kw.pop('message', None)
        json_body = kw.pop('json', None)
        data_body = kw.pop('data', None)
        status = kw.pop('status', None)
        method = method.upper()
        headers = kw.get('headers', {})
        cookies = kw.get('cookies', {})

        # use `requests.Request` with cases that doesn't work well with `webtest.TestApp`
        url_parsed = urlparse(url)
        is_localhost = url_parsed.hostname == 'localhost'
        has_port = url_parsed.port is not None
        is_remote = hasattr(cls.app.app, 'net_loc') and cls.app.app.net_loc != 'localhost' and not is_localhost
        with_requests = is_localhost and has_port or is_remote or force_requests

        if json_body or headers and 'application/json' in headers.get('Content-Type'):
            payload = "\n" if cls.logger_json_indent else '' + json.dumps(json_body, indent=cls.logger_json_indent)
        else:
            payload = data_body
        trace = ("{}Request Details:\n".format(cls.logger_separator_steps) +
                 "  Request: {method} {url}\n".format(method=method, url=url) +
                 "  Payload: {payload}".format(payload=payload))
        if cls.log_full_trace:
            trace += ("\n" +
                      "  Headers: {headers}\n".format(headers=headers) +
                      "  Cookies: {cookies}\n".format(cookies=cookies) +
                      "  Status:  {status} (expected)\n".format(status=status) +
                      "  Message: {message} (expected)\n".format(message=message) +
                      "  Module:  {module}\n".format(module='requests' if with_requests else 'webtest.TestApp'))
        cls.log(trace)

        if with_requests:
            kw.update({'verify': False})
            resp = requests.request(method, url, json=json_body, data=data_body, **kw)

            # add some properties similar to `webtest.TestApp`
            if 'application/json' in resp.headers.get('Content-Type'):
                setattr(resp, 'json', resp.json())
                setattr(resp, 'body', resp.json)
                setattr(resp, 'content_type', 'application/json')
            else:
                setattr(resp, 'body', None)
                setattr(resp, 'body', resp.text)
                setattr(resp, 'content_type', resp.headers.get('Content-Type'))

        else:
            max_redirects = kw.pop('max_redirects', 5)
            if json_body is not None:
                kw.update({'params': json.dumps(json_body, cls=json.JSONEncoder)})
            kw.update({'expect_errors': status and status >= 400 or expect_errors})
            cookies = kw.pop('cookies', dict())
            for cookie_name, cookie_value in cookies.items():
                cls.app.set_cookie(cookie_name, cookie_value)
            resp = cls.app._gen_request(method, url, **kw)

            while 300 <= resp.status_code < 400 and max_redirects > 0:
                resp = resp.follow()
                max_redirects -= 1
            cls.assert_test(lambda: max_redirects >= 0, message="Maximum redirects reached for request.")
            cls.app.reset()  # reset cookies as required

        if not ignore_errors:
            cls.assert_response(resp, status, message)

        if 'application/json' in resp.headers['Content-Type']:
            payload = "\n" if cls.logger_json_indent else '' + json.dumps(resp.json, indent=cls.logger_json_indent)
        else:
            payload = resp.body
        if cls.log_full_trace:
            headers = resp.headers
        else:
            header_filter = ['Location']
            headers = {k: v for k, v in resp.headers.items() if k in header_filter}

        cls.log("{}Response Details:\n".format(cls.logger_separator_calls) +
                "  Status:  {status} (received)\n".format(status=resp.status_code) +
                "  Content: {content}\n".format(content=resp.content_type) +
                "  Payload: {payload}\n".format(payload=payload) +
                "  Headers: {headers}\n".format(headers=headers))
        return resp

    @classmethod
    def assert_response(cls, response, status=None, message=''):
        # type: (Union[WebTestResponse, Response], Optional[int, Iterable[int]], Optional[str]) -> None
        """Tests a response for expected status and raises an error if not matching."""
        rs = response.status_code
        reason = getattr(response, 'reason', '')
        content = getattr(response, 'content', '')
        req_url = ''
        req_body = ''
        req_method = ''
        if hasattr(response, 'request'):
            req_url = getattr(response.request, 'url', '')
            req_body = getattr(response.request, 'body', '')
            req_method = getattr(response.request, 'method', '')
        msg = "Unexpected HTTP Status: {} {} [{}, {}] from [{} {} {}]" \
              .format(response.status_code, reason, message, content, req_method, req_url, req_body)
        status = [status] if status is not None and not hasattr(status, '__iter__') else status
        cls.assert_test(lambda: (status is not None and rs in status) or (status is None and rs <= 400),
                        message=msg, title="Response Assertion Failed")

    @classmethod
    def assert_test(cls, assert_test, message=None, title="Test Assertion Failed"):
        # type: (Callable, Optional[AnyStr], Optional[AnyStr]) -> None
        """Tests a callable for assertion and logs the message if it fails, then re-raises to terminate execution."""
        try:
            assert assert_test(), message
        except AssertionError:
            cls.log("{}{}:\n{}\n".format(cls.logger_separator_calls, title, message), exception=True)
            raise

    @classmethod
    def log(cls, message, exception=False):
        if exception:
            # also prints traceback of the exception
            cls.logger.exception(message)
        else:
            cls.logger.log(cls.logger_level, message)

    @classmethod
    def setup_logger(cls):
        root_dir = os.getenv('TEST_LOGGER_RESULT_DIR', os.path.join(TWITCHER_ROOT_DIR, 'tests'))
        log_path = os.path.abspath(os.path.join(root_dir, cls.__name__ + '.log'))
        cls.logger_separator_calls = '-' * 80 + '\n'   # used between function calls (of same request)
        cls.logger_separator_steps = '=' * 80 + '\n'   # used between overall test steps (between requests)
        cls.logger_separator_tests = '*' * 80 + '\n'   # used between various test runs
        cls.logger = logging.getLogger(cls.__name__)
        cls.logger.setLevel(cls.logger_level)
        cls.logger.addHandler(logging.FileHandler(log_path))

    @classmethod
    def validate_test_server(cls):
        # verify that servers are up and ready
        servers = [cls.MAGPIE_URL, cls.TWITCHER_URL]
        if cls.WSO2_ENABLED:
            servers.append(cls.WSO2_HOSTNAME)
        for server_url in servers:
            cls.request('GET', server_url, headers=cls.headers, status=HTTPOk.code, timeout=10)
        # verify that EMS configuration requirement is met
        resp = cls.request('GET', cls.TWITCHER_RESTAPI_URL, headers=cls.headers, status=HTTPOk.code)
        cls.assert_test(lambda: resp.json.get('configuration') == TWITCHER_CONFIGURATION_EMS,
                        message="Twitcher must be configured as EMS.")

    def test_end2end(self):
        """The actual test!"""
        # End to end test will log everything
        self.__class__.log_full_trace = True

        headers, cookies = self.user_headers_cookies(self.ADMIN_CREDENTIALS, force_magpie=True)
        self.clear_test_processes(headers, cookies)

        headers_a, cookies_a = self.user_headers_cookies(self.ALICE_CREDENTIALS)
        headers_b, cookies_b = self.user_headers_cookies(self.BOB_CREDENTIALS)

        # this test's set of processes
        end2_end_test_processes = [self.get_test_process(process_id) for process_id in
                                   (self.PROCESS_STACKER_ID, self.PROCESS_SFS_ID, self.PROCESS_WORKFLOW_ID)]

        # list processes (none of tests)
        path = '{}/processes'.format(self.get_twitcher_ems_url())
        resp = self.request('GET', path, headers=headers_a, cookies=cookies_a, status=HTTPOk.code)
        proc = resp.json.get('processes')
        test_processes = filter(lambda p: p['id'] in [tp.test_id for tp in end2_end_test_processes], proc)
        self.assert_test(lambda: len(test_processes) == 0, message="Test processes shouldn't exist!")

        self.request('POST', path, headers=headers_a, cookies=cookies_a, status=HTTPOk.code,
                     json=self.test_processes_info[self.PROCESS_STACKER_ID].deploy_payload,
                     message="Expect deployed application process.")
        self.request('POST', path, headers=headers_a, cookies=cookies_a, status=HTTPNotFound.code,
                     json=self.test_processes_info[self.PROCESS_WORKFLOW_ID].deploy_payload,
                     message="Expect deploy failure of workflow process with missing step.")
        self.request('POST', path, headers=headers_a, cookies=cookies_a, status=HTTPOk.code,
                     json=self.test_processes_info[self.PROCESS_SFS_ID].deploy_payload,
                     message="Expect deployed application process.")
        self.request('POST', path, headers=headers_a, cookies=cookies_a, status=HTTPOk.code,
                     json=self.test_processes_info[self.PROCESS_WORKFLOW_ID].deploy_payload,
                     message="Expect deployed workflow process.")

        # processes visible by alice
        resp = self.request('GET', path, headers=headers_a, cookies=cookies_a, status=HTTPOk.code)
        proc = resp.json.get('processes')
        test_processes = filter(lambda p: p['id'] in [tp.test_id for tp in end2_end_test_processes], proc)
        self.assert_test(lambda: len(test_processes) == len(end2_end_test_processes),
                         message="Test processes should exist.")

        # processes not yet visible by bob
        resp = self.request('GET', path, headers=headers_b, cookies=cookies_b, status=HTTPOk.code)
        proc = resp.json.get('processes')
        test_processes = filter(lambda p: p['id'] in [tp.test_id for tp in end2_end_test_processes], proc)
        self.assert_test(lambda: len(test_processes) == 0, message="Test processes shouldn't be visible by bob.")

        # processes visibility
        visible = {'value': VISIBILITY_PUBLIC}
        for process_id, process_info in self.test_processes_info.items():
            # get private visibility initially
            process_path = '{}/processes/{}'.format(self.get_twitcher_ems_url(), process_info.test_id)
            visible_path = '{}/visibility'.format(process_path)
            execute_path = '{}/jobs'.format(process_path)
            execute_body = process_info.execute_payload
            resp = self.request('GET', visible_path,
                                headers=headers_a, cookies=cookies_a, status=HTTPOk.code)
            self.assert_test(lambda: resp.json.get('value') == VISIBILITY_PRIVATE, message="Process should be private.")

            # bob cannot edit, view or execute the process
            self.request('GET', process_path,
                         headers=headers_b, cookies=cookies_b, status=self.get_http_auth_code(HTTPOk.code))
            self.request('PUT', visible_path, json=visible,
                         headers=headers_b, cookies=cookies_b, status=self.get_http_auth_code(HTTPOk.code))
            self.request('POST', execute_path, json=execute_body,
                         headers=headers_b, cookies=cookies_b, status=self.get_http_auth_code(HTTPCreated.code))

            # make process visible
            resp = self.request('PUT', visible_path, json=visible,
                                headers=headers_a, cookies=cookies_a, status=HTTPOk.code)
            self.assert_test(lambda: resp.json.get('value') == VISIBILITY_PUBLIC, message="Process should be public.")

            # bob still cannot edit, but can now view and execute the process
            self.request('PUT', visible_path,  json=visible,
                         headers=headers_b, cookies=cookies_b, status=self.get_http_auth_code(HTTPOk.code))
            resp = self.request('GET', process_path,
                                headers=headers_b, cookies=cookies_b, status=HTTPOk.code)
            self.assert_test(lambda: resp.json.get('process').get('id') == process_info.test_id,
                             message="Response process ID should match specified test process id.")
            resp = self.request('POST', execute_path, json=execute_body,
                                headers=headers_b, cookies=cookies_b, status=HTTPCreated.code)
            self.assert_test(lambda: resp.json.get('status') in job_status_categories[STATUS_CATEGORY_RUNNING],
                             message="Response process execution job status should be one of running category values.")
            job_location = resp.json.get('location')
            job_id = resp.json.get('jobID')
            self.assert_test(lambda: job_id and job_location and job_location.endswith(job_id),
                             message="Response process execution job ID must match expected value to validate results.")
            self.validate_test_job_execution(job_location, headers_b, cookies_b)

    # noinspection PyDeprecation
    @pytest.mark.demo
    def test_demo(self):
        """Simplify test for demonstration purpose"""

        # Demo test will log basic information
        self.__class__.log_full_trace = False

<<<<<<< HEAD
        self.clear_test_processes()

        # deploy processes
        path = '{}/processes'.format(self.get_twitcher_ems_url())
        self.request('POST', path, status=HTTPOk.code,
                     json=self.test_processes_info[self.PROCESS_STACKER_ID].deploy_payload,
                     message="Expect deployed application process.")
        self.request('POST', path, status=HTTPOk.code,
                     json=self.test_processes_info[self.PROCESS_SFS_ID].deploy_payload,
                     message="Expect deployed application process.")
=======
        # cleanup old processes
        headers, cookies = self.user_headers_cookies(self.ADMIN_CREDENTIALS, force_magpie=True)
        self.clear_test_processes(headers, cookies)

        path_deploy = '{}/processes'.format(self.get_twitcher_ems_url())

        # deploy processes and make them visible for workflows
        for process_id in [self.PROCESS_STACKER_ID, self.PROCESS_SFS_ID]:
            path_visible = '{}/{}/visibility'.format(path_deploy, self.test_processes_info[process_id].test_id)
            data_visible = {'value': VISIBILITY_PUBLIC}
            self.request('POST', path_deploy, status=HTTPOk.code, headers=self.headers,
                         json=self.test_processes_info[process_id].deploy_payload,
                         message="Expect deployed application process.")
            self.request('PUT', path_visible, status=HTTPOk.code, headers=self.headers, json=data_visible,
                         message="Expect visible application process.")
>>>>>>> d04a950f

        # TODO For now only simple chain is expected to work
        # test_set = self.workflow_set
        test_set = [self.PROCESS_WORKFLOW_SC_ID, ]

        package_mock = self.get_process_package_mock()
        with nested(*package_mock):

            for workflow_id in test_set:
<<<<<<< HEAD
                self.request('POST', path, status=HTTPOk.code,
                             json=self.test_processes_info[workflow_id].deploy_payload,
                             message="Expect deployed workflow process.")

                workflow_info = self.test_processes_info[workflow_id]

                # make process visible
                process_path = '{}/processes/{}'.format(self.get_twitcher_ems_url(), workflow_info.test_id)
                visible_path = '{}/visibility'.format(process_path)
                visible = {'value': VISIBILITY_PUBLIC}
                resp = self.request('PUT', visible_path, json=visible, status=HTTPOk.code)
=======
                workflow_info = self.test_processes_info[workflow_id]

                self.request('POST', path_deploy, status=HTTPOk.code, headers=self.headers,
                             json=workflow_info.deploy_payload,
                             message="Expect deployed workflow process.")

                # make process visible
                process_path = '{}/{}'.format(path_deploy, workflow_info.test_id)
                visible_path = '{}/visibility'.format(process_path)
                visible = {'value': VISIBILITY_PUBLIC}
                resp = self.request('PUT', visible_path, json=visible, status=HTTPOk.code, headers=self.headers)
>>>>>>> d04a950f
                self.assert_test(lambda: resp.json.get('value') == VISIBILITY_PUBLIC,
                                 message="Process should be public.")

                # execute workflow
                execute_body = workflow_info.execute_payload
                execute_path = '{}/jobs'.format(process_path)
<<<<<<< HEAD
                resp = self.request('POST', execute_path, json=execute_body, status=HTTPCreated.code)
                self.assert_test(lambda: resp.json.get('status') in job_status_categories[STATUS_CATEGORY_RUNNING],
                                 message="Response process execution job status should be one of running category values.")
                job_location = resp.json.get('location')
                job_id = resp.json.get('jobID')
                self.assert_test(lambda: job_id and job_location and job_location.endswith(job_id),
                                 message="Response process execution job ID must match expected value to validate results.")
=======
                resp = self.request('POST', execute_path, status=HTTPCreated.code,
                                    headers=self.headers, json=execute_body)
                self.assert_test(lambda: resp.json.get('status') in job_status_categories[STATUS_CATEGORY_RUNNING],
                                 message="Response process execution job status should be one of running values.")
                job_location = resp.json.get('location')
                job_id = resp.json.get('jobID')
                self.assert_test(lambda: job_id and job_location and job_location.endswith(job_id),
                                 message="Response process execution job ID must match to validate results.")
>>>>>>> d04a950f
                self.validate_test_job_execution(job_location, None, None)

    def validate_test_job_execution(self, job_location_url, user_headers=None, user_cookies=None):
        # type: (AnyStr, Optional[Dict[AnyStr, AnyStr]], Optional[Dict[AnyStr, AnyStr]]) -> None
        """
        Validates that the job is stated, running, and polls it until completed successfully.
        Then validates that results are accessible (no data integrity check).
        """
        timeout_accept_max = 30
        timeout_running_max = 600
        timeout_accept = timeout_accept_max
        timeout_running = timeout_running_max
        timeout_interval = 5
        while True:
            self.assert_test(lambda: timeout_accept > 0,
                             message="Maximum timeout reached for job execution test. " +
                                     "Expected job status change from '{0}' to '{1}' within {2}s since first '{0}'."
                                     .format(STATUS_ACCEPTED, STATUS_RUNNING, timeout_accept_max))
            self.assert_test(lambda: timeout_running > 0,
                             message="Maximum timeout reached for job execution test. " +
                                     "Expected job status change from '{0}' to '{1}' within {2}s since first '{0}'."
                                     .format(STATUS_RUNNING, STATUS_SUCCEEDED, timeout_running_max))
            resp = self.request('GET', job_location_url,
                                headers=user_headers, cookies=user_cookies, status=HTTPOk.code)
            status = resp.json.get('status')
            self.assert_test(lambda: status in job_status_values,
                             message="Cannot identify a valid job status for result validation.")
            if status in job_status_categories[STATUS_CATEGORY_RUNNING]:
                if status == STATUS_ACCEPTED:
                    timeout_accept -= timeout_interval
                else:
                    timeout_running -= timeout_interval
                time.sleep(timeout_interval)
                continue
            elif status in job_status_categories[STATUS_CATEGORY_FINISHED]:
                self.assert_test(lambda: status == STATUS_SUCCEEDED,
                                 message="Job execution `{}` failed, but expected to succeed.".format(job_location_url))
                break
            self.assert_test(lambda: False, message="Unknown job execution status: `{}`.".format(status))
        self.request('GET', '{}/result'.format(job_location_url),
                     headers=user_headers, cookies=user_cookies, status=HTTPOk.code)<|MERGE_RESOLUTION|>--- conflicted
+++ resolved
@@ -37,11 +37,7 @@
 import time
 import json
 import os
-<<<<<<< HEAD
-import mock
-=======
 # noinspection PyDeprecation
->>>>>>> d04a950f
 from contextlib import nested
 from twitcher.processes.sources import fetch_data_sources
 
@@ -113,11 +109,7 @@
     def get_process_package_mock():
         return (
             mock.patch('twitcher.processes.sources.get_data_source_from_url',
-<<<<<<< HEAD
-                       new_callable=End2EndEMSTestCase.mock_get_data_source_from_url),
-=======
                        side_effect=End2EndEMSTestCase.mock_get_data_source_from_url),
->>>>>>> d04a950f
         )
 
     @staticmethod
@@ -629,18 +621,6 @@
         # Demo test will log basic information
         self.__class__.log_full_trace = False
 
-<<<<<<< HEAD
-        self.clear_test_processes()
-
-        # deploy processes
-        path = '{}/processes'.format(self.get_twitcher_ems_url())
-        self.request('POST', path, status=HTTPOk.code,
-                     json=self.test_processes_info[self.PROCESS_STACKER_ID].deploy_payload,
-                     message="Expect deployed application process.")
-        self.request('POST', path, status=HTTPOk.code,
-                     json=self.test_processes_info[self.PROCESS_SFS_ID].deploy_payload,
-                     message="Expect deployed application process.")
-=======
         # cleanup old processes
         headers, cookies = self.user_headers_cookies(self.ADMIN_CREDENTIALS, force_magpie=True)
         self.clear_test_processes(headers, cookies)
@@ -656,7 +636,6 @@
                          message="Expect deployed application process.")
             self.request('PUT', path_visible, status=HTTPOk.code, headers=self.headers, json=data_visible,
                          message="Expect visible application process.")
->>>>>>> d04a950f
 
         # TODO For now only simple chain is expected to work
         # test_set = self.workflow_set
@@ -666,19 +645,6 @@
         with nested(*package_mock):
 
             for workflow_id in test_set:
-<<<<<<< HEAD
-                self.request('POST', path, status=HTTPOk.code,
-                             json=self.test_processes_info[workflow_id].deploy_payload,
-                             message="Expect deployed workflow process.")
-
-                workflow_info = self.test_processes_info[workflow_id]
-
-                # make process visible
-                process_path = '{}/processes/{}'.format(self.get_twitcher_ems_url(), workflow_info.test_id)
-                visible_path = '{}/visibility'.format(process_path)
-                visible = {'value': VISIBILITY_PUBLIC}
-                resp = self.request('PUT', visible_path, json=visible, status=HTTPOk.code)
-=======
                 workflow_info = self.test_processes_info[workflow_id]
 
                 self.request('POST', path_deploy, status=HTTPOk.code, headers=self.headers,
@@ -690,22 +656,12 @@
                 visible_path = '{}/visibility'.format(process_path)
                 visible = {'value': VISIBILITY_PUBLIC}
                 resp = self.request('PUT', visible_path, json=visible, status=HTTPOk.code, headers=self.headers)
->>>>>>> d04a950f
                 self.assert_test(lambda: resp.json.get('value') == VISIBILITY_PUBLIC,
                                  message="Process should be public.")
 
                 # execute workflow
                 execute_body = workflow_info.execute_payload
                 execute_path = '{}/jobs'.format(process_path)
-<<<<<<< HEAD
-                resp = self.request('POST', execute_path, json=execute_body, status=HTTPCreated.code)
-                self.assert_test(lambda: resp.json.get('status') in job_status_categories[STATUS_CATEGORY_RUNNING],
-                                 message="Response process execution job status should be one of running category values.")
-                job_location = resp.json.get('location')
-                job_id = resp.json.get('jobID')
-                self.assert_test(lambda: job_id and job_location and job_location.endswith(job_id),
-                                 message="Response process execution job ID must match expected value to validate results.")
-=======
                 resp = self.request('POST', execute_path, status=HTTPCreated.code,
                                     headers=self.headers, json=execute_body)
                 self.assert_test(lambda: resp.json.get('status') in job_status_categories[STATUS_CATEGORY_RUNNING],
@@ -714,7 +670,6 @@
                 job_id = resp.json.get('jobID')
                 self.assert_test(lambda: job_id and job_location and job_location.endswith(job_id),
                                  message="Response process execution job ID must match to validate results.")
->>>>>>> d04a950f
                 self.validate_test_job_execution(job_location, None, None)
 
     def validate_test_job_execution(self, job_location_url, user_headers=None, user_cookies=None):
