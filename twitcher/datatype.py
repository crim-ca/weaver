"""
Definitions of types used by tokens.
"""

import six
import time
import uuid
from datetime import datetime
from logging import _levelNames, ERROR, INFO
from twitcher.utils import now_secs
from twitcher.exceptions import ProcessInstanceError
from twitcher.processes import process_mapping
from twitcher.wps_restapi.status import status_values
from pywps import Process as ProcessWPS


class Service(dict):
    """
    Dictionary that contains OWS services. It always has ``'url'`` key.
    """
    def __init__(self, *args, **kwargs):
        super(Service, self).__init__(*args, **kwargs)
        if 'url' not in self:
            raise TypeError("'url' is required")

    @property
    def url(self):
        """Service URL."""
        return self['url']

    @property
    def name(self):
        """Service name."""
        return self.get('name', 'unknown')

    @property
    def type(self):
        """Service type."""
        return self.get('type', 'WPS')

    @property
    def public(self):
        """Flag if service has public access."""
        # TODO: public access can be set via auth parameter.
        return self.get('public', False)

    @property
    def auth(self):
        """Authentication method: public, token, cert."""
        return self.get('auth', 'token')

    @property
    def params(self):
        return {
            'url': self.url,
            'name': self.name,
            'type': self.type,
            'public': self.public,
            'auth': self.auth}

    def __str__(self):
        return self.name

    def __repr__(self):
        cls = type(self)
        repr_ = dict.__repr__(self)
        return '{0}.{1}({2})'.format(cls.__module__, cls.__name__, repr_)


class Job(dict):
    """
    Dictionary that contains OWS service jobs. It always has ``'task_id'`` and ``identifier`` keys.
    """
    def __init__(self, *args, **kwargs):
        super(Job, self).__init__(*args, **kwargs)
        if 'task_id' not in self:
            raise TypeError("Parameter `task_id` is required for `{}` creation.".format(type(self)))
        if not isinstance(self['task_id'], six.string_types):
            raise TypeError("Type `str` is required for `{}.task_id`".format(type(self)))

    def save_log(self, errors=None, logger=None):
        if isinstance(errors, six.string_types):
            log_msg = [(ERROR, '{0} {1:3d}%: {2}'.format(self.duration, self.progress, self.status_message))]
            self.exceptions.append(errors)
        elif isinstance(errors, list):
            log_msg = [(ERROR, '{0.text} - code={0.code} - locator={0.locator}'.format(error)) for error in errors]
            self.exceptions.extend([{
                    'Code': error.code,
                    'Locator': error.locator,
                    'Text': error.text
                } for error in errors])
        else:
            log_msg = [(INFO, '{0} {1:3d}%: {2}'.format(self.duration, self.progress, self.status_message))]
        for level, msg in log_msg:
<<<<<<< HEAD
            self.logs.append('{0}: {1}'.format(_levelNames[level], msg))
            if logger:
                logger.log(level, msg)
=======
            fmt_msg = '{0}: {1}'.format(_levelNames[level], msg)
            if len(self.logs) == 0 or self.logs[-1] != fmt_msg:
                self.logs.append(fmt_msg)
                if logger:
                    logger.log(level, msg)
>>>>>>> 9cdba662

    @property
    def task_id(self):
        return self['task_id']

    @property
    def service(self):
        return self.get('service', None)

    @service.setter
    def service(self, service):
        if not isinstance(service, six.string_types):
            raise TypeError("Type `str` is required for `{}.service`".format(type(self)))
        self['service'] = service

    @property
    def process(self):
        return self.get('process', None)

    @process.setter
    def process(self, process):
        if not isinstance(process, six.string_types):
            raise TypeError("Type `str` is required for `{}.process`".format(type(self)))
        self['process'] = process

    @property
    def user_id(self):
        return self.get('user_id', None)

    @user_id.setter
    def user_id(self, user_id):
        if not isinstance(user_id, int):
            raise TypeError("Type `int` is required for `{}.user_id`".format(type(self)))
        self['user_id'] = user_id

    @property
    def status(self):
        return self.get('status', 'unknown')

    @status.setter
    def status(self, status):
        if not isinstance(status, six.string_types):
            raise TypeError("Type `str` is required for `{}.status`".format(type(self)))
        if status not in status_values:
            raise ValueError("Status `{0}` is not valid for `{1}.status`".format(status, type(self)))
        self['status'] = status

    @property
    def status_message(self):
        return self.get('status_message', 'no message')

    @status_message.setter
    def status_message(self, message):
        if message is None:
            return
        if not isinstance(message, six.string_types):
            raise TypeError("Type `str` is required for `{}.status_message`".format(type(self)))
        self['status_message'] = message

    @property
    def status_location(self):
        return self.get('status_message', None)

    @status_location.setter
    def status_location(self, location_url):
        if not isinstance(location_url, six.string_types):
            raise TypeError("Type `str` is required for `{}.status_location`".format(type(self)))
        self['status_location'] = location_url

    @property
    def is_workflow(self):
        return self.get('is_workflow', False)

    @is_workflow.setter
    def is_workflow(self, is_workflow):
        if not isinstance(is_workflow, bool):
            raise TypeError("Type `bool` is required for `{}.is_workflow`".format(type(self)))
        self['is_workflow'] = is_workflow

    @property
    def created(self):
        created = self.get('created', None)
        if not created:
            self['created'] = datetime.now()
        return self.get('created')

    @property
    def finished(self):
        return self.get('finished', None)

    def is_finished(self):
        self['finished'] = datetime.now()

    @property
    def duration(self):
        final_time = self.finished or datetime.now()
        duration = final_time - self.created
        self['duration'] = str(duration).split('.')[0]
        return self['duration']

    @property
    def progress(self):
        return self.get('progress', 0)

    @progress.setter
    def progress(self, progress):
        if not isinstance(progress, (int, float)):
            raise TypeError("Number is required for `{}.progress`".format(type(self)))
        if progress < 0 or progress > 100:
            raise ValueError("Value must be in range [0,100] for `{}.progress`".format(type(self)))
        self['progress'] = progress

    def _get_results(self):
        if self.get('results') is None:
            self['results'] = list()
        return self['results']

    def _set_results(self, results):
        if not isinstance(results, list):
            raise TypeError("Type `list` is required for `{}.results`".format(type(self)))
        self['results'] = results

    # allows to correctly update list by ref using `job.results.extend()`
    results = property(_get_results, _set_results)

    def _get_exceptions(self):
        if self.get('exceptions') is None:
            self['exceptions'] = list()
        return self['exceptions']

    def _set_exceptions(self, exceptions):
        if not isinstance(exceptions, list):
            raise TypeError("Type `list` is required for `{}.exceptions`".format(type(self)))
        self['exceptions'] = exceptions

    # allows to correctly update list by ref using `job.exceptions.extend()`
    exceptions = property(_get_exceptions, _set_exceptions)

    def _get_logs(self):
        if self.get('logs') is None:
            self['logs'] = list()
        return self['logs']

    def _set_logs(self, logs):
        if not isinstance(logs, list):
            raise TypeError("Type `list` is required for `{}.logs`".format(type(self)))
        self['logs'] = logs

    # allows to correctly update list by ref using `job.logs.extend()`
    logs = property(_get_logs, _set_logs)

    def _get_tags(self):
        if self.get('tags') is None:
            self['tags'] = list()
        return self['tags']

    def _set_tags(self, tags):
        if not isinstance(tags, list):
            raise TypeError("Type `list` is required for `{}.tags`".format(type(self)))
        self['tags'] = tags

    # allows to correctly update list by ref using `job.tags.extend()`
    tags = property(_get_tags, _set_tags)

    @property
    def request(self):
        return self.get('request', None)

    @request.setter
    def request(self, request):
        self['request'] = request

    @property
    def response(self):
        return self.get('response', None)

    @response.setter
    def response(self, response):
        self['response'] = response

    @property
    def params(self):
        return {
            'task_id': self.task_id,
            'service': self.service,
            'process': self.process,
            'user_id': self.user_id,
            'status': self.status,
            'status_message': self.status_message,
            'status_location': self.status_location,
            'is_workflow': self.is_workflow,
            'created': self.created,
            'finished': self.finished,
            'duration': self.duration,
            'progress': self.progress,
            'results': self.results,
            'exceptions': self.exceptions,
            'logs': self.logs,
            'tags': self.tags,
            'request': self.request,
            'response': self.response,
        }

    def __str__(self):
        return 'Job <{}>'.format(self.task_id)

    def __repr__(self):
        cls = type(self)
        repr_ = dict.__repr__(self)
        return '{0}.{1}({2})'.format(cls.__module__, cls.__name__, repr_)


class AccessToken(dict):
    """
    Dictionary that contains access token. It always has ``'token'`` key.
    """

    def __init__(self, *args, **kwargs):
        super(AccessToken, self).__init__(*args, **kwargs)
        if 'token' not in self:
            raise TypeError("'token' is required")

    @property
    def token(self):
        """Access token string."""
        return self['token']

    @property
    def expires_at(self):
        return int(self.get("expires_at", 0))

    @property
    def expires_in(self):
        """
        Returns the time until the token expires.
        :return: The remaining time until expiration in seconds or 0 if the
                 token has expired.
        """
        time_left = self.expires_at - now_secs()

        if time_left > 0:
            return time_left
        return 0

    def is_expired(self):
        """
        Determines if the token has expired.
        :return: `True` if the token has expired. Otherwise `False`.
        """
        if self.expires_at is None:
            return True

        if self.expires_in > 0:
            return False

        return True

    @property
    def data(self):
        return self.get('data') or {}

    @property
    def params(self):
        return {'access_token': self.token, 'expires_at': self.expires_at}

    def __str__(self):
        return self.token

    def __repr__(self):
        cls = type(self)
        repr_ = dict.__repr__(self)
        return '{0}.{1}({2})'.format(cls.__module__, cls.__name__, repr_)


class Process(dict):
    """
    Dictionary that contains a process description for db storage.
    It always has ``'id'``, ``'identifier'``, ``executeEndpoint`` keys.
    """

    def __init__(self, *args, **kwargs):
        super(Process, self).__init__(*args, **kwargs)
        # use both 'id' and 'identifier' to support any call (WPS and recurrent 'id')
        if 'id' not in self and 'identifier' not in self:
            raise TypeError("'id' OR 'identifier' is required")
        if not self.get('id'):
            self['id'] = self['identifier']
        if 'executeEndpoint' not in self:
            raise TypeError("'executeEndpoint' is required")
        if 'package' not in self:
            raise TypeError("'package' is required")

    @property
    def id(self):
        return self['id']

    @property
    def identifier(self):
        return self.id

    @property
    def title(self):
        return self.get('title', self.id)

    @property
    def abstract(self):
        return self.get('abstract', '')

    @property
    def keywords(self):
        return self.get('keywords', [])

    @property
    def metadata(self):
        return self.get('metadata', [])

    @property
    def version(self):
        return self.get('version')

    @property
    def inputs(self):
        return self.get('inputs')

    @property
    def outputs(self):
        return self.get('outputs')

    @property
    def jobControlOptions(self):
        return self.get('jobControlOptions')

    @property
    def outputTransmission(self):
        return self.get('outputTransmission')

    @property
    def executeEndpoint(self):
        return self.get('executeEndpoint')

    # wps, workflow, etc.
    @property
    def type(self):
        return self.get('type')

    @property
    def package(self):
        return self.get('package')

    def __str__(self):
        return "Process <{0}> ({1})".format(self.identifier, self.title)

    def __repr__(self):
        cls = type(self)
        repr_ = dict.__repr__(self)
        return '{0}.{1}({2})'.format(cls.__module__, cls.__name__, repr_)

    @property
    def params(self):
        return {
            'identifier': self.identifier,
            'title': self.title,
            'abstract': self.abstract,
            'keywords': self.keywords,
            'metadata': self.metadata,
            'version': self.version,
            'inputs': self.inputs,
            'outputs': self.outputs,
            'jobControlOptions': self.jobControlOptions,
            'outputTransmission': self.outputTransmission,
            'executeEndpoint': self.executeEndpoint,
            'type': self.type,
            'package': self.package,      # deployment specification (json body)
        }

    @property
    def params_wps(self):
        """Values applicable to WPS Process __init__
        """
        return {
            'identifier': self.identifier,
            'title': self.title,
            'abstract': self.abstract,
            'keywords': self.keywords,
            'metadata': self.metadata,
            'version': self.version,
            'inputs': self.inputs,
            'outputs': self.outputs,
        }

    def json(self):
        return {
            'identifier': self.identifier,
            'title': self.title,
            'abstract': self.abstract,
            'keywords': self.keywords,
            'metadata': self.metadata,
            'version': self.version,
            'inputs': self.inputs,
            'outputs': self.outputs,
            'jobControlOptions': self.jobControlOptions,
            'outputTransmission': self.outputTransmission,
            'executeEndpoint': self.executeEndpoint,
        }

    def summary(self):
        return {
            'identifier': self.identifier,
            'title': self.title,
            'abstract': self.abstract,
            'keywords': self.keywords,
            'metadata': self.metadata,
            'version': self.version,
            'jobControlOptions': self.jobControlOptions,
            'executeEndpoint': self.executeEndpoint,
        }

    @staticmethod
    def from_wps(wps_process, **extra_params):
        assert isinstance(wps_process, ProcessWPS)
        process = wps_process.json
        process.update({'type': wps_process.identifier, 'package': None, 'reference': None})
        process.update(**extra_params)
        return Process(process)

    def wps(self):
        process_key = self.type
        if self.type == 'wps':
            process_key = self.identifier
        if process_key not in process_mapping:
            ProcessInstanceError("Unknown process `{}` in mapping".format(process_key))
        if process_key == 'workflow':
            kwargs = self.params_wps
            kwargs.update({'package': self.package})
            return process_mapping[process_key](**kwargs)
        return process_mapping[process_key]()<|MERGE_RESOLUTION|>--- conflicted
+++ resolved
@@ -92,17 +92,11 @@
         else:
             log_msg = [(INFO, '{0} {1:3d}%: {2}'.format(self.duration, self.progress, self.status_message))]
         for level, msg in log_msg:
-<<<<<<< HEAD
-            self.logs.append('{0}: {1}'.format(_levelNames[level], msg))
-            if logger:
-                logger.log(level, msg)
-=======
             fmt_msg = '{0}: {1}'.format(_levelNames[level], msg)
             if len(self.logs) == 0 or self.logs[-1] != fmt_msg:
                 self.logs.append(fmt_msg)
                 if logger:
                     logger.log(level, msg)
->>>>>>> 9cdba662
 
     @property
     def task_id(self):
