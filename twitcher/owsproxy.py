--- conflicted
+++ resolved
@@ -27,6 +27,33 @@
 LOGGER = logging.getLogger(__name__)
 
 
+allowed_content_types = (
+    "application/xml",                       # XML
+    "text/xml",
+    "text/xml;charset=ISO-8859-1"
+    "application/vnd.ogc.se_xml",            # OGC Service Exception
+    "application/vnd.ogc.se+xml",            # OGC Service Exception
+    # "application/vnd.ogc.success+xml",      # OGC Success (SLD Put)
+    "application/vnd.ogc.wms_xml",           # WMS Capabilities
+    # "application/vnd.ogc.gml",              # GML
+    # "application/vnd.ogc.sld+xml",          # SLD
+    "application/vnd.google-earth.kml+xml",  # KML
+    "application/vnd.google-earth.kmz",
+    "image/png",                             # PNG
+    "image/png;mode=32bit",
+    "image/gif",                             # GIF
+    "image/jpeg",                            # JPEG
+    "application/json",                      # JSON
+    "application/json;charset=ISO-8859-1",
+)
+
+# TODO: configure allowed hosts
+allowed_hosts = (
+    # list allowed hosts here (no port limiting)
+    # "localhost",
+)
+
+
 # requests.models.Reponse defaults its chunk size to 128 bytes, which is very slow
 class BufferedResponse():
     def __init__(self, resp):
@@ -34,14 +61,6 @@
 
     def __iter__(self):
         return self.resp.iter_content(64*1024)
-
-# requests.models.Reponse defaults its chunk size to 128 bytes, which is very slow
-class BufferedResponse():
-    def __init__(self, resp):
-        self.resp = resp
-
-    def __iter__(self):
-        return self.resp.iter_content(64 * 1024)
 
 
 def _send_request(request, service, extra_path=None, request_params=None):
@@ -57,29 +76,7 @@
     # forward request to target (without Host Header)
     h = dict(request.headers)
     h.pop("Host", h)
-<<<<<<< HEAD
-    try:
-        #resp = requests.request(method=request.method.upper(), url=url, data=request.body, headers=h)
-        return HTTPTemporaryRedirect(location=url)
-    except Exception, e:
-        return OWSAccessFailed("Request failed: {}".format(e.message))
-
-    if resp.ok is False:
-        if 'ExceptionReport' in resp.content:
-            pass
-        else:
-            return OWSAccessFailed("Response is not ok: {}".format(resp.reason))
-
-    # check for allowed content types
-    ct = None
-    # LOGGER.debug("headers=", resp.headers)
-    if "Content-Type" in resp.headers:
-        ct = resp.headers["Content-Type"]
-        if not ct.split(";")[0] in allowed_content_types:
-            msg = "Content type is not allowed: {}.".format(ct)
-            LOGGER.error(msg)
-            return OWSAccessForbidden(msg)
-=======
+
     h['Accept-Encoding'] = None
 
     #
@@ -95,7 +92,6 @@
         HopbyHop = ['Connection', 'Keep-Alive', 'Public', 'Proxy-Authenticate', 'Transfer-Encoding', 'Upgrade']
         return Response(app_iter=BufferedResponse(resp_iter),
                         headers={k: v for k, v in resp_iter.headers.iteritems() if k not in HopbyHop})
->>>>>>> a7d7be89
     else:
         try:
             resp = requests.request(method=request.method.upper(), url=url, data=request.body, headers=h)
@@ -233,29 +229,16 @@
 
 def includeme(config):
     settings = config.registry.settings
-<<<<<<< HEAD
-    protected_path = settings['twitcher.ows_proxy_protected_path']
-    if not protected_path:
-        protected_path = '/twitcher/ows/proxy'  # default path
-=======
     protected_path = settings.get('twitcher.ows_proxy_protected_path', '/ows')
->>>>>>> a7d7be89
     if asbool(settings.get('twitcher.ows_proxy', True)):
         LOGGER.debug('Twitcher {}/proxy enabled.'.format(protected_path))
 
-<<<<<<< HEAD
         config.add_route('owsproxy', protected_path+'/{service_name}')
         # TODO: maybe configure extra path
         # config.add_route('owsproxy_extra', '/ows/proxy/{service_name}/{extra_path:.*}')
         #config.add_route('owsproxy_secured', '/ows/proxy/{service_name}/{access_token}')
 
         config.add_route('owsproxy_magpie', protected_path+'/{service_name}/{extra_path:.*}')
-=======
-        config.add_route('owsproxy', protected_path + '/proxy/{service_name}')
-        # TODO: maybe configure extra path
-        config.add_route('owsproxy_extra', protected_path + '/proxy/{service_name}/{extra_path:.*}')
-        config.add_route('owsproxy_secured', protected_path + '/proxy/{service_name}/{access_token}')
->>>>>>> a7d7be89
 
         # use delegation mode?
         if asbool(settings.get('twitcher.ows_proxy_delegate', False)):
@@ -268,19 +251,11 @@
             # include twitcher config
             config.include('twitcher.config')
             # include mongodb
-<<<<<<< HEAD
             #config.include('twitcher.db')
             config.include('twitcher.postgresdb')
             config.add_view(owsproxy_magpie, route_name='owsproxy')
             #config.add_view(owsproxy, route_name='owsproxy_secured')
             config.add_view(owsproxy_magpie, route_name='owsproxy_magpie')
-
-=======
-            config.include('twitcher.db')
-            config.add_view(owsproxy, route_name='owsproxy')
-            config.add_view(owsproxy, route_name='owsproxy_secured')
-            config.add_view(owsproxy, route_name='owsproxy_extra')
->>>>>>> a7d7be89
         # use /owsproxy?
         if asbool(settings.get('twitcher.ows_proxy_url', True)):
             LOGGER.debug('Twitcher /owsproxy enabled.')
