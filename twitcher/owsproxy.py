--- conflicted
+++ resolved
@@ -240,15 +240,11 @@
 
         config.add_route('owsproxy', protected_path+'/{service_name}')
         # TODO: maybe configure extra path
-<<<<<<< HEAD
-        config.add_route('owsproxy_extra', protected_path+'/{service_name}/{extra_path:.*}')
-        config.add_route('owsproxy_secured', protected_path+'/{service_name}/{access_token}')
-=======
         # config.add_route('owsproxy_extra', '/ows/proxy/{service_name}/{extra_path:.*}')
         #config.add_route('owsproxy_secured', '/ows/proxy/{service_name}/{access_token}')
 
         config.add_route('owsproxy_magpie', protected_path+'/{service_name}/{extra_path:.*}')
->>>>>>> 5b48fb84
+
 
         # use delegation mode?
         if asbool(settings.get('twitcher.ows_proxy_delegate', False)):
@@ -261,22 +257,16 @@
             # include twitcher config
             config.include('twitcher.config')
             # include mongodb
-<<<<<<< HEAD
             if auth_method == 'magpie':
                 config.include('twitcher.postgresdb')
             else:
                 config.include('twitcher.db')
             # include postgresdb
             config.add_view(owsproxy, route_name='owsproxy')
-            config.add_view(owsproxy, route_name='owsproxy_secured')
-            config.add_view(owsproxy, route_name='owsproxy_extra')
-=======
-            #config.include('twitcher.db')
-            config.include('twitcher.postgresdb')
-            config.add_view(owsproxy_magpie, route_name='owsproxy')
             #config.add_view(owsproxy, route_name='owsproxy_secured')
+            #config.add_view(owsproxy, route_name='owsproxy_extra')
             config.add_view(owsproxy_magpie, route_name='owsproxy_magpie')
->>>>>>> 5b48fb84
+
         # use /owsproxy?
         if asbool(settings.get('twitcher.ows_proxy_url', True)):
             LOGGER.debug('Twitcher /owsproxy enabled.')
