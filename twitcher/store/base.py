"""
Store adapters to persist and retrieve data during the twitcher process or
for later use. For example an access token storage and a service registry.

This module provides base classes that can be extended to implement your own
solution specific to your needs.

The implementation is based on `python-oauth2 <http://python-oauth2.readthedocs.io/en/latest/>`_.
"""


class AccessTokenStore(object):

    def save_token(self, access_token):
        """
        Stores an access token with additional data.
        """
        raise NotImplementedError

    def delete_token(self, token):
        """
        Deletes an access token from the store using its token string to identify it.
        This invalidates both the access token and the token.

        :param token: A string containing the token.
        :return: None.
        """
        raise NotImplementedError

    def fetch_by_token(self, token):
        """
        Fetches an access token from the store using its token string to
        identify it.

        :param token: A string containing the token.
        :return: An instance of :class:`twitcher.datatype.AccessToken`.
        """
        raise NotImplementedError

    def clear_tokens(self):
        """
        Removes all tokens from database.
        """
        raise NotImplementedError


class ServiceStore(object):
    """
    Storage for OWS services.
    """

    def save_service(self, service, overwrite=True, request=None):
        """
        Stores an OWS service in storage.

        :param service: An instance of :class:`twitcher.datatype.Service`.
        """
        raise NotImplementedError

    def delete_service(self, name, request=None):
        """
        Removes service from database.
        """
        raise NotImplementedError

    def list_services(self, request=None):
        """
        Lists all services in database.
        """
        raise NotImplementedError

    def fetch_by_name(self, name, request=None):
        """
        Get service for given ``name`` from storage.

        :param name: A string containing the service name.
        :return: An instance of :class:`twitcher.datatype.Service`.
        """
        raise NotImplementedError

    def fetch_by_url(self, url, request=None):
        """
        Get service for given ``url`` from storage.

        :return: An instance of :class:`twitcher.datatype.Service`.
        """
        raise NotImplementedError

    def clear_services(self, request=None):
        """
        Removes all OWS services from storage.
        """
        raise NotImplementedError


<<<<<<< HEAD
class ProcessStore(object):
    """
    Storage for local WPS processes.
    """

    def save_process(self, process, overwrite=True, request=None):
        """
        Stores a WPS process in storage.

        :param process: An instance of :class:`twitcher.datatype.Process`.
        """
        raise NotImplementedError

    def delete_process(self, process_id, request=None):
        """
        Removes process from database.
        """
        raise NotImplementedError

    def list_processes(self, request=None):
        """
        Lists all processes in database.
        """
        raise NotImplementedError

    def fetch_by_id(self, process_id, request=None):
        """
        Get process for given ``name`` from storage.

        :return: An instance of :class:`twitcher.datatype.Process`.
=======
class JobStore(object):
    """
    Storage for job tracking.
    """

    def save_job(self, task_id, process, service=None, is_workflow=False, user_id=None, async=True):
        """
        Stores a job in storage.
        """
        raise NotImplementedError

    def update_job(self, job, attributes):
        """
        Updates a job parameters in mongodb storage.
        :param job: instance of ``twitcher.datatype.Job``.
        :param attributes: dictionary of field:value to update.
        """
        raise NotImplementedError

    def delete_job(self, name, request=None):
        """
        Removes job from database.
        """
        raise NotImplementedError

    def fetch_by_id(self, job_id, request=None):
        """
        Get job for given ``job_id`` from storage.
        """
        raise NotImplementedError

    def list_jobs(self, request=None):
        """
        Lists all jobs in database.
        """
        raise NotImplementedError

    def find_jobs(self, request, page=0, limit=10, process=None, service=None,
                  tag=None, access=None, status=None, sort=None):
        """
        Finds all jobs in database matching search filters.
        """
        raise NotImplementedError

    def clear_jobs(self, request=None):
        """
        Removes all jobs from storage.
>>>>>>> ffc06b35
        """
        raise NotImplementedError<|MERGE_RESOLUTION|>--- conflicted
+++ resolved
@@ -93,7 +93,6 @@
         raise NotImplementedError
 
 
-<<<<<<< HEAD
 class ProcessStore(object):
     """
     Storage for local WPS processes.
@@ -124,7 +123,10 @@
         Get process for given ``name`` from storage.
 
         :return: An instance of :class:`twitcher.datatype.Process`.
-=======
+        """
+        raise NotImplementedError
+
+
 class JobStore(object):
     """
     Storage for job tracking.
@@ -172,6 +174,5 @@
     def clear_jobs(self, request=None):
         """
         Removes all jobs from storage.
->>>>>>> ffc06b35
         """
         raise NotImplementedError