--- conflicted
+++ resolved
@@ -34,9 +34,6 @@
 from twitcher.store.memory import MemoryServiceStore
 from twitcher.store.postgres import PostgresServiceStore
 
-<<<<<<< HEAD
-def servicestore_factory(registry, database=None, db_session=None):
-=======
 
 def my_import(name):
     components = name.split('.')
@@ -46,34 +43,25 @@
     return mod
 
 
-def servicestore_factory(registry, database=None, headers=None):
->>>>>>> 4555139f
+def servicestore_factory(registry, database=None, headers=None, db_session=None):
     """
     Creates a service store with the interface of :class:`twitcher.store.ServiceStore`.
     By default the mongodb implementation will be used.
 
     :return: An instance of :class:`twitcher.store.ServiceStore`.
     """
-<<<<<<< HEAD
-    #database = database or 'mongodb'
-    database = None
-    if database == 'mongodb':
-        db = _mongodb(registry)
-        store = MongodbServiceStore(collection=db.services)
-    elif database == 'postgres':
-        store = PostgresServiceStore(db_session=db_session)
-=======
+
     settings = registry.settings
-
     if settings.get('twitcher.wps_provider_registry', 'default') != 'default':
         store_class = my_import(settings.get('twitcher.wps_provider_registry'))
         store = store_class(headers=headers)
->>>>>>> 4555139f
     else:
         database = database or 'mongodb'
         if database == 'mongodb':
             db = _mongodb(registry)
             store = MongodbServiceStore(collection=db.services)
+        elif database == 'postgres':
+            store = PostgresServiceStore(db_session=db_session)
         else:
             store = MemoryServiceStore()
     return store