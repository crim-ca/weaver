--- conflicted
+++ resolved
@@ -5,16 +5,10 @@
 # Factories
 from twitcher.db import mongodb as mongodb_factory
 # Interfaces
-<<<<<<< HEAD
 from twitcher.store.base import AccessTokenStore, ProcessStore
-from twitcher.store.memory import MemoryTokenStore, MemoryProcessStore
-from twitcher.store.mongodb import MongodbTokenStore, MongodbProcessStore
+from twitcher.store.memory import MemoryTokenStore, MemoryServiceStore, MemoryProcessStore, MemoryJobStore
+from twitcher.store.mongodb import MongodbTokenStore, MongodbServiceStore, MongodbProcessStore, MongodbJobStore
 from twitcher.processes import default_processes
-
-=======
-from twitcher.store.memory import MemoryTokenStore, MemoryServiceStore, MemoryJobStore
-from twitcher.store.mongodb import MongodbTokenStore, MongodbServiceStore, MongodbJobStore
->>>>>>> ffc06b35
 
 # TODO: add any other db factory configuration here as needed
 DB_MONGODB = 'mongodb'
@@ -67,7 +61,6 @@
     return store
 
 
-<<<<<<< HEAD
 def processstore_defaultfactory(registry, database=None):
     """
     Creates a process store with the interface of :class:`twitcher.store.ProcessStore`.
@@ -75,14 +68,16 @@
 
     :return: An instance of :class:`twitcher.store.ProcessStore`.
     """
-    database = database or 'mongodb'
-    if database == 'mongodb':
-        db = _mongodb(registry)
+    database = get_db_factory(registry)
+    if database == DB_MONGODB:
+        db = mongodb_factory(registry)
         store = MongodbProcessStore(collection=db.processes, settings=registry.settings,
                                     default_processes=default_processes)
     else:
         store = MemoryProcessStore(default_processes)
-=======
+    return store
+
+
 def jobstore_defaultfactory(registry):
     """
     Creates a job store with the interface of :class:`twitcher.store.JobStore`.
@@ -96,5 +91,4 @@
         store = MongodbJobStore(collection=db.jobs)
     else:
         store = MemoryJobStore()
->>>>>>> ffc06b35
     return store