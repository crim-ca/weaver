--- conflicted
+++ resolved
@@ -140,7 +140,6 @@
         return True
 
 
-<<<<<<< HEAD
 from twitcher.store.base import ProcessStore
 
 
@@ -189,10 +188,9 @@
         sane_name = namesgenerator.get_sane_name(process_id)
         process = self.name_index.get(sane_name)
         return process
-=======
+
+
 from twitcher.store.base import JobStore
-from twitcher.datatype import Job
-from twitcher.exceptions import JobRegistrationError, JobNotFound
 
 
 class MemoryJobStore(JobStore):
@@ -242,5 +240,4 @@
         """
         Removes all jobs from memory.
         """
-        raise NotImplementedError
->>>>>>> ffc06b35
+        raise NotImplementedError