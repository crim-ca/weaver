--- conflicted
+++ resolved
@@ -124,7 +124,6 @@
         return True
 
 
-<<<<<<< HEAD
 from twitcher.store.base import ProcessStore
 from twitcher.exceptions import ProcessNotFound, ProcessRegistrationError, ProcessInstanceError
 from twitcher.datatype import Process as ProcessDB
@@ -239,7 +238,8 @@
         if not process:
             raise ProcessNotFound("Process `{}` could not be found.".format(sane_name))
         return ProcessDB(process)
-=======
+
+
 from twitcher.store.base import JobStore
 from twitcher.datatype import Job
 from twitcher.exceptions import JobRegistrationError, JobNotFound
@@ -366,5 +366,4 @@
         Removes all jobs from mongodb storage.
         """
         self.collection.drop()
-        return True
->>>>>>> ffc06b35
+        return True