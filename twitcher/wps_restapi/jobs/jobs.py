--- conflicted
+++ resolved
@@ -179,11 +179,7 @@
         'sort': request.params.get('sort', SORT_CREATED),
         # provider and process can be specified by query (short route) or by path (full route)
         'process': request.params.get('process', None) or request.matchdict.get('process_id', None),
-<<<<<<< HEAD
-        'provider': request.params.get('provider', None) or request.matchdict.get('process_id', None),
-=======
         'provider': request.params.get('provider', None) or request.matchdict.get('provider_id', None),
->>>>>>> e5186626
     }
     items, count = get_filtered_jobs(request, **filters)
     return HTTPOk(json={
