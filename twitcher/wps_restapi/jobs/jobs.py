--- conflicted
+++ resolved
@@ -18,9 +18,11 @@
 
 
 def job_url(request, job):
-    return '{base_url}/providers/{provider_id}/processes/{process_id}/jobs/{job_id}'.format(
-        base_url=wps_restapi_base_url(request.registry.settings),
-        provider_id=job['provider_id'],
+    base_job_url = wps_restapi_base_url(request.registry.settings)
+    if job['provider_id'] is not None:
+        base_job_url += '/providers/{provider_id}'.format(provider_id=job['provider_id'])
+    return '{base_job_url}/processes/{process_id}/jobs/{job_id}'.format(
+        base_job_url=base_job_url,
         process_id=job['process_id'],
         job_id=job['task_id'])
 
@@ -240,13 +242,9 @@
 @sd.results_full_service.get(tags=[sd.jobs_tag, sd.result_tag, sd.providers_tag], renderer='json',
                              schema=sd.FullResultsEndpoint(), response_schemas=sd.get_job_results_responses)
 @sd.results_short_service.get(tags=[sd.jobs_tag, sd.result_tag], renderer='json',
-<<<<<<< HEAD
-                              schema=sd.ShortJobEndpoint(), response_schemas=sd.get_single_job_results_responses)
+                              schema=sd.ShortJobEndpoint(), response_schemas=sd.get_job_results_responses)
 @sd.process_results_service.get(tags=[sd.jobs_tag, sd.result_tag, sd.processes_tag], renderer='json',
-                                schema=sd.ProcessJobResultsEndpoint(), response_schemas=sd.get_single_job_results_responses)
-=======
-                              schema=sd.ShortResultsEndpoint(), response_schemas=sd.get_job_results_responses)
->>>>>>> ae866a34
+                                schema=sd.ProcessResultsEndpoint(), response_schemas=sd.get_job_results_responses)
 def get_job_results(request):
     """
     Retrieve the results of a job.
@@ -263,6 +261,8 @@
                             schema=sd.FullResultEndpoint(), response_schemas=sd.get_single_result_responses)
 @sd.result_short_service.get(tags=[sd.jobs_tag, sd.result_tag], renderer='json',
                              schema=sd.ShortResultEndpoint(), response_schemas=sd.get_single_result_responses)
+@sd.process_results_service.get(tags=[sd.jobs_tag, sd.result_tag, sd.processes_tag], renderer='json',
+                                schema=sd.ProcessResultEndpoint(), response_schemas=sd.get_single_result_responses)
 def get_job_result(request):
     """
     Retrieve a specific result of a particular job output.
@@ -282,6 +282,8 @@
                                 schema=sd.FullExceptionsEndpoint(), response_schemas=sd.get_exceptions_responses)
 @sd.exceptions_short_service.get(tags=[sd.jobs_tag], renderer='json',
                                  schema=sd.ShortExceptionsEndpoint(), response_schemas=sd.get_exceptions_responses)
+@sd.process_exceptions_service.get(tags=[sd.jobs_tag, sd.processes_tag], renderer='json',
+                                   schema=sd.ProcessExceptionsEndpoint(), response_schemas=sd.get_exceptions_responses)
 def get_job_exceptions(request):
     """
     Retrieve the exceptions of a job.
@@ -294,6 +296,8 @@
                           schema=sd.FullLogsEndpoint(), response_schemas=sd.get_logs_responses)
 @sd.logs_short_service.get(tags=[sd.jobs_tag], renderer='json',
                            schema=sd.ShortLogsEndpoint(), response_schemas=sd.get_logs_responses)
+@sd.process_logs_service.get(tags=[sd.jobs_tag, sd.processes_tag], renderer='json',
+                             schema=sd.ProcessLogsEndpoint(), response_schemas=sd.get_logs_responses)
 def get_job_logs(request):
     """
     Retrieve the logs of a job.
