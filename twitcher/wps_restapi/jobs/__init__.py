from twitcher.wps_restapi import swagger_definitions as sd
from twitcher.wps_restapi.jobs import jobs as j
import logging
logger = logging.getLogger(__name__)


def includeme(config):
    settings = config.registry.settings
    config.add_route(**sd.service_api_route_info(sd.jobs_short_service, settings))
    config.add_route(**sd.service_api_route_info(sd.jobs_full_service, settings))
    config.add_route(**sd.service_api_route_info(sd.job_short_service, settings))
    config.add_route(**sd.service_api_route_info(sd.job_full_service, settings))
    config.add_route(**sd.service_api_route_info(sd.results_short_service, settings))
    config.add_route(**sd.service_api_route_info(sd.results_full_service, settings))
    config.add_route(**sd.service_api_route_info(sd.result_short_service, settings))
    config.add_route(**sd.service_api_route_info(sd.result_full_service, settings))
    config.add_route(**sd.service_api_route_info(sd.exceptions_short_service, settings))
    config.add_route(**sd.service_api_route_info(sd.exceptions_full_service, settings))
    config.add_route(**sd.service_api_route_info(sd.logs_short_service, settings))
    config.add_route(**sd.service_api_route_info(sd.logs_full_service, settings))
    config.add_route(**sd.service_api_route_info(sd.process_jobs_service, settings))
    config.add_route(**sd.service_api_route_info(sd.process_job_service, settings))

<<<<<<< HEAD
    config.add_view(j.get_jobs, route_name=sd.process_jobs_service.name,
                    request_method='GET', renderer='json')
    config.add_view(j.get_jobs, route_name=sd.jobs_service.name,
=======
    config.add_view(j.get_jobs, route_name=sd.jobs_short_service.name,
                    request_method='GET', renderer='json')
    config.add_view(j.get_jobs, route_name=sd.jobs_full_service.name,
>>>>>>> c56cf25c
                    request_method='GET', renderer='json')
    config.add_view(j.get_job_status, route_name=sd.job_short_service.name,
                    request_method='GET', renderer='json')
    config.add_view(j.get_job_status, route_name=sd.job_full_service.name,
                    request_method='GET', renderer='json')
    config.add_view(j.get_job_status, route_name=sd.process_job_service.name,
                    request_method='GET', renderer='json')
    config.add_view(j.cancel_job, route_name=sd.job_short_service.name,
                    request_method='DELETE', renderer='json')
    config.add_view(j.cancel_job, route_name=sd.job_full_service.name,
                    request_method='DELETE', renderer='json')
    config.add_view(j.cancel_job, route_name=sd.process_job_service.name,
                    request_method='DELETE', renderer='json')
    config.add_view(j.get_job_results, route_name=sd.results_short_service.name,
                    request_method='GET', renderer='json')
    config.add_view(j.get_job_results, route_name=sd.results_full_service.name,
                    request_method='GET', renderer='json')
    config.add_view(j.get_job_result, route_name=sd.result_short_service.name,
                    request_method='GET', renderer='json')
    config.add_view(j.get_job_result, route_name=sd.result_full_service.name,
                    request_method='GET', renderer='json')
    config.add_view(j.get_job_exceptions, route_name=sd.exceptions_short_service.name,
                    request_method='GET', renderer='json')
    config.add_view(j.get_job_exceptions, route_name=sd.exceptions_full_service.name,
                    request_method='GET', renderer='json')
    config.add_view(j.get_job_log, route_name=sd.logs_short_service.name,
                    request_method='GET', renderer='json')
    config.add_view(j.get_job_log, route_name=sd.logs_full_service.name,
                    request_method='GET', renderer='json')<|MERGE_RESOLUTION|>--- conflicted
+++ resolved
@@ -21,15 +21,11 @@
     config.add_route(**sd.service_api_route_info(sd.process_jobs_service, settings))
     config.add_route(**sd.service_api_route_info(sd.process_job_service, settings))
 
-<<<<<<< HEAD
     config.add_view(j.get_jobs, route_name=sd.process_jobs_service.name,
                     request_method='GET', renderer='json')
-    config.add_view(j.get_jobs, route_name=sd.jobs_service.name,
-=======
     config.add_view(j.get_jobs, route_name=sd.jobs_short_service.name,
                     request_method='GET', renderer='json')
     config.add_view(j.get_jobs, route_name=sd.jobs_full_service.name,
->>>>>>> c56cf25c
                     request_method='GET', renderer='json')
     config.add_view(j.get_job_status, route_name=sd.job_short_service.name,
                     request_method='GET', renderer='json')
