from pyramid.settings import asbool
<<<<<<< HEAD
from twitcher.wps_restapi.api import api_schema, api
=======
from twitcher.wps_restapi.api import api
from twitcher.db import MongoDB
>>>>>>> 12db4eff
import logging
logger = logging.getLogger(__name__)


def includeme(config):
    settings = config.registry.settings

    if asbool(settings.get('twitcher.wps_restapi', True)):
        logger.info('Adding WPS REST API ...')
        config.include('cornice')
        config.include('cornice_swagger')
        config.include('twitcher.wps_restapi.providers')
        config.include('twitcher.wps_restapi.processes')
        config.include('twitcher.wps_restapi.jobs')
        config.add_route('wps_restapi_schema', '/__api__')
        config.add_route('wps_restapi', '/api')
<<<<<<< HEAD
        config.add_view(api_schema, route_name='wps_restapi_schema', request_method='GET', renderer='json')
        config.add_view(api, route_name='wps_restapi', request_method='GET')
=======
        config.add_view(api, route_name='wps_restapi', request_method='GET', renderer='json')

        config.registry.celerydb = MongoDB.get(config.registry)
>>>>>>> 12db4eff
<|MERGE_RESOLUTION|>--- conflicted
+++ resolved
@@ -1,10 +1,7 @@
 from pyramid.settings import asbool
-<<<<<<< HEAD
 from twitcher.wps_restapi.api import api_schema, api
-=======
 from twitcher.wps_restapi.api import api
 from twitcher.db import MongoDB
->>>>>>> 12db4eff
 import logging
 logger = logging.getLogger(__name__)
 
@@ -21,11 +18,6 @@
         config.include('twitcher.wps_restapi.jobs')
         config.add_route('wps_restapi_schema', '/__api__')
         config.add_route('wps_restapi', '/api')
-<<<<<<< HEAD
         config.add_view(api_schema, route_name='wps_restapi_schema', request_method='GET', renderer='json')
         config.add_view(api, route_name='wps_restapi', request_method='GET')
-=======
-        config.add_view(api, route_name='wps_restapi', request_method='GET', renderer='json')
-
-        config.registry.celerydb = MongoDB.get(config.registry)
->>>>>>> 12db4eff
+        config.registry.celerydb = MongoDB.get(config.registry)