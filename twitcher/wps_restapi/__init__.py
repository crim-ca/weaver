from pyramid.settings import asbool
from twitcher.wps_restapi import swagger_definitions as sd
from twitcher.wps_restapi.api import api_frontpage, api_swagger_json, api_swagger_ui, api_versions
<<<<<<< HEAD
from twitcher.db import database_factory
=======
from twitcher.adapter import jobstore_factory
>>>>>>> fe0c7fb5
import logging
logger = logging.getLogger(__name__)

"""
this script will include what's necessary for twitcher to act as a rest api over providers, processes and jobs
currently however, voluntarily or not,
it would be possible to include directly the providers, processes or jobs independently
we'll first try to keep that behaviour, but this is a nice to keep
"""
# create the store from either memory or mongodb
#   get twitcher store type from environment or configuration
#   ideally environment, as there should be no need to change configuration file to run tests
#   instantiate the store, inject it into test twitcher app (why does it need to be a "test" app?)
# inject it into job, processes and providers services
# register routes to views


def includeme(config):
    """
    called from twitcher config.include
    :param config:
    :return:
    """
    settings = config.registry.settings
    if asbool(settings.get('twitcher.wps_restapi', True)):
        logger.info('Adding WPS REST API ...')
        config.include('cornice')
        config.include('cornice_swagger')
        config.include('twitcher.wps_restapi.providers')
        config.include('twitcher.wps_restapi.processes')
        config.include('twitcher.wps_restapi.quotation')
        config.include('twitcher.wps_restapi.jobs')
        config.include('pyramid_mako')
        config.add_route(**sd.service_api_route_info(sd.api_frontpage_service, settings))
        config.add_route(**sd.service_api_route_info(sd.api_swagger_json_service, settings))
        config.add_route(**sd.service_api_route_info(sd.api_swagger_ui_service, settings))
        config.add_route(**sd.service_api_route_info(sd.api_versions_service, settings))
        config.add_view(api_frontpage, route_name=sd.api_frontpage_service.name,
                        request_method='GET', renderer='json')
        config.add_view(api_swagger_json, route_name=sd.api_swagger_json_service.name,
                        request_method='GET', renderer='json')
        config.add_view(api_swagger_ui, route_name=sd.api_swagger_ui_service.name,
                        request_method='GET', renderer='templates/swagger_ui.mako')
        config.add_view(api_versions, route_name=sd.api_versions_service.name,
                        request_method='GET', renderer='json')
<<<<<<< HEAD
        config.registry.celerydb = database_factory(config.registry)
=======
        config.registry.celerydb = jobstore_factory(config.registry)


def instantiate_restapi(store):
    """
    for now, we must keep the handlers as functions and not instance methods
    as such, we will return a dict with the three services
    :param store:
    :return:
    """
    pass
>>>>>>> fe0c7fb5
<|MERGE_RESOLUTION|>--- conflicted
+++ resolved
@@ -1,26 +1,9 @@
 from pyramid.settings import asbool
 from twitcher.wps_restapi import swagger_definitions as sd
 from twitcher.wps_restapi.api import api_frontpage, api_swagger_json, api_swagger_ui, api_versions
-<<<<<<< HEAD
 from twitcher.db import database_factory
-=======
-from twitcher.adapter import jobstore_factory
->>>>>>> fe0c7fb5
 import logging
 logger = logging.getLogger(__name__)
-
-"""
-this script will include what's necessary for twitcher to act as a rest api over providers, processes and jobs
-currently however, voluntarily or not,
-it would be possible to include directly the providers, processes or jobs independently
-we'll first try to keep that behaviour, but this is a nice to keep
-"""
-# create the store from either memory or mongodb
-#   get twitcher store type from environment or configuration
-#   ideally environment, as there should be no need to change configuration file to run tests
-#   instantiate the store, inject it into test twitcher app (why does it need to be a "test" app?)
-# inject it into job, processes and providers services
-# register routes to views
 
 
 def includeme(config):
@@ -51,18 +34,4 @@
                         request_method='GET', renderer='templates/swagger_ui.mako')
         config.add_view(api_versions, route_name=sd.api_versions_service.name,
                         request_method='GET', renderer='json')
-<<<<<<< HEAD
-        config.registry.celerydb = database_factory(config.registry)
-=======
-        config.registry.celerydb = jobstore_factory(config.registry)
-
-
-def instantiate_restapi(store):
-    """
-    for now, we must keep the handlers as functions and not instance methods
-    as such, we will return a dict with the three services
-    :param store:
-    :return:
-    """
-    pass
->>>>>>> fe0c7fb5
+        config.registry.celerydb = database_factory(config.registry)