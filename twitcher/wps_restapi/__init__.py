--- conflicted
+++ resolved
@@ -5,13 +5,8 @@
 from pyramid.settings import asbool
 from twitcher.wps_restapi.frontpage import frontpage
 from twitcher.wps_restapi import swagger_definitions as sd
-<<<<<<< HEAD
-from twitcher.wps_restapi.api import api_swagger_json, api_swagger_ui
+from twitcher.wps_restapi.api import api_swagger_json, api_swagger_ui, api_versions
 from twitcher.db import database_factory
-=======
-from twitcher.wps_restapi.api import api_swagger_json, api_swagger_ui, api_versions
-from twitcher.db import MongoDB
->>>>>>> 6800dc67
 import logging
 logger = logging.getLogger(__name__)
 
@@ -29,20 +24,13 @@
         config.add_route(**sd.service_api_route_info(sd.api_frontpage_service, settings))
         config.add_route(**sd.service_api_route_info(sd.api_swagger_json_service, settings))
         config.add_route(**sd.service_api_route_info(sd.api_swagger_ui_service, settings))
-<<<<<<< HEAD
-=======
         config.add_route(**sd.service_api_route_info(sd.api_versions_service, settings))
->>>>>>> 6800dc67
         config.add_view(frontpage, route_name=sd.api_frontpage_service.name,
                         request_method='GET', renderer='json')
         config.add_view(api_swagger_json, route_name=sd.api_swagger_json_service.name,
                         request_method='GET', renderer='json')
         config.add_view(api_swagger_ui, route_name=sd.api_swagger_ui_service.name,
                         request_method='GET', renderer='templates/swagger_ui.mako')
-<<<<<<< HEAD
         config.registry.celerydb = database_factory(config.registry)
-=======
         config.add_view(api_versions, route_name=sd.api_versions_service.name,
-                        request_method='GET', renderer='json')
-        config.registry.celerydb = MongoDB.get(config.registry)
->>>>>>> 6800dc67
+                        request_method='GET', renderer='json')