--- conflicted
+++ resolved
@@ -6,29 +6,17 @@
 from six.moves.urllib.error import URLError
 from time import sleep
 from datetime import datetime
-<<<<<<< HEAD
-from twitcher.adapter import servicestore_factory
-from twitcher.config import TWITCHER_CONFIGURATION_EMS, get_twitcher_configuration
-from twitcher.store import servicestore_defaultfactory, processstore_defaultfactory
+from twitcher.adapter import servicestore_factory, jobstore_factory, processstore_factory
+from twitcher.config import get_twitcher_configuration, TWITCHER_CONFIGURATION_EMS
+from twitcher.datatype import Process as ProcessDB, Job as JobDB
+from twitcher.exceptions import ProcessNotFound, JobRegistrationError
+from twitcher.store import processstore_defaultfactory
 from twitcher.utils import get_any_id
-from twitcher.wps_restapi import swagger_definitions as sd
-from twitcher.wps_restapi.utils import *
-from twitcher.wps_restapi.jobs.jobs import add_job, check_status, get_filtered_jobs, get_job
-from twitcher.wps_restapi.status import STATUS_ACCEPTED, STATUS_FAILED
-from twitcher.exceptions import ProcessNotFound, ProcessInstanceError, ProcessRegistrationError
-from twitcher.db import database_factory
-from twitcher.datatype import Process as ProcessDB
 from twitcher.processes import wps_workflow as wf
-=======
-from twitcher.adapter import servicestore_factory, jobstore_factory
-from twitcher.datatype import Job as JobType
-from twitcher.exceptions import JobRegistrationError
-from twitcher.utils import get_any_id
 from twitcher.wps_restapi import swagger_definitions as sd
 from twitcher.wps_restapi.utils import *
 from twitcher.wps_restapi.jobs.jobs import check_status
 from twitcher.wps_restapi.status import STATUS_ACCEPTED, STATUS_FAILED
->>>>>>> ffc06b35
 from owslib.wps import WebProcessingService, WPSException, ComplexDataInput, is_reference
 from lxml import etree
 from six import string_types
@@ -151,24 +139,9 @@
 def execute_process(self, url, service, process, inputs, outputs,
                     is_workflow=False, user_id=None, async=True, headers=None):
     registry = app.conf['PYRAMID_REGISTRY']
-<<<<<<< HEAD
-    db = database_factory(registry)
-    job = add_job(
-        db,
-        userid=userid,
-        task_id=self.request.id,
-        service_name=service_name,
-        process_id=identifier,
-        provider_id=provider,
-        is_workflow=False,
-        async=async,
-        caption=caption)
-
-=======
     store = jobstore_factory(registry)
     task_id = self.request.id
-    job = JobType({'task_id': task_id})  # default in case of error during registration to job store
->>>>>>> ffc06b35
+    job = JobDB({'task_id': task_id})  # default in case of error during registration to job store
     try:
         job = store.save_job(task_id=task_id, process=process, service=service, is_workflow=is_workflow,
                              user_id=user_id, async=async)
