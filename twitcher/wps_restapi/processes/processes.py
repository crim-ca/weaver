from pyramid.httpexceptions import *
from pyramid.settings import asbool
from pyramid_celery import celery_app as app
from celery.utils.log import get_task_logger
from six.moves.urllib.request import urlopen
from six.moves.urllib.error import URLError
from time import sleep
from twitcher.adapter import servicestore_factory, jobstore_factory, processstore_factory
from twitcher.config import get_twitcher_configuration, TWITCHER_CONFIGURATION_EMS
from twitcher.datatype import Process as ProcessDB, Job as JobDB
from twitcher.exceptions import ProcessNotFound, JobRegistrationError
from twitcher.store import processstore_defaultfactory
from twitcher.utils import get_any_id
from twitcher.processes import wps_workflow as wf
from twitcher.wps_restapi import swagger_definitions as sd
from twitcher.wps_restapi.utils import *
from twitcher.wps_restapi.jobs.jobs import check_status
from twitcher.wps_restapi import status as job_status
from owslib.wps import WebProcessingService, WPSException, ComplexDataInput, is_reference
from lxml import etree
from six import string_types
import requests

task_logger = get_task_logger(__name__)


def wait_secs(run_step=-1):
    secs_list = (2, 2, 2, 2, 2, 5, 5, 5, 5, 5, 10, 10, 10, 10, 10, 20, 20, 20, 20, 20, 30)
    if run_step >= len(secs_list):
        run_step = -1
    return secs_list[run_step]


def _get_data(input_value):
    """
    Extract the data from the input value
    """
    # process output data are append into a list and
    # WPS standard v1.0.0 specify that Output data field has zero or one value
    if input_value.data:
        return input_value.data[0]
    else:
        return None


def _read_reference(input_value):
    """
    Read a WPS reference and return the content
    """
    try:
        return urlopen(input_value.reference).read()
    except URLError:
        # Don't raise exceptions coming from that.
        return None


def _get_json_multiple_inputs(input_value):
    """
    Since WPS standard does not allow to return multiple values for a single output,
    a lot of process actually return a json array containing references to these outputs.
    This function goal is to detect this particular format
    :return: An array of references if the input_value is effectively a json containing that,
             None otherwise
    """

    # Check for the json datatype and mimetype
    if input_value.dataType == 'ComplexData' and input_value.mimeType == 'application/json':

        # If the json data is referenced read it's content
        if input_value.reference:
            json_data_str = _read_reference(input_value)
        # Else get the data directly
        else:
            json_data_str = _get_data(input_value)

        # Load the actual json dict
        json_data = json.loads(json_data_str)

        if isinstance(json_data, list):
            for data_value in json_data:
                if not is_reference(data_value):
                    return None
            return json_data
    return None


def _jsonify_output(output, datatype):
    """
    Utility method to jsonify an output element.
    :param output An owslib.wps.Output to jsonify
    """
    json_output = dict(identifier=output.identifier,
                       title=output.title,
                       dataType=output.dataType or datatype)

    if not output.dataType:
        output.dataType = datatype

    # WPS standard v1.0.0 specify that either a reference or a data field has to be provided
    if output.reference:
        json_output['reference'] = output.reference

        # Handle special case where we have a reference to a json array containing dataset reference
        # Avoid reference to reference by fetching directly the dataset references
        json_array = _get_json_multiple_inputs(output)
        if json_array and all(str(ref).startswith('http') for ref in json_array):
            json_output['data'] = json_array
    else:
        # WPS standard v1.0.0 specify that Output data field has Zero or one value
        json_output['data'] = output.data[0] if output.data else None

    if json_output['dataType'] == 'ComplexData':
        json_output['mimeType'] = output.mimeType

    return json_output


@app.task(bind=True)
def execute_process(self, url, service, process, inputs, outputs,
                    is_workflow=False, user_id=None, async=True, headers=None):
    registry = app.conf['PYRAMID_REGISTRY']
    store = jobstore_factory(registry)
    task_id = self.request.id
    job = JobDB({'task_id': task_id})  # default in case of error during registration to job store
    try:
        job = store.save_job(task_id=task_id, process=process, service=service, is_workflow=is_workflow,
                             user_id=user_id, async=async)

        wps = WebProcessingService(url=url, headers=get_cookie_headers(headers), skip_caps=False, verify=False)
        # execution = wps.execute(process, inputs=inputs, output=outputs, async=async, lineage=True)
        mode = 'async' if async else 'sync'
        execution = wps.execute(process, inputs=inputs, output=outputs, mode=mode, lineage=True)
        # job['service'] = wps.identification.title
        # job['title'] = getattr(execution.process, "title")
        if not execution.process and execution.errors:
            raise execution.errors[0]

        # job['abstract'] = getattr(execution.process, "abstract")
        job.status = job_status.STATUS_RUNNING
        job.status_location = execution.statusLocation
        job.request = execution.request
        job.response = etree.tostring(execution.response)
        store.update_job(job)

<<<<<<< HEAD
        task_logger.debug("job init done %s ...", task_id)
=======
        task_logger.debug("Job init done %s ...", task_id)
>>>>>>> 7a2f14ae

        num_retries = 0
        run_step = 0
        while execution.isNotComplete() or run_step == 0:
            if num_retries >= 5:
                raise Exception("Could not read status document after 5 retries. Giving up.")
            try:
                execution = check_status(url=execution.statusLocation, verify=False,
                                         sleep_secs=wait_secs(run_step))

                job.response = etree.tostring(execution.response)
                job.status = execution.getStatus()
                job.status_message = execution.statusMessage
                job.progress = execution.percentCompleted

                if execution.isComplete():
                    job.is_finished()
                    if execution.isSucceded():
                        task_logger.debug("Job succeeded")
                        job.progress = 100
                        job.status = job_status.STATUS_FINISHED
                        job.status_message = execution.statusMessage

                        process = wps.describeprocess(job.process)

                        output_datatype = {
                            getattr(processOutput, 'identifier', ''): processOutput.dataType
                            for processOutput in getattr(process, 'processOutputs', [])}

                        job.results = [_jsonify_output(output, output_datatype[output.identifier])
                                       for output in execution.processOutputs]
                    else:
                        task_logger.debug("Job failed.")
                        job.status_message = '\n'.join(error.text for error in execution.errors)
                        job.save_log(errors=execution.errors, logger=task_logger)
<<<<<<< HEAD
            except Exception as ex:
                num_retries += 1
                task_logger.exception("Job {job} generated exception: {ex}".format(job=task_id, ex=ex.message))
                task_logger.exception("Could not read status xml document for job {}. Trying again ...".format(task_id))
                sleep(1)
            else:
                task_logger.debug("update job {} ...".format(task_id))
=======

            except Exception as exc:
                num_retries += 1
                task_logger.debug('Exception raised: {}'.format(repr(exc)))
                task_logger.exception("Could not read status xml document for job %s. Trying again ...", task_id)
                sleep(1)
            else:
                task_logger.debug("Update job %s ...", task_id)
>>>>>>> 7a2f14ae
                num_retries = 0
                run_step += 1
            finally:
                job.save_log(logger=task_logger)
                store.update_job(job)

    except (WPSException, JobRegistrationError, Exception) as exc:
        task_logger.exception("Failed to run {}.".format(str(job)))
        job.status = job_status.STATUS_FAILED
        if isinstance(exc, WPSException):
            job.status_message = "Error: [{0}] {1}".format(exc.locator, exc.text)
        else:
            job.status_message = "Error: {0}".format(exc.message)

    finally:
        job.save_log(logger=task_logger)
        store.update_job(job)

    return job.status


def submit_job_handler(request, service_url, is_workflow=False):

    # TODO Validate param somehow
    provider_id = request.matchdict.get('provider_id')  # None OK if local
    process_id = request.matchdict.get('process_id')
    async_execute = not request.params.getone('sync-execute') if 'sync-execute' in request.params else True

    wps = WebProcessingService(url=service_url, headers=get_cookie_headers(request.headers))
    process = wps.describeprocess(process_id)

    # prepare inputs
    complex_inputs = []
    for process_input in process.dataInputs:
        if 'ComplexData' in process_input.dataType:
            complex_inputs.append(process_input.identifier)

    try:
        # need to use ComplexDataInput structure for complex input
        inputs = [(get_any_id(inpt), ComplexDataInput(inpt['value'])
                  if get_any_id(inpt) in complex_inputs else inpt['value'])
                  for inpt in request.json_body['inputs']]
    except KeyError:
        inputs = []

    # prepare outputs
    outputs = []
    for output in process.processOutputs:
        outputs.append(
            (output.identifier, output.dataType == 'ComplexData'))

    result = execute_process.delay(
        url=wps.url,
        service=provider_id,
        process=process.identifier,
        inputs=inputs,
        outputs=outputs,
        is_workflow=is_workflow,
        user_id=request.authenticated_userid,
        async=async_execute,
        # Convert EnvironHeaders to a simple dict (should cherrypick the required headers)
        headers={k: v for k, v in request.headers.items()})

    # local/provider process location
    location_base = '/providers/{provider_id}'.format(provider_id=provider_id) if provider_id else ''
    location = '{base_url}{location_base}/processes/{process_id}/jobs/{job_id}'.format(
        base_url=wps_restapi_base_url(request.registry.settings),
        location_base=location_base,
        process_id=process.identifier,
        job_id=result.id)
    body_data = {
        'jobID': result.id,
        'status': job_status.STATUS_ACCEPTED,
        'location': location
    }
    headers = request.headers
    headers.update({'Location': location})
    return HTTPCreated(json=body_data, headers=headers)


@sd.jobs_full_service.post(tags=[sd.provider_processes_tag, sd.providers_tag, sd.execute_tag, sd.jobs_tag],
                           renderer='json', schema=sd.PostProviderProcessJobRequest(),
                           response_schemas=sd.post_provider_process_job_responses)
def submit_provider_job(request):
    """
    Execute a provider process.
    """
    store = servicestore_factory(request.registry)
    provider_id = request.matchdict.get('provider_id')
    service = store.fetch_by_name(provider_id, request=request)
    return submit_job_handler(request, service.url)


@sd.provider_processes_service.get(tags=[sd.provider_processes_tag, sd.providers_tag, sd.getcapabilities_tag],
                                   renderer='json', schema=sd.ProviderEndpoint(),
                                   response_schemas=sd.get_provider_processes_responses)
def get_provider_processes(request):
    """
    Retrieve available provider processes (GetCapabilities).
    """
    store = servicestore_factory(request.registry)

    # TODO Validate param somehow
    provider_id = request.matchdict.get('provider_id')

    service = store.fetch_by_name(provider_id, request=request)
    wps = WebProcessingService(url=service.url, headers=get_cookie_headers(request.headers))
    processes = []
    for process in wps.processes:
        item = dict(
            id=process.identifier,
            title=getattr(process, 'title', ''),
            abstract=getattr(process, 'abstract', ''),
            url='{base_url}/providers/{provider_id}/processes/{process_id}'.format(
                base_url=wps_restapi_base_url(request.registry.settings),
                provider_id=provider_id,
                process_id=process.identifier))
        processes.append(item)
    return HTTPOk(json=processes)


@sd.provider_process_service.get(tags=[sd.provider_processes_tag, sd.providers_tag, sd.describeprocess_tag],
                                 renderer='json', schema=sd.ProcessEndpoint(),
                                 response_schemas=sd.get_provider_process_description_responses)
def describe_provider_process(request):
    """
    Retrieve a process description (DescribeProcess).
    """
    store = servicestore_factory(request.registry)

    # TODO Validate param somehow
    provider_id = request.matchdict.get('provider_id')
    process_id = request.matchdict.get('process_id')

    service = store.fetch_by_name(provider_id, request=request)
    wps = WebProcessingService(url=service.url, headers=get_cookie_headers(request.headers))
    process = wps.describeprocess(process_id)

    inputs = [dict(
        id=getattr(dataInput, 'identifier', ''),
        title=getattr(dataInput, 'title', ''),
        abstract=getattr(dataInput, 'abstract', ''),
        minOccurs=getattr(dataInput, 'minOccurs', 0),
        maxOccurs=getattr(dataInput, 'maxOccurs', 0),
        dataType=dataInput.dataType,
        defaultValue=jsonify(getattr(dataInput, 'defaultValue', None)),
        allowedValues=[jsonify(dataValue) for dataValue in getattr(dataInput, 'allowedValues', [])],
        supportedValues=[jsonify(dataValue) for dataValue in getattr(dataInput, 'supportedValues', [])],
    ) for dataInput in getattr(process, 'dataInputs', [])]

    outputs = [dict(
        id=getattr(processOutput, 'identifier', ''),
        title=getattr(processOutput, 'title', ''),
        abstract=getattr(processOutput, 'abstract', ''),
        dataType=processOutput.dataType,
        defaultValue=jsonify(getattr(processOutput, 'defaultValue', None))
    ) for processOutput in getattr(process, 'processOutputs', [])]

    body_data = dict(
        id=process_id,
        label=getattr(process, 'title', ''),
        description=getattr(process, 'abstract', ''),
        inputs=inputs,
        outputs=outputs
    )
    return HTTPOk(json=body_data)


@sd.processes_service.get(schema=sd.GetProcessesRequest(), tags=[sd.processes_tag, sd.getcapabilities_tag],
                          response_schemas=sd.get_processes_responses)
def get_processes(request):
    """
    List registered processes (GetCapabilities). Optionally list both local and provider processes.
    """
    try:
        # get local processes
        store = processstore_defaultfactory(request.registry)
        processes = [process.summary() for process in store.list_processes()]
        response_body = {'processes': processes}

        # if EMS and ?providers=True, also fetch each provider's processes
        if get_twitcher_configuration(request.registry.settings) == TWITCHER_CONFIGURATION_EMS:
            queries = parse_request_query(request)
            if 'providers' in queries and asbool(queries['providers'][0]) is True:
                providers_response = requests.request('GET', '{host}/providers'.format(host=request.host_url),
                                                      headers=request.headers, cookies=request.cookies)
                providers = providers_response.json()
                response_body.update({'providers': providers})
                for i, provider in enumerate(providers):
                    provider_id = get_any_id(provider)
                    processes = requests.request('GET', '{host}/providers/{provider_id}/processes'
                                                        .format(host=request.host_url, provider_id=provider_id),
                                                 headers=request.headers, cookies=request.cookies)
                    response_body['providers'][i].update({'processes': processes})
        return HTTPOk(json=response_body)
    except HTTPException:
        raise  # re-throw already handled HTTPException
    except Exception as ex:
        raise HTTPInternalServerError(ex.message)


@sd.processes_service.post(tags=[sd.processes_tag, sd.deploy_tag], renderer='json',
                           schema=sd.ProcessesEndpoint(), response_schemas=sd.post_processes_responses)
def add_local_process(request):
    """
    Register a local process.
    """
    store = processstore_defaultfactory(request.registry)

    process_offering = request.json.get('processOffering')
    deployment_profile = request.json.get('deploymentProfile')
    if not isinstance(process_offering, dict):
        raise HTTPUnprocessableEntity("Invalid parameter 'processOffering'")
    if not isinstance(deployment_profile, dict):
        raise HTTPUnprocessableEntity("Invalid parameter 'deploymentProfile'")

    # validate minimum field requirements
    process_info = process_offering.get('process')
    if not isinstance(process_info, dict):
        raise HTTPUnprocessableEntity("Invalid parameter 'processOffering.process'")
    if not isinstance(process_info.get('identifier'), string_types):
        raise HTTPUnprocessableEntity("Invalid parameter 'processOffering.process.identifier'")

    process_type = request.json.get('type', 'workflow')
    if process_type == 'workflow':
        execution_unit = deployment_profile.get('executionUnit')
        if not isinstance(execution_unit, dict):
            raise HTTPUnprocessableEntity("Invalid parameter 'deploymentProfile.executionUnit'")
        package = execution_unit.get('package')
        reference = execution_unit.get('reference')
        if not (isinstance(package, dict) or isinstance(reference, string_types)):
            raise HTTPUnprocessableEntity(
                detail="Invalid parameters amongst one of [package,reference] in 'deploymentProfile.executionUnit'.")
        if package and reference:
            raise HTTPUnprocessableEntity(
                detail="Simultaneous parameters [package,reference] not allowed in 'deploymentProfile.executionUnit'.")

        # retrieve package information and validate them at the same time by loading/updating definitions to store in DB
        if reference:
            package = wf.load_workflow_file(reference)
        try:
            workflow = wf.load_workflow_content(package)
            workflow_inputs, workflow_outputs = wf.get_workflow_inputs_outputs(workflow)
            process_inputs = process_info.get('inputs', list())
            process_outputs = process_info.get('outputs', list())
            workflow_inputs, workflow_outputs = wf.merge_workflow_inputs_outputs(process_inputs, workflow_inputs,
                                                                                 process_outputs, workflow_outputs,
                                                                                 as_json=True)
            process_info.update({'package': package, 'inputs': workflow_inputs, 'outputs': workflow_outputs})
        except Exception as ex:
            raise HTTPBadRequest("Invalid package/reference definition. Loading generated error: `{}`".format(repr(ex)))

    # ensure that required 'executeEndpoint' in db is added, will be auto-fixed to localhost if not specified in body
    process_info.update({'type': process_type, 'executeEndpoint': process_info.get('executeEndpoint')})
    saved_process = store.save_process(ProcessDB(process_info))

    return HTTPOk(json={'deploymentDone': True, 'processSummary': saved_process.summary()})


@sd.process_service.get(tags=[sd.processes_tag, sd.describeprocess_tag], renderer='json',
                        schema=sd.ProcessEndpoint(), response_schemas=sd.get_process_responses)
def get_local_process(request):
    """
    Get a registered local process information (DescribeProcess).
    """
    process_id = request.matchdict.get('process_id')
    if not isinstance(process_id, string_types):
        raise HTTPUnprocessableEntity("Invalid parameter 'process_id'")
    try:
        store = processstore_defaultfactory(request.registry)
        process = store.fetch_by_id(process_id)
        return HTTPOk(json={'process': process.json()})
    except HTTPException:
        raise  # re-throw already handled HTTPException
    except ProcessNotFound:
        raise HTTPNotFound("The process with id `{}` does not exist.".format(str(process_id)))
    except Exception as ex:
        raise HTTPInternalServerError(ex.message)


@sd.process_service.delete(tags=[sd.processes_tag, sd.deploy_tag], renderer='json',
                           schema=sd.ProcessEndpoint(), response_schemas=sd.delete_process_responses)
def delete_local_process(request):
    """
    Unregister a local process.
    """
    process_id = request.matchdict.get('process_id')
    if not isinstance(process_id, string_types):
        raise HTTPUnprocessableEntity("Invalid parameter 'process_id'")
    try:
        store = processstore_defaultfactory(request.registry)
        if store.delete_process(process_id):
            return HTTPOk(json={'undeploymentDone': True, 'identifier': process_id})
        raise HTTPInternalServerError("Delete process failed.")
    except HTTPException:
        raise  # re-throw already handled HTTPException
    except ProcessNotFound:
        description = "The process with process_id `{}` does not exist.".format(str(process_id))
        raise HTTPNotFound(description)
    except Exception as ex:
        raise HTTPInternalServerError(ex.message)


@sd.process_jobs_service.post(tags=[sd.processes_tag, sd.execute_tag, sd.jobs_tag], renderer='json',
                              schema=sd.PostProcessJobsEndpoint(), response_schemas=sd.post_process_jobs_responses)
def submit_local_job(request):
    """
    Execute a local process.
    """
    process_id = request.matchdict.get('process_id')
    if not isinstance(process_id, string_types):
        raise HTTPUnprocessableEntity("Invalid parameter 'process_id'")
    try:
        store = processstore_defaultfactory(request.registry)
        process = store.fetch_by_id(process_id)
        return submit_job_handler(request, process.executeEndpoint, is_workflow=process.type == 'workflow')
    except HTTPException:
        raise  # re-throw already handled HTTPException
    except ProcessNotFound:
        raise HTTPNotFound("The process with id `{}` does not exist.".format(str(process_id)))
    except Exception as ex:
        raise HTTPInternalServerError(ex.message)<|MERGE_RESOLUTION|>--- conflicted
+++ resolved
@@ -142,11 +142,7 @@
         job.response = etree.tostring(execution.response)
         store.update_job(job)
 
-<<<<<<< HEAD
-        task_logger.debug("job init done %s ...", task_id)
-=======
         task_logger.debug("Job init done %s ...", task_id)
->>>>>>> 7a2f14ae
 
         num_retries = 0
         run_step = 0
@@ -182,15 +178,6 @@
                         task_logger.debug("Job failed.")
                         job.status_message = '\n'.join(error.text for error in execution.errors)
                         job.save_log(errors=execution.errors, logger=task_logger)
-<<<<<<< HEAD
-            except Exception as ex:
-                num_retries += 1
-                task_logger.exception("Job {job} generated exception: {ex}".format(job=task_id, ex=ex.message))
-                task_logger.exception("Could not read status xml document for job {}. Trying again ...".format(task_id))
-                sleep(1)
-            else:
-                task_logger.debug("update job {} ...".format(task_id))
-=======
 
             except Exception as exc:
                 num_retries += 1
@@ -199,7 +186,6 @@
                 sleep(1)
             else:
                 task_logger.debug("Update job %s ...", task_id)
->>>>>>> 7a2f14ae
                 num_retries = 0
                 run_step += 1
             finally:
