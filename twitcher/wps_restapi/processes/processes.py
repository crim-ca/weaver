--- conflicted
+++ resolved
@@ -499,20 +499,14 @@
     if not isinstance(process_id, string_types):
         raise HTTPUnprocessableEntity("Invalid parameter 'process_id'.")
     try:
-<<<<<<< HEAD
-        store = processstore_defaultfactory(request.registry)
-        process = store.fetch_by_id(process_id)
+        store = processstore_factory(request.registry)
+        process = store.fetch_by_id(process_id, request=request)
         process_json = process.json()
 
         additional_parameters = wps_package.get_additional_parameters(process["payload"]["processOffering"]["process"])
         process_json["inputs"] = wps_package.handle_eoimage_inputs(process_json["inputs"], additional_parameters)
 
         return HTTPOk(json={'process': process_json})
-=======
-        store = processstore_factory(request.registry)
-        process = store.fetch_by_id(process_id, request=request)
-        return HTTPOk(json={'process': process.json()})
->>>>>>> 39860fa6
     except HTTPException:
         raise  # re-throw already handled HTTPException
     except ProcessNotFound:
@@ -632,13 +626,8 @@
     if not isinstance(process_id, string_types):
         raise HTTPUnprocessableEntity("Invalid parameter 'process_id'.")
     try:
-<<<<<<< HEAD
-        store = processstore_defaultfactory(request.registry)
-        process = store.fetch_by_id(process_id)
-=======
         store = processstore_factory(request.registry)
         process = store.fetch_by_id(process_id, request=request)
->>>>>>> 39860fa6
         resp = submit_job_handler(request, process.executeEndpoint, is_workflow=process.type == 'workflow')
         return resp
     except HTTPException:
