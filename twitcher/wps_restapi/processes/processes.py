from pyramid.httpexceptions import *
from pyramid.settings import asbool
from pyramid_celery import celery_app as app
from celery.utils.log import get_task_logger
from six.moves.urllib.request import urlopen
from six.moves.urllib.error import URLError
from time import sleep
from datetime import datetime
from twitcher.adapter import servicestore_factory
from twitcher.config import TWITCHER_CONFIGURATION_EMS, get_twitcher_configuration
from twitcher.store import servicestore_defaultfactory, processstore_defaultfactory
from twitcher.utils import get_any_id
from twitcher.wps_restapi import swagger_definitions as sd
from twitcher.wps_restapi.utils import *
from twitcher.wps_restapi.jobs.jobs import add_job, check_status
from twitcher.wps_restapi.status import STATUS_ACCEPTED, STATUS_FAILED
from twitcher.exceptions import ProcessNotFound, ProcessInstanceError, ProcessRegistrationError
from twitcher.db import database_factory
from twitcher.datatype import Process as ProcessDB
from twitcher.processes.wps_workflow import (
    load_workflow_content,
    load_workflow_file,
    get_workflow_inputs_outputs,
    merge_workflow_inputs_outputs,
)
from owslib.wps import WebProcessingService, WPSException, ComplexDataInput, is_reference
from lxml import etree
from six import string_types
import requests

logger = get_task_logger(__name__)


<<<<<<< HEAD
@sd.processes_service.get(schema=sd.GetProcessesRequest(), tags=[sd.processes_tag, sd.getcapabilities_tag],
                          response_schemas=sd.get_processes_responses)
def get_processes(request):
    """
    List registered processes (GetCapabilities). Optionally list both local and provider processes.
    """
    try:
        # get local processes
        store = processstore_defaultfactory(request.registry)
        processes = [process.summary() for process in store.list_processes()]
        response_body = {'processes': processes}

        # if EMS and ?providers=True, also fetch each provider's processes
        if get_twitcher_configuration(request.registry.settings) == TWITCHER_CONFIGURATION_EMS:
            queries = parse_request_query(request)
            if 'providers' in queries and asbool(queries['providers'][0]) is True:
                providers_response = requests.request('GET', '{host}/providers'.format(host=request.host_url),
                                                      headers=request.headers, cookies=request.cookies)
                providers = providers_response.json()
                response_body.update({'providers': providers})
                for i, provider in enumerate(providers):
                    provider_id = get_any_id(provider)
                    processes = requests.request('GET', '{host}/providers/{provider_id}/processes'
                                                        .format(host=request.host_url, provider_id=provider_id),
                                                 headers=request.headers, cookies=request.cookies)
                    response_body['providers'][i].update({'processes': processes})
        return HTTPOk(json=response_body)
    except HTTPException:
        raise  # re-throw already handled HTTPException
    except Exception as ex:
        raise HTTPInternalServerError(ex.message)


@sd.processes_service.post(tags=[sd.processes_tag, sd.deploy_tag], schema=sd.PostProcessRequest(),
                           response_schemas=sd.post_processes_responses)
def add_local_process(request):
    """
    Register a local process.
    """
    store = processstore_defaultfactory(request.registry)

    process_offering = request.json.get('processOffering')
    deployment_profile = request.json.get('deploymentProfile')
    if not isinstance(process_offering, dict):
        raise HTTPUnprocessableEntity("Invalid parameter 'processOffering'")
    if not isinstance(deployment_profile, dict):
        raise HTTPUnprocessableEntity("Invalid parameter 'deploymentProfile'")

    # validate minimum field requirements
    process_info = process_offering.get('process')
    if not isinstance(process_info, dict):
        raise HTTPUnprocessableEntity("Invalid parameter 'processOffering.process'")
    if not isinstance(process_info.get('identifier'), string_types):
        raise HTTPUnprocessableEntity("Invalid parameter 'processOffering.process.identifier'")

    process_type = request.json.get('type', 'workflow')
    if process_type == 'workflow':
        execution_unit = deployment_profile.get('executionUnit')
        if not isinstance(execution_unit, dict):
            raise HTTPUnprocessableEntity("Invalid parameter 'deploymentProfile.executionUnit'")
        package = execution_unit.get('package')
        reference = execution_unit.get('reference')
        if not (isinstance(package, dict) or isinstance(reference, string_types)):
            raise HTTPUnprocessableEntity(
                detail="Invalid parameters amongst one of [package,reference] in 'deploymentProfile.executionUnit'.")
        if package and reference:
            raise HTTPUnprocessableEntity(
                detail="Simultaneous parameters [package,reference] not allowed in 'deploymentProfile.executionUnit'.")

        # retrieve package information and validate them at the same time by loading/updating definitions to store in DB
        if reference:
            package = load_workflow_file(reference)
        try:
            workflow = load_workflow_content(package)
            workflow_inputs, workflow_outputs = get_workflow_inputs_outputs(workflow)
            process_inputs = process_info.get('inputs', list())
            process_outputs = process_info.get('outputs', list())
            workflow_inputs, workflow_outputs = merge_workflow_inputs_outputs(process_inputs, workflow_inputs,
                                                                              process_outputs, workflow_outputs,
                                                                              as_json=True)
            process_info.update({'package': package, 'inputs': workflow_inputs, 'outputs': workflow_outputs})
        except Exception as ex:
            raise HTTPBadRequest("Invalid package/reference definition. Loading generated error: `{}`".format(repr(ex)))

    # ensure that required 'executeEndpoint' in db is added, will be auto-fixed to localhost if not specified in body
    process_info.update({'type': process_type, 'executeEndpoint': process_info.get('executeEndpoint')})
    saved_process = store.save_process(ProcessDB(process_info))

    return HTTPOk(json={'processSummary': saved_process.summary()})


@sd.process_service.get(tags=[sd.processes_tag, sd.describeprocess_tag], response_schemas=sd.get_process_responses)
def get_local_process(request):
    """
    Get a registered local process information (DescribeProcess).
    """
    process_id = request.matchdict.get('process_id')
    if not isinstance(process_id, string_types):
        raise HTTPUnprocessableEntity("Invalid parameter 'process_id'")
    try:
        store = processstore_defaultfactory(request.registry)
        process = store.fetch_by_id(process_id)
        return {'process': process.json()}
    except HTTPException:
        raise  # re-throw already handled HTTPException
    except ProcessNotFound:
        raise HTTPNotFound("The process with id `{}` does not exist.".format(str(process_id)))
    except Exception as ex:
        raise HTTPInternalServerError(ex.message)


@sd.process_service.delete(tags=[sd.processes_tag, sd.deploy_tag],
                           schema=sd.DeleteProcessRequestSchema, response_schemas=sd.delete_process_responses)
def delete_local_process(request):
    """
    Unregister a local process.
    """
    process_id = request.matchdict.get('process_id')
    if not isinstance(process_id, string_types):
        raise HTTPUnprocessableEntity("Invalid parameter 'process_id'")
    try:
        store = processstore_defaultfactory(request.registry)
        if store.delete_process(process_id):
            return HTTPOk(json={'deploymentDone': 'success', 'identifier': process_id})
        raise HTTPInternalServerError("Delete process failed.")
    except HTTPException:
        raise  # re-throw already handled HTTPException
    except ProcessNotFound:
        description = "The process with process_id `{}` does not exist.".format(str(process_id))
        raise HTTPNotFound(description)
    except Exception as ex:
        raise HTTPInternalServerError(ex.message)


@sd.provider_processes_service.get(tags=[sd.provider_processes_tag, sd.providers_tag, sd.getcapabilities_tag],
                                   schema=sd.ProviderEndpoint(),
                                   response_schemas=sd.get_provider_processes_responses)
def get_provider_processes(request):
    """
    Retrieve available processes (GetCapabilities).
    """
    store = servicestore_factory(request.registry)

    # TODO Validate param somehow
    provider_id = request.matchdict.get('provider_id')

    service = store.fetch_by_name(provider_id, request=request)
    wps = WebProcessingService(url=service.url, headers=get_cookie_headers(request.headers))
    processes = []
    for process in wps.processes:
        item = dict(
            id=process.identifier,
            title=getattr(process, 'title', ''),
            abstract=getattr(process, 'abstract', ''),
            url='{base_url}/providers/{provider_id}/processes/{process_id}'.format(
                base_url=wps_restapi_base_url(request.registry.settings),
                provider_id=provider_id,
                process_id=process.identifier))
        processes.append(item)
    return HTTPOk(json=processes)


@sd.provider_process_service.get(tags=[sd.provider_processes_tag, sd.providers_tag, sd.describeprocess_tag],
                                 schema=sd.ProcessEndpoint(),
                                 response_schemas=sd.get_provider_process_description_responses)
def describe_provider_process(request):
    """
    Retrieve a process description (DescribeProcess).
    """
    store = servicestore_factory(request.registry)

    # TODO Validate param somehow
    provider_id = request.matchdict.get('provider_id')
    process_id = request.matchdict.get('process_id')

    service = store.fetch_by_name(provider_id, request=request)
    wps = WebProcessingService(url=service.url, headers=get_cookie_headers(request.headers))
    process = wps.describeprocess(process_id)

    inputs = [dict(
        id=getattr(dataInput, 'identifier', ''),
        title=getattr(dataInput, 'title', ''),
        abstract=getattr(dataInput, 'abstract', ''),
        minOccurs=getattr(dataInput, 'minOccurs', 0),
        maxOccurs=getattr(dataInput, 'maxOccurs', 0),
        dataType=dataInput.dataType,
        defaultValue=jsonify(getattr(dataInput, 'defaultValue', None)),
        allowedValues=[jsonify(dataValue) for dataValue in getattr(dataInput, 'allowedValues', [])],
        supportedValues=[jsonify(dataValue) for dataValue in getattr(dataInput, 'supportedValues', [])],
    ) for dataInput in getattr(process, 'dataInputs', [])]

    outputs = [dict(
        id=getattr(processOutput, 'identifier', ''),
        title=getattr(processOutput, 'title', ''),
        abstract=getattr(processOutput, 'abstract', ''),
        dataType=processOutput.dataType,
        defaultValue=jsonify(getattr(processOutput, 'defaultValue', None))
    ) for processOutput in getattr(process, 'processOutputs', [])]

    body_data = dict(
        id=process_id,
        label=getattr(process, 'title', ''),
        description=getattr(process, 'abstract', ''),
        inputs=inputs,
        outputs=outputs
    )
    return HTTPOk(json=body_data)


=======
>>>>>>> 5e7c0f98
def wait_secs(run_step=-1):
    secs_list = (2, 2, 2, 2, 2, 5, 5, 5, 5, 5, 10, 10, 10, 10, 10, 20, 20, 20, 20, 20, 30)
    if run_step >= len(secs_list):
        run_step = -1
    return secs_list[run_step]


def save_log(job, error=None):
    if error:
        log_msg = 'ERROR: {0.text} - code={0.code} - locator={0.locator}'.format(error)
    else:
        log_msg = '{0} {1:3d}%: {2}'.format(
            job.get('duration', 0),
            job.get('progress', 0),
            job.get('status_message', 'no message'))
    if 'log' not in job:
        job['log'] = []
    # skip same log messages
    if len(job['log']) == 0 or job['log'][-1] != log_msg:
        job['log'].append(log_msg)
        if error:
            logger.error(log_msg)
        else:
            logger.info(log_msg)


def _get_data(input_value):
    """
    Extract the data from the input value
    """
    # process output data are append into a list and
    # WPS standard v1.0.0 specify that Output data field has zero or one value
    if input_value.data:
        return input_value.data[0]
    else:
        return None


def _read_reference(input_value):
    """
    Read a WPS reference and return the content
    """
    try:
        return urlopen(input_value.reference).read()
    except URLError:
        # Don't raise exceptions coming from that.
        return None


def _get_json_multiple_inputs(input_value):
    """
    Since WPS standard does not allow to return multiple values for a single output,
    a lot of process actually return a json array containing references to these outputs.
    This function goal is to detect this particular format
    :return: An array of references if the input_value is effectively a json containing that,
             None otherwise
    """

    # Check for the json datatype and mimetype
    if input_value.dataType == 'ComplexData' and input_value.mimeType == 'application/json':

        # If the json data is referenced read it's content
        if input_value.reference:
            json_data_str = _read_reference(input_value)
        # Else get the data directly
        else:
            json_data_str = _get_data(input_value)

        # Load the actual json dict
        json_data = json.loads(json_data_str)

        if isinstance(json_data, list):
            for data_value in json_data:
                if not is_reference(data_value):
                    return None
            return json_data
    return None


def _jsonify_output(output, datatype):
    """
    Utility method to jsonify an output element.
    :param output An owslib.wps.Output to jsonify
    """
    json_output = dict(identifier=output.identifier,
                       title=output.title,
                       dataType=output.dataType or datatype)

    if not output.dataType:
        output.dataType = datatype

    # WPS standard v1.0.0 specify that either a reference or a data field has to be provided
    if output.reference:
        json_output['reference'] = output.reference

        # Handle special case where we have a reference to a json array containing dataset reference
        # Avoid reference to reference by fetching directly the dataset references
        json_array = _get_json_multiple_inputs(output)
        if json_array and all(str(ref).startswith('http') for ref in json_array):
            json_output['data'] = json_array
    else:
        # WPS standard v1.0.0 specify that Output data field has Zero or one value
        json_output['data'] = output.data[0] if output.data else None

    if json_output['dataType'] == 'ComplexData':
        json_output['mimeType'] = output.mimeType

    return json_output


@app.task(bind=True)
def execute_process(self, url, service_name, identifier, provider, inputs, outputs,
                    async=True, userid=None, caption=None, headers=None):
    registry = app.conf['PYRAMID_REGISTRY']
    db = database_factory(registry)
    job = add_job(
        db,
        userid=userid,
        task_id=self.request.id,
        service_name=service_name,
        process_id=identifier,
        provider_id=provider,
        is_workflow=False,
        async=async,
        caption=caption)

    try:
        wps = WebProcessingService(url=url, headers=get_cookie_headers(headers), skip_caps=False, verify=False)
        # execution = wps.execute(identifier, inputs=inputs, output=outputs, async=async, lineage=True)
        mode = 'async' if async else 'sync'
        execution = wps.execute(identifier, inputs=inputs, output=outputs, mode=mode, lineage=True)
        # job['service'] = wps.identification.title
        # job['title'] = getattr(execution.process, "title")
        if not execution.process and execution.errors:
            raise execution.errors[0]

        job['abstract'] = getattr(execution.process, "abstract")
        job['status_location'] = execution.statusLocation
        job['request'] = execution.request
        job['response'] = etree.tostring(execution.response)

        logger.debug("job init done %s ...", self.request.id)

        num_retries = 0
        run_step = 0
        while execution.isNotComplete() or run_step == 0:
            if num_retries >= 5:
                raise Exception("Could not read status document after 5 retries. Giving up.")
            try:
                execution = check_status(url=execution.statusLocation, verify=False,
                                         sleep_secs=wait_secs(run_step))
                job['response'] = etree.tostring(execution.response)
                job['status'] = execution.getStatus()
                job['status_message'] = execution.statusMessage
                job['progress'] = execution.percentCompleted
                duration = datetime.now() - job.get('created', datetime.now())
                job['duration'] = str(duration).split('.')[0]

                if execution.isComplete():
                    job['finished'] = datetime.now()
                    if execution.isSucceded():
                        logger.debug("job succeeded")
                        job['progress'] = 100

                        process = wps.describeprocess(job['process_id'])

                        output_datatype = {
                            getattr(processOutput, 'identifier', ''): processOutput.dataType
                            for processOutput in getattr(process, 'processOutputs', [])}

                        job['outputs'] = [_jsonify_output(output, output_datatype[output.identifier])
                                          for output in execution.processOutputs]
                    else:
                        logger.debug("job failed.")
                        job['status_message'] = '\n'.join(error.text for error in execution.errors)
                        job['exceptions'] = [{
                            'Code': error.code,
                            'Locator': error.locator,
                            'Text': error.text
                        } for error in execution.errors]
                        for error in execution.errors:
                            save_log(job, error)
            except Exception:
                num_retries += 1
                logger.exception("Could not read status xml document for job %s. Trying again ...", self.request.id)
                sleep(1)
            else:
                logger.debug("update job %s ...", self.request.id)
                num_retries = 0
                run_step += 1
            finally:
                save_log(job)
                db.jobs.update({'identifier': job['identifier']}, job)

    except (WPSException, Exception) as exc:
        logger.exception("Failed to run Job")
        job['status'] = STATUS_FAILED
        if isinstance(exc, WPSException):
            job['status_message'] = "Error: [{0}] {1}".format(exc.locator, exc.text)
        else:
            job['status_message'] = "Error: {0}".format(exc.message)

    finally:
        save_log(job)
        db.jobs.update({'identifier': job['identifier']}, job)

    return job['status']


@sd.process_jobs_service.post(tags=[sd.processes_tag, sd.execute_tag, sd.jobs_tag],
                              schema=sd.PostProcessJobRequest(),
                              response_schemas=sd.launch_job_responses)
def submit_local_job(request):


#############
# EXAMPLE
#############
#   Parameters: ?sync-execute=true|false (false being the default value)
#
#   Content-Type: application/json;
#
# {
#     "inputs": [
#         {
#             "id": "sosInputNiederschlag",
#             "value": "http://www.fluggs.de/sos2/sos?service%3DSOS&version%3D2.0.0&request%3DGetObservation&responseformat%3Dhttp://www.opengis.net/om/2.0&observedProperty%3DNiederschlagshoehe&procedure%3DTagessumme&featureOfInterest%3DBever-Talsperre&&namespaces%3Dxmlns%28sams%2Chttp%3A%2F%2Fwww.opengis.net%2FsamplingSpatial%2F2.0%29%2Cxmlns%28om%2Chttp%3A%2F%2Fwww.opengis.net%2Fom%2F2.0%29&temporalFilter%3Dom%3AphenomenonTime%2C2016-01-01T10:00:00.00Z%2F2016-04-30T23:59:00.000Z",
# 			"type" : "text/plain"
#         },
#         {
#             "id": "sosInputFuellstand",
#             "value": "http://www.fluggs.de/sos2/sos?service%3DSOS&version%3D2.0.0&request%3DGetObservation&responseformat%3Dhttp://www.opengis.net/om/2.0&observedProperty%3DSpeicherfuellstand&procedure%3DEinzelwert&featureOfInterest%3DBever-Talsperre_Windenhaus&namespaces%3Dxmlns%28sams%2Chttp%3A%2F%2Fwww.opengis.net%2FsamplingSpatial%2F2.0%29%2Cxmlns%28om%2Chttp%3A%2F%2Fwww.opengis.net%2Fom%2F2.0%29&temporalFilter%3Dom%3AphenomenonTime%2C2016-01-01T10:00:00.00Z%2F2016-04-30T23:59:00.000Z",
# 			"type" : "text/plain"
#         },
#         {
#             "id": "sosInputTarget",
#             "value": "http://fluggs.wupperverband.de/sos2-tamis/service?service%3DSOS&version%3D2.0.0&request%3DGetObservation&responseformat%3Dhttp://www.opengis.net/om/2.0&observedProperty%3DWasserstand_im_Damm&procedure%3DHandeingabe&featureOfInterest%3DBever-Talsperre_MQA7_Piezometer_Kalkzone&namespaces%3Dxmlns%28sams%2Chttp%3A%2F%2Fwww.opengis.net%2FsamplingSpati-al%2F2.0%29%2Cxmlns%28om%2Chttp%3A%2F%2Fwww.opengis.net%2Fom%2F2.0%29&temporalFilter%3Dom%3AphenomenonTime%2C2016-01-01T00:01:00.00Z%2F2016-04-30T23:59:00.000Z",
# 			"type" : "text/plain"
#         }
#     ],
#     "outputs": [
#       {
#               "id": "targetObs_plot",
#               "type": "image/png"
#        },
#       {
#               "id": "model_diagnostics",
#               "type": "image/png"
#        },
#       {
#               "id": "relations",
#               "type": "image/png"
#        },
#       {
#               "id": "model_prediction",
#               "type": "text/csv"
#        },
#       {
#               "id": "metaJson",
#               "type": "application/json"
#        },
#       {
#               "id": "dataJson",
#               "type": "application/json"
#        }
#     ]
# }
@sd.provider_process_jobs_service.post(tags=[sd.provider_processes_tag, sd.providers_tag, sd.execute_tag, sd.jobs_tag],
                                       renderer='json', schema=sd.PostProviderProcessJobRequest(),
                                       response_schemas=sd.launch_job_responses)
def submit_provider_job(request):
    """
    Execute a process.
    """

    store = servicestore_factory(request.registry)

    # TODO Validate param somehow
    provider_id = request.matchdict.get('provider_id')
    process_id = request.matchdict.get('process_id')
    async_execute = not request.params.getone('sync-execute') if 'sync-execute' in request.params else True

    service = store.fetch_by_name(provider_id, request=request)
    wps = WebProcessingService(url=service.url, headers=get_cookie_headers(request.headers))
    process = wps.describeprocess(process_id)

    # prepare inputs
    complex_inputs = []
    for process_input in process.dataInputs:
        if 'ComplexData' in process_input.dataType:
            complex_inputs.append(process_input.identifier)

    try:
        # need to use ComplexDataInput structure for complex input
        inputs = [(get_any_id(inpt), ComplexDataInput(inpt['value'])
                  if get_any_id(inpt) in complex_inputs else inpt['value'])
                  for inpt in request.json_body['inputs']]
    except KeyError:
        inputs = []

    # prepare outputs
    outputs = []
    for output in process.processOutputs:
        outputs.append(
            (output.identifier, output.dataType == 'ComplexData'))

    result = execute_process.delay(
        userid=request.unauthenticated_userid,
        url=wps.url,
        service_name=process_id,
        identifier=process.identifier,
        provider=provider_id,
        inputs=inputs,
        outputs=outputs,
        async=async_execute,
        # Convert EnvironHeaders to a simple dict (should cherrypick the required headers)
        headers={k: v for k, v in request.headers.items()})

    location = '{base_url}/providers/{provider_id}/processes/{process_id}/jobs/{job_id}'.format(
        base_url=wps_restapi_base_url(request.registry.settings),
        provider_id=provider_id,
        process_id=process.identifier,
        job_id=result.id)
    body_data = {
        'jobID': result.id,
        'status': STATUS_ACCEPTED,
        'location': location
    }
    headers = request.headers
    headers.update({'Location': location})
    return HTTPCreated(json=body_data, headers=headers)


@sd.provider_processes_service.get(tags=[sd.provider_processes_tag, sd.providers_tag, sd.getcapabilities_tag],
                                   renderer='json', schema=sd.ProviderEndpoint(),
                                   response_schemas=sd.get_provider_processes_responses)
def get_provider_processes(request):
    """
    Retrieve available processes (GetCapabilities).
    """
    store = servicestore_factory(request.registry)

    # TODO Validate param somehow
    provider_id = request.matchdict.get('provider_id')

    service = store.fetch_by_name(provider_id, request=request)
    wps = WebProcessingService(url=service.url, headers=get_cookie_headers(request.headers))
    processes = []
    for process in wps.processes:
        item = dict(
            id=process.identifier,
            title=getattr(process, 'title', ''),
            abstract=getattr(process, 'abstract', ''),
            url='{base_url}/providers/{provider_id}/processes/{process_id}'.format(
                base_url=wps_restapi_base_url(request.registry.settings),
                provider_id=provider_id,
                process_id=process.identifier))
        processes.append(item)
    return HTTPOk(json=processes)


@sd.provider_process_service.get(tags=[sd.provider_processes_tag, sd.providers_tag, sd.describeprocess_tag],
                                 renderer='json', schema=sd.ProcessEndpoint(),
                                 response_schemas=sd.get_provider_process_description_responses)
def describe_provider_process(request):
    """
    Retrieve a process description (DescribeProcess).
    """
    store = servicestore_factory(request.registry)

    # TODO Validate param somehow
    provider_id = request.matchdict.get('provider_id')
    process_id = request.matchdict.get('process_id')

    service = store.fetch_by_name(provider_id, request=request)
    wps = WebProcessingService(url=service.url, headers=get_cookie_headers(request.headers))
    process = wps.describeprocess(process_id)

    inputs = [dict(
        id=getattr(dataInput, 'identifier', ''),
        title=getattr(dataInput, 'title', ''),
        abstract=getattr(dataInput, 'abstract', ''),
        minOccurs=getattr(dataInput, 'minOccurs', 0),
        maxOccurs=getattr(dataInput, 'maxOccurs', 0),
        dataType=dataInput.dataType,
        defaultValue=jsonify(getattr(dataInput, 'defaultValue', None)),
        allowedValues=[jsonify(dataValue) for dataValue in getattr(dataInput, 'allowedValues', [])],
        supportedValues=[jsonify(dataValue) for dataValue in getattr(dataInput, 'supportedValues', [])],
    ) for dataInput in getattr(process, 'dataInputs', [])]

    outputs = [dict(
        id=getattr(processOutput, 'identifier', ''),
        title=getattr(processOutput, 'title', ''),
        abstract=getattr(processOutput, 'abstract', ''),
        dataType=processOutput.dataType,
        defaultValue=jsonify(getattr(processOutput, 'defaultValue', None))
    ) for processOutput in getattr(process, 'processOutputs', [])]

    body_data = dict(
        id=process_id,
        label=getattr(process, 'title', ''),
        description=getattr(process, 'abstract', ''),
        inputs=inputs,
        outputs=outputs
    )
    return HTTPOk(json=body_data)<|MERGE_RESOLUTION|>--- conflicted
+++ resolved
@@ -31,218 +31,6 @@
 logger = get_task_logger(__name__)
 
 
-<<<<<<< HEAD
-@sd.processes_service.get(schema=sd.GetProcessesRequest(), tags=[sd.processes_tag, sd.getcapabilities_tag],
-                          response_schemas=sd.get_processes_responses)
-def get_processes(request):
-    """
-    List registered processes (GetCapabilities). Optionally list both local and provider processes.
-    """
-    try:
-        # get local processes
-        store = processstore_defaultfactory(request.registry)
-        processes = [process.summary() for process in store.list_processes()]
-        response_body = {'processes': processes}
-
-        # if EMS and ?providers=True, also fetch each provider's processes
-        if get_twitcher_configuration(request.registry.settings) == TWITCHER_CONFIGURATION_EMS:
-            queries = parse_request_query(request)
-            if 'providers' in queries and asbool(queries['providers'][0]) is True:
-                providers_response = requests.request('GET', '{host}/providers'.format(host=request.host_url),
-                                                      headers=request.headers, cookies=request.cookies)
-                providers = providers_response.json()
-                response_body.update({'providers': providers})
-                for i, provider in enumerate(providers):
-                    provider_id = get_any_id(provider)
-                    processes = requests.request('GET', '{host}/providers/{provider_id}/processes'
-                                                        .format(host=request.host_url, provider_id=provider_id),
-                                                 headers=request.headers, cookies=request.cookies)
-                    response_body['providers'][i].update({'processes': processes})
-        return HTTPOk(json=response_body)
-    except HTTPException:
-        raise  # re-throw already handled HTTPException
-    except Exception as ex:
-        raise HTTPInternalServerError(ex.message)
-
-
-@sd.processes_service.post(tags=[sd.processes_tag, sd.deploy_tag], schema=sd.PostProcessRequest(),
-                           response_schemas=sd.post_processes_responses)
-def add_local_process(request):
-    """
-    Register a local process.
-    """
-    store = processstore_defaultfactory(request.registry)
-
-    process_offering = request.json.get('processOffering')
-    deployment_profile = request.json.get('deploymentProfile')
-    if not isinstance(process_offering, dict):
-        raise HTTPUnprocessableEntity("Invalid parameter 'processOffering'")
-    if not isinstance(deployment_profile, dict):
-        raise HTTPUnprocessableEntity("Invalid parameter 'deploymentProfile'")
-
-    # validate minimum field requirements
-    process_info = process_offering.get('process')
-    if not isinstance(process_info, dict):
-        raise HTTPUnprocessableEntity("Invalid parameter 'processOffering.process'")
-    if not isinstance(process_info.get('identifier'), string_types):
-        raise HTTPUnprocessableEntity("Invalid parameter 'processOffering.process.identifier'")
-
-    process_type = request.json.get('type', 'workflow')
-    if process_type == 'workflow':
-        execution_unit = deployment_profile.get('executionUnit')
-        if not isinstance(execution_unit, dict):
-            raise HTTPUnprocessableEntity("Invalid parameter 'deploymentProfile.executionUnit'")
-        package = execution_unit.get('package')
-        reference = execution_unit.get('reference')
-        if not (isinstance(package, dict) or isinstance(reference, string_types)):
-            raise HTTPUnprocessableEntity(
-                detail="Invalid parameters amongst one of [package,reference] in 'deploymentProfile.executionUnit'.")
-        if package and reference:
-            raise HTTPUnprocessableEntity(
-                detail="Simultaneous parameters [package,reference] not allowed in 'deploymentProfile.executionUnit'.")
-
-        # retrieve package information and validate them at the same time by loading/updating definitions to store in DB
-        if reference:
-            package = load_workflow_file(reference)
-        try:
-            workflow = load_workflow_content(package)
-            workflow_inputs, workflow_outputs = get_workflow_inputs_outputs(workflow)
-            process_inputs = process_info.get('inputs', list())
-            process_outputs = process_info.get('outputs', list())
-            workflow_inputs, workflow_outputs = merge_workflow_inputs_outputs(process_inputs, workflow_inputs,
-                                                                              process_outputs, workflow_outputs,
-                                                                              as_json=True)
-            process_info.update({'package': package, 'inputs': workflow_inputs, 'outputs': workflow_outputs})
-        except Exception as ex:
-            raise HTTPBadRequest("Invalid package/reference definition. Loading generated error: `{}`".format(repr(ex)))
-
-    # ensure that required 'executeEndpoint' in db is added, will be auto-fixed to localhost if not specified in body
-    process_info.update({'type': process_type, 'executeEndpoint': process_info.get('executeEndpoint')})
-    saved_process = store.save_process(ProcessDB(process_info))
-
-    return HTTPOk(json={'processSummary': saved_process.summary()})
-
-
-@sd.process_service.get(tags=[sd.processes_tag, sd.describeprocess_tag], response_schemas=sd.get_process_responses)
-def get_local_process(request):
-    """
-    Get a registered local process information (DescribeProcess).
-    """
-    process_id = request.matchdict.get('process_id')
-    if not isinstance(process_id, string_types):
-        raise HTTPUnprocessableEntity("Invalid parameter 'process_id'")
-    try:
-        store = processstore_defaultfactory(request.registry)
-        process = store.fetch_by_id(process_id)
-        return {'process': process.json()}
-    except HTTPException:
-        raise  # re-throw already handled HTTPException
-    except ProcessNotFound:
-        raise HTTPNotFound("The process with id `{}` does not exist.".format(str(process_id)))
-    except Exception as ex:
-        raise HTTPInternalServerError(ex.message)
-
-
-@sd.process_service.delete(tags=[sd.processes_tag, sd.deploy_tag],
-                           schema=sd.DeleteProcessRequestSchema, response_schemas=sd.delete_process_responses)
-def delete_local_process(request):
-    """
-    Unregister a local process.
-    """
-    process_id = request.matchdict.get('process_id')
-    if not isinstance(process_id, string_types):
-        raise HTTPUnprocessableEntity("Invalid parameter 'process_id'")
-    try:
-        store = processstore_defaultfactory(request.registry)
-        if store.delete_process(process_id):
-            return HTTPOk(json={'deploymentDone': 'success', 'identifier': process_id})
-        raise HTTPInternalServerError("Delete process failed.")
-    except HTTPException:
-        raise  # re-throw already handled HTTPException
-    except ProcessNotFound:
-        description = "The process with process_id `{}` does not exist.".format(str(process_id))
-        raise HTTPNotFound(description)
-    except Exception as ex:
-        raise HTTPInternalServerError(ex.message)
-
-
-@sd.provider_processes_service.get(tags=[sd.provider_processes_tag, sd.providers_tag, sd.getcapabilities_tag],
-                                   schema=sd.ProviderEndpoint(),
-                                   response_schemas=sd.get_provider_processes_responses)
-def get_provider_processes(request):
-    """
-    Retrieve available processes (GetCapabilities).
-    """
-    store = servicestore_factory(request.registry)
-
-    # TODO Validate param somehow
-    provider_id = request.matchdict.get('provider_id')
-
-    service = store.fetch_by_name(provider_id, request=request)
-    wps = WebProcessingService(url=service.url, headers=get_cookie_headers(request.headers))
-    processes = []
-    for process in wps.processes:
-        item = dict(
-            id=process.identifier,
-            title=getattr(process, 'title', ''),
-            abstract=getattr(process, 'abstract', ''),
-            url='{base_url}/providers/{provider_id}/processes/{process_id}'.format(
-                base_url=wps_restapi_base_url(request.registry.settings),
-                provider_id=provider_id,
-                process_id=process.identifier))
-        processes.append(item)
-    return HTTPOk(json=processes)
-
-
-@sd.provider_process_service.get(tags=[sd.provider_processes_tag, sd.providers_tag, sd.describeprocess_tag],
-                                 schema=sd.ProcessEndpoint(),
-                                 response_schemas=sd.get_provider_process_description_responses)
-def describe_provider_process(request):
-    """
-    Retrieve a process description (DescribeProcess).
-    """
-    store = servicestore_factory(request.registry)
-
-    # TODO Validate param somehow
-    provider_id = request.matchdict.get('provider_id')
-    process_id = request.matchdict.get('process_id')
-
-    service = store.fetch_by_name(provider_id, request=request)
-    wps = WebProcessingService(url=service.url, headers=get_cookie_headers(request.headers))
-    process = wps.describeprocess(process_id)
-
-    inputs = [dict(
-        id=getattr(dataInput, 'identifier', ''),
-        title=getattr(dataInput, 'title', ''),
-        abstract=getattr(dataInput, 'abstract', ''),
-        minOccurs=getattr(dataInput, 'minOccurs', 0),
-        maxOccurs=getattr(dataInput, 'maxOccurs', 0),
-        dataType=dataInput.dataType,
-        defaultValue=jsonify(getattr(dataInput, 'defaultValue', None)),
-        allowedValues=[jsonify(dataValue) for dataValue in getattr(dataInput, 'allowedValues', [])],
-        supportedValues=[jsonify(dataValue) for dataValue in getattr(dataInput, 'supportedValues', [])],
-    ) for dataInput in getattr(process, 'dataInputs', [])]
-
-    outputs = [dict(
-        id=getattr(processOutput, 'identifier', ''),
-        title=getattr(processOutput, 'title', ''),
-        abstract=getattr(processOutput, 'abstract', ''),
-        dataType=processOutput.dataType,
-        defaultValue=jsonify(getattr(processOutput, 'defaultValue', None))
-    ) for processOutput in getattr(process, 'processOutputs', [])]
-
-    body_data = dict(
-        id=process_id,
-        label=getattr(process, 'title', ''),
-        description=getattr(process, 'abstract', ''),
-        inputs=inputs,
-        outputs=outputs
-    )
-    return HTTPOk(json=body_data)
-
-
-=======
->>>>>>> 5e7c0f98
 def wait_secs(run_step=-1):
     secs_list = (2, 2, 2, 2, 2, 5, 5, 5, 5, 5, 10, 10, 10, 10, 10, 20, 20, 20, 20, 20, 30)
     if run_step >= len(secs_list):
@@ -450,12 +238,6 @@
         db.jobs.update({'identifier': job['identifier']}, job)
 
     return job['status']
-
-
-@sd.process_jobs_service.post(tags=[sd.processes_tag, sd.execute_tag, sd.jobs_tag],
-                              schema=sd.PostProcessJobRequest(),
-                              response_schemas=sd.launch_job_responses)
-def submit_local_job(request):
 
 
 #############
@@ -648,4 +430,145 @@
         inputs=inputs,
         outputs=outputs
     )
-    return HTTPOk(json=body_data)+    return HTTPOk(json=body_data)
+
+
+@sd.processes_service.get(schema=sd.GetProcessesRequest(), tags=[sd.processes_tag, sd.getcapabilities_tag],
+                          response_schemas=sd.get_processes_responses)
+def get_processes(request):
+    """
+    List registered processes (GetCapabilities). Optionally list both local and provider processes.
+    """
+    try:
+        # get local processes
+        store = processstore_defaultfactory(request.registry)
+        processes = [process.summary() for process in store.list_processes()]
+        response_body = {'processes': processes}
+
+        # if EMS and ?providers=True, also fetch each provider's processes
+        if get_twitcher_configuration(request.registry.settings) == TWITCHER_CONFIGURATION_EMS:
+            queries = parse_request_query(request)
+            if 'providers' in queries and asbool(queries['providers'][0]) is True:
+                providers_response = requests.request('GET', '{host}/providers'.format(host=request.host_url),
+                                                      headers=request.headers, cookies=request.cookies)
+                providers = providers_response.json()
+                response_body.update({'providers': providers})
+                for i, provider in enumerate(providers):
+                    provider_id = get_any_id(provider)
+                    processes = requests.request('GET', '{host}/providers/{provider_id}/processes'
+                                                        .format(host=request.host_url, provider_id=provider_id),
+                                                 headers=request.headers, cookies=request.cookies)
+                    response_body['providers'][i].update({'processes': processes})
+        return HTTPOk(json=response_body)
+    except HTTPException:
+        raise  # re-throw already handled HTTPException
+    except Exception as ex:
+        raise HTTPInternalServerError(ex.message)
+
+
+@sd.processes_service.post(tags=[sd.processes_tag, sd.deploy_tag], renderer='json',
+                           schema=sd.ProcessesEndpoint(), response_schemas=sd.post_processes_responses)
+def add_local_process(request):
+    """
+    Register a local process.
+    """
+    store = processstore_defaultfactory(request.registry)
+
+    process_offering = request.json.get('processOffering')
+    deployment_profile = request.json.get('deploymentProfile')
+    if not isinstance(process_offering, dict):
+        raise HTTPUnprocessableEntity("Invalid parameter 'processOffering'")
+    if not isinstance(deployment_profile, dict):
+        raise HTTPUnprocessableEntity("Invalid parameter 'deploymentProfile'")
+
+    # validate minimum field requirements
+    process_info = process_offering.get('process')
+    if not isinstance(process_info, dict):
+        raise HTTPUnprocessableEntity("Invalid parameter 'processOffering.process'")
+    if not isinstance(process_info.get('identifier'), string_types):
+        raise HTTPUnprocessableEntity("Invalid parameter 'processOffering.process.identifier'")
+
+    process_type = request.json.get('type', 'workflow')
+    if process_type == 'workflow':
+        execution_unit = deployment_profile.get('executionUnit')
+        if not isinstance(execution_unit, dict):
+            raise HTTPUnprocessableEntity("Invalid parameter 'deploymentProfile.executionUnit'")
+        package = execution_unit.get('package')
+        reference = execution_unit.get('reference')
+        if not (isinstance(package, dict) or isinstance(reference, string_types)):
+            raise HTTPUnprocessableEntity(
+                detail="Invalid parameters amongst one of [package,reference] in 'deploymentProfile.executionUnit'.")
+        if package and reference:
+            raise HTTPUnprocessableEntity(
+                detail="Simultaneous parameters [package,reference] not allowed in 'deploymentProfile.executionUnit'.")
+
+        # retrieve package information and validate them at the same time by loading/updating definitions to store in DB
+        if reference:
+            package = load_workflow_file(reference)
+        try:
+            workflow = load_workflow_content(package)
+            workflow_inputs, workflow_outputs = get_workflow_inputs_outputs(workflow)
+            process_inputs = process_info.get('inputs', list())
+            process_outputs = process_info.get('outputs', list())
+            workflow_inputs, workflow_outputs = merge_workflow_inputs_outputs(process_inputs, workflow_inputs,
+                                                                              process_outputs, workflow_outputs,
+                                                                              as_json=True)
+            process_info.update({'package': package, 'inputs': workflow_inputs, 'outputs': workflow_outputs})
+        except Exception as ex:
+            raise HTTPBadRequest("Invalid package/reference definition. Loading generated error: `{}`".format(repr(ex)))
+
+    # ensure that required 'executeEndpoint' in db is added, will be auto-fixed to localhost if not specified in body
+    process_info.update({'type': process_type, 'executeEndpoint': process_info.get('executeEndpoint')})
+    saved_process = store.save_process(ProcessDB(process_info))
+
+    return HTTPOk(json={'processSummary': saved_process.summary()})
+
+
+@sd.process_service.get(tags=[sd.processes_tag, sd.describeprocess_tag], renderer='json',
+                        schema=sd.ProcessEndpoint(), response_schemas=sd.get_process_responses)
+def get_local_process(request):
+    """
+    Get a registered local process information (DescribeProcess).
+    """
+    process_id = request.matchdict.get('process_id')
+    if not isinstance(process_id, string_types):
+        raise HTTPUnprocessableEntity("Invalid parameter 'process_id'")
+    try:
+        store = processstore_defaultfactory(request.registry)
+        process = store.fetch_by_id(process_id)
+        return {'process': process.json()}
+    except HTTPException:
+        raise  # re-throw already handled HTTPException
+    except ProcessNotFound:
+        raise HTTPNotFound("The process with id `{}` does not exist.".format(str(process_id)))
+    except Exception as ex:
+        raise HTTPInternalServerError(ex.message)
+
+
+@sd.process_service.delete(tags=[sd.processes_tag, sd.deploy_tag], renderer='json',
+                           schema=sd.ProcessEndpoint(), response_schemas=sd.delete_process_responses)
+def delete_local_process(request):
+    """
+    Unregister a local process.
+    """
+    process_id = request.matchdict.get('process_id')
+    if not isinstance(process_id, string_types):
+        raise HTTPUnprocessableEntity("Invalid parameter 'process_id'")
+    try:
+        store = processstore_defaultfactory(request.registry)
+        if store.delete_process(process_id):
+            return HTTPOk(json={'deploymentDone': 'success', 'identifier': process_id})
+        raise HTTPInternalServerError("Delete process failed.")
+    except HTTPException:
+        raise  # re-throw already handled HTTPException
+    except ProcessNotFound:
+        description = "The process with process_id `{}` does not exist.".format(str(process_id))
+        raise HTTPNotFound(description)
+    except Exception as ex:
+        raise HTTPInternalServerError(ex.message)
+
+
+@sd.process_jobs_service.post(tags=[sd.processes_tag, sd.execute_tag, sd.jobs_tag], renderer='json',
+                              schema=sd.ProcessJobEndpoint(), response_schemas=sd.launch_job_responses)
+def submit_local_job(request):
+    pass