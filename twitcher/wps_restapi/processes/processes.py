import json
import urllib2
from owslib.wps import is_reference
from time import sleep
from datetime import datetime
from twitcher.adapter import servicestore_factory
from owslib.wps import WebProcessingService
<<<<<<< HEAD
from owslib.wps import ComplexData
from twitcher.wps_restapi.utils import restapi_base_url
from twitcher.wps_restapi.swagger_definitions import (processes,
                                                      process,
                                                      GetProcesses,
                                                      GetProcess,
                                                      PostProcess,
                                                      get_processes_response,
                                                      get_process_description_response,
                                                      launch_job_response)
=======
from owslib.wps import WPSException
from owslib.wps import ComplexDataInput
from owslib.wps import ASYNC, SYNC
from twitcher.wps_restapi.utils import *
from twitcher.wps_restapi.jobs import add_job, check_status
from twitcher.db import MongoDB
from pyramid_celery import celery_app as app
from lxml import etree


from celery.utils.log import get_task_logger
logger = get_task_logger(__name__)
>>>>>>> 12db4eff


@processes.get(tags=['processes'], schema=GetProcesses(), response_schemas=get_processes_response)
def get_processes(request):
    """
    Retrieve available processes
    """
    store = servicestore_factory(request.registry)

    # TODO Validate param somehow
    provider_id = request.matchdict.get('provider_id')

    service = store.fetch_by_name(provider_id, request=request)
    wps = WebProcessingService(url=service.url, headers=get_cookie_headers(request.headers))
    processes = []
    for process in wps.processes:
        item = dict(
            id=process.identifier,
            title=getattr(process, 'title', ''),
            abstract=getattr(process, 'abstract', ''),
            url='{base_url}/providers/{provider_id}/processes/{process_id}'.format(
                base_url=restapi_base_url(request),
                provider_id=provider_id,
                process_id=process.identifier))
        processes.append(item)
    return processes



@process.get(tags=['processes'], schema=GetProcess(), response_schemas=get_process_description_response)
def describe_process(request):
    """
    Retrieve a process description
    """
    store = servicestore_factory(request.registry)

    # TODO Validate param somehow
    provider_id = request.matchdict.get('provider_id')
    process_id = request.matchdict.get('process_id')

    service = store.fetch_by_name(provider_id, request=request)
    wps = WebProcessingService(url=service.url, headers=get_cookie_headers(request.headers))
    process = wps.describeprocess(process_id)

    inputs = [dict(
        id=getattr(dataInput, 'identifier', ''),
        title=getattr(dataInput, 'title', ''),
        abstract=getattr(dataInput, 'abstract', ''),
        minOccurs=getattr(dataInput, 'minOccurs', 0),
        maxOccurs=getattr(dataInput, 'maxOccurs', 0),
        dataType=dataInput.dataType,
        defaultValue=jsonify(getattr(dataInput, 'defaultValue', None)),
        allowedValues=[jsonify(value) for value in getattr(dataInput, 'allowedValues', [])],
        supportedValues=[jsonify(value) for value in getattr(dataInput, 'supportedValues', [])],
    ) for dataInput in getattr(process, 'dataInputs', [])]
    outputs = [dict(
        id=getattr(processOutput, 'identifier', ''),
        title=getattr(processOutput, 'title', ''),
        abstract=getattr(processOutput, 'abstract', ''),
        dataType=processOutput.dataType,
        defaultValue=jsonify(getattr(processOutput, 'defaultValue', None))
    ) for processOutput in getattr(process, 'processOutputs', [])]
    return dict(
        id=process_id,
        label=getattr(process, 'title', ''),
        description=getattr(process, 'abstract', ''),
        inputs = inputs,
        outputs = outputs
    )


<<<<<<< HEAD
@process.post(tags=['processes'], schema=PostProcess(), response_schemas=launch_job_response)
=======
def wait_secs(run_step=-1):
    secs_list = (2, 2, 2, 2, 2, 5, 5, 5, 5, 5, 10, 10, 10, 10, 10, 20, 20, 20, 20, 20, 30)
    if run_step >= len(secs_list):
        run_step = -1
    return secs_list[run_step]


def save_log(job, error=None):
    if error:
        log_msg = 'ERROR: {0.text} - code={0.code} - locator={0.locator}'.format(error)
    else:
        log_msg = '{0} {1:3d}%: {2}'.format(
            job.get('duration', 0),
            job.get('progress', 0),
            job.get('status_message', 'no message'))
    if 'log' not in job:
        job['log'] = []
    # skip same log messages
    if len(job['log']) == 0 or job['log'][-1] != log_msg:
        job['log'].append(log_msg)
        if error:
            logger.error(log_msg)
        else:
            logger.info(log_msg)


def _get_data(input_value):
    """
    Extract the data from the input value
    """
    # process output data are append into a list and
    # WPS standard v1.0.0 specify that Output data field has zero or one value
    if input_value.data:
        return input_value.data[0]
    else:
        return None


def _read_reference(input_value):
    """
    Read a WPS reference and return the content
    """
    try:
        return urllib2.urlopen(input_value.reference).read()
    except urllib2.URLError:
        # Don't raise exceptions coming from that.
        return None

def _get_json_multiple_inputs(input_value):
    """
    Since WPS standard does not allow to return multiple values for a single output,
    a lot of process actually return a json array containing references to these outputs.
    This function goal is to detect this particular format
    :return: An array of references if the input_value is effectively a json containing that,
             None otherwise
    """

    # Check for the json datatype and mimetype
    if input_value.dataType == 'ComplexData' and input_value.mimeType == 'application/json':

        # If the json data is referenced read it's content
        if input_value.reference:
            json_data_str = _read_reference(input_value)
        # Else get the data directly
        else:
            json_data_str = _get_data(input_value)

        # Load the actual json dict
        json_data = json.loads(json_data_str)

        if isinstance(json_data, list):
            for value in json_data:
                if not is_reference(value):
                    return None
            return json_data
    return None


def _jsonify_output(output, datatype):
    """
    Utility method to jsonify an output element.
    :param output An owslib.wps.Output to jsonify
    """
    json_output = dict(identifier=output.identifier,
                       title=output.title,
                       dataType=output.dataType or datatype)

    if not output.dataType:
        output.dataType = datatype

    # WPS standard v1.0.0 specify that either a reference or a data field has to be provided
    if output.reference:
        json_output['reference'] = output.reference

        # Handle special case where we have a reference to a json array containing dataset reference
        # Avoid reference to reference by fetching directly the dataset references
        json_array = _get_json_multiple_inputs(output)
        if json_array and all(str(ref).startswith('http') for ref in json_array):
            json_output['data'] = json_array
    else:
        # WPS standard v1.0.0 specify that Output data field has Zero or one value
        json_output['data'] = output.data[0] if output.data else None

    if json_output['dataType'] == 'ComplexData':
        json_output['mimeType'] = output.mimeType

    return json_output


@app.task(bind=True)
def execute_process(self, url, service_name, identifier, provider, inputs, outputs,
                    async=True, userid=None, caption=None, headers=None):
    registry = app.conf['PYRAMID_REGISTRY']
    db = MongoDB.get(registry)
    job = add_job(
        db,
        userid=userid,
        task_id=self.request.id,
        service_name=service_name,
        process_id=identifier,
        provider_id=provider,
        is_workflow=False,
        async=async,
        caption=caption)

    try:
        wps = WebProcessingService(url=url, headers=get_cookie_headers(headers), skip_caps=False, verify=False)
        #execution = wps.execute(identifier, inputs=inputs, output=outputs, async=async, lineage=True)
        execution = wps.execute(identifier, inputs=inputs, output=outputs, mode= ASYNC if async else SYNC, lineage=True)
        # job['service'] = wps.identification.title
        # job['title'] = getattr(execution.process, "title")
        if not execution.process and execution.errors:
            raise execution.errors[0]

        job['abstract'] = getattr(execution.process, "abstract")
        job['status_location'] = execution.statusLocation
        job['request'] = execution.request
        job['response'] = etree.tostring(execution.response)

        logger.debug("job init done %s ...", self.request.id)

        num_retries = 0
        run_step = 0
        while execution.isNotComplete() or run_step == 0:
            if num_retries >= 5:
                raise Exception("Could not read status document after 5 retries. Giving up.")
            try:
                execution = check_status(url=execution.statusLocation, verify=False,
                                         sleep_secs=wait_secs(run_step))
                job['response'] = etree.tostring(execution.response)
                job['status'] = execution.getStatus()
                job['status_message'] = execution.statusMessage
                job['progress'] = execution.percentCompleted
                duration = datetime.now() - job.get('created', datetime.now())
                job['duration'] = str(duration).split('.')[0]

                if execution.isComplete():
                    job['finished'] = datetime.now()
                    if execution.isSucceded():
                        logger.debug("job succeded")
                        job['progress'] = 100

                        process = wps.describeprocess(job['process_id'])

                        output_datatype = {
                            getattr(processOutput, 'identifier', ''): processOutput.dataType
                            for processOutput in getattr(process, 'processOutputs', [])}

                        job['outputs'] = [_jsonify_output(output, output_datatype[output.identifier])
                                          for output in execution.processOutputs]
                    else:
                        logger.debug("job failed.")
                        job['status_message'] = '\n'.join(error.text for error in execution.errors)
                        job['exceptions'] = [{
                            'Code': error.code,
                            'Locator': error.locator,
                            'Text': error.text
                        } for error in execution.errors]
                        for error in execution.errors:
                            save_log(job, error)
            except:
                num_retries += 1
                logger.exception("Could not read status xml document for job %s. Trying again ...", self.request.id)
                sleep(1)
            else:
                logger.debug("update job %s ...", self.request.id)
                num_retries = 0
                run_step += 1
            finally:
                save_log(job)
                db.jobs.update({'identifier': job['identifier']}, job)

    except (WPSException, Exception) as exc:
        logger.exception("Failed to run Job")
        job['status'] = "ProcessFailed"
        if isinstance(exc, WPSException):
            job['status_message'] = "Error: [{0}] {1}".format(exc.locator, exc.text)
        else:
            job['status_message'] = "Error: {0}".format(exc.message)

    finally:
        save_log(job)
        db.jobs.update({'identifier': job['identifier']}, job)

    return job['status']


>>>>>>> 12db4eff
def submit_job(request):
    """
    Execute a process. Parameters: ?sync-execute=true|false (false being the default value)

    Content-Type: application/json;

{
    "inputs": [
        {
            "id": "sosInputNiederschlag",
            "value": "http://www.fluggs.de/sos2/sos?service%3DSOS&version%3D2.0.0&request%3DGetObservation&responseformat%3Dhttp://www.opengis.net/om/2.0&observedProperty%3DNiederschlagshoehe&procedure%3DTagessumme&featureOfInterest%3DBever-Talsperre&&namespaces%3Dxmlns%28sams%2Chttp%3A%2F%2Fwww.opengis.net%2FsamplingSpatial%2F2.0%29%2Cxmlns%28om%2Chttp%3A%2F%2Fwww.opengis.net%2Fom%2F2.0%29&temporalFilter%3Dom%3AphenomenonTime%2C2016-01-01T10:00:00.00Z%2F2016-04-30T23:59:00.000Z",
			"type" : "text/plain"
        },
        {
            "id": "sosInputFuellstand",
            "value": "http://www.fluggs.de/sos2/sos?service%3DSOS&version%3D2.0.0&request%3DGetObservation&responseformat%3Dhttp://www.opengis.net/om/2.0&observedProperty%3DSpeicherfuellstand&procedure%3DEinzelwert&featureOfInterest%3DBever-Talsperre_Windenhaus&namespaces%3Dxmlns%28sams%2Chttp%3A%2F%2Fwww.opengis.net%2FsamplingSpatial%2F2.0%29%2Cxmlns%28om%2Chttp%3A%2F%2Fwww.opengis.net%2Fom%2F2.0%29&temporalFilter%3Dom%3AphenomenonTime%2C2016-01-01T10:00:00.00Z%2F2016-04-30T23:59:00.000Z",
			"type" : "text/plain"
        },
        {
            "id": "sosInputTarget",
            "value": "http://fluggs.wupperverband.de/sos2-tamis/service?service%3DSOS&version%3D2.0.0&request%3DGetObservation&responseformat%3Dhttp://www.opengis.net/om/2.0&observedProperty%3DWasserstand_im_Damm&procedure%3DHandeingabe&featureOfInterest%3DBever-Talsperre_MQA7_Piezometer_Kalkzone&namespaces%3Dxmlns%28sams%2Chttp%3A%2F%2Fwww.opengis.net%2FsamplingSpati-al%2F2.0%29%2Cxmlns%28om%2Chttp%3A%2F%2Fwww.opengis.net%2Fom%2F2.0%29&temporalFilter%3Dom%3AphenomenonTime%2C2016-01-01T00:01:00.00Z%2F2016-04-30T23:59:00.000Z",
			"type" : "text/plain"
        }
    ],
    "outputs": [
      {
              "id": "targetObs_plot",
              "type": "image/png"
       },
      {
              "id": "model_diagnostics",
              "type": "image/png"
       },
      {
              "id": "relations",
              "type": "image/png"
       },
      {
              "id": "model_prediction",
              "type": "text/csv"
       },
      {
              "id": "metaJson",
              "type": "application/json"
       },
      {
              "id": "dataJson",
              "type": "application/json"
       }
    ]
}

    """

    store = servicestore_factory(request.registry)

    # TODO Validate param somehow
    provider_id = request.matchdict.get('provider_id')
    process_id = request.matchdict.get('process_id')
    async = not request.params.getone('sync-execute') if 'sync-execute' in request.params else True

    service = store.fetch_by_name(provider_id, request=request)
    wps = WebProcessingService(url=service.url, headers=get_cookie_headers(request.headers))
    process = wps.describeprocess(process_id)

    # prepare inputs
    comp_inpts = []
    for inpt in process.dataInputs:
        if 'ComplexData' in inpt.dataType:
            comp_inpts.append(inpt.identifier)

    try:
        # need to use ComplexDataInput structure for complex input
        inputs = [(inpt['id'],
                   ComplexDataInput(inpt['value']) if inpt['id'] in comp_inpts else inpt['value'])
                  for inpt in request.json_body['inputs']]
    except KeyError:
        inputs = []

    # prepare outputs
    outputs = []
    for output in process.processOutputs:
        outputs.append(
            (output.identifier, output.dataType == 'ComplexData'))

    result = execute_process.delay(
        userid=request.unauthenticated_userid,
        url=wps.url,
        service_name=process_id,
        identifier=process.identifier,
        provider=provider_id,
        inputs=inputs,
        outputs=outputs,
        async=async,
        #Convert EnvironHeaders to a simple dict (should cherrypick the required headers)
        headers={k: v for k, v in request.headers.iteritems()})

    # Should return 201 response
    return {'jobID': result.id,
            'status': "ProcessAccepted",
            'location' : '{base_url}/providers/{provider_id}/processes/{process_id}/jobs/{job_id}'.format(
                base_url=restapi_base_url(request),
                provider_id=provider_id,
                process_id=process.identifier,
                job_id=result.id)
    }<|MERGE_RESOLUTION|>--- conflicted
+++ resolved
@@ -5,7 +5,6 @@
 from datetime import datetime
 from twitcher.adapter import servicestore_factory
 from owslib.wps import WebProcessingService
-<<<<<<< HEAD
 from owslib.wps import ComplexData
 from twitcher.wps_restapi.utils import restapi_base_url
 from twitcher.wps_restapi.swagger_definitions import (processes,
@@ -16,7 +15,6 @@
                                                       get_processes_response,
                                                       get_process_description_response,
                                                       launch_job_response)
-=======
 from owslib.wps import WPSException
 from owslib.wps import ComplexDataInput
 from owslib.wps import ASYNC, SYNC
@@ -29,7 +27,6 @@
 
 from celery.utils.log import get_task_logger
 logger = get_task_logger(__name__)
->>>>>>> 12db4eff
 
 
 @processes.get(tags=['processes'], schema=GetProcesses(), response_schemas=get_processes_response)
@@ -101,9 +98,6 @@
     )
 
 
-<<<<<<< HEAD
-@process.post(tags=['processes'], schema=PostProcess(), response_schemas=launch_job_response)
-=======
 def wait_secs(run_step=-1):
     secs_list = (2, 2, 2, 2, 2, 5, 5, 5, 5, 5, 10, 10, 10, 10, 10, 20, 20, 20, 20, 20, 30)
     if run_step >= len(secs_list):
@@ -311,7 +305,7 @@
     return job['status']
 
 
->>>>>>> 12db4eff
+@process.post(tags=['processes'], schema=PostProcess(), response_schemas=launch_job_response)
 def submit_job(request):
     """
     Execute a process. Parameters: ?sync-execute=true|false (false being the default value)
