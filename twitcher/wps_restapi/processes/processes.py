import json
import urllib2
import twitcher.wps_restapi.swagger_definitions as sd
from owslib.wps import is_reference
from time import sleep
from datetime import datetime
from twitcher.adapter import servicestore_factory
from owslib.wps import WebProcessingService
from owslib.wps import ComplexData
from twitcher.wps_restapi.utils import restapi_base_url
<<<<<<< HEAD
from twitcher.wps_restapi import swagger_definitions as sd
=======
>>>>>>> 8d3e9019
from owslib.wps import WPSException
from owslib.wps import ComplexDataInput
from owslib.wps import ASYNC, SYNC
from twitcher.wps_restapi.utils import *
from twitcher.wps_restapi.jobs.jobs import add_job, check_status
from twitcher.db import MongoDB
from pyramid_celery import celery_app as app
from lxml import etree

from celery.utils.log import get_task_logger

logger = get_task_logger(__name__)


<<<<<<< HEAD
@processes.get(tags=['processes'], schema=GetProcesses(), response_schemas=get_processes_responses)
=======
@sd.processes_service.get(tags=['processes'], schema=sd.ProviderEndpoint(), response_schemas=sd.get_processes_responses)
>>>>>>> 8d3e9019
def get_processes(request):
    """
    Retrieve available processes
    """
    store = servicestore_factory(request.registry)

    # TODO Validate param somehow
    provider_id = request.matchdict.get('provider_id')

    service = store.fetch_by_name(provider_id, request=request)
    wps = WebProcessingService(url=service.url, headers=get_cookie_headers(request.headers))
    processes = []
    for process in wps.processes:
        item = dict(
            id=process.identifier,
            title=getattr(process, 'title', ''),
            abstract=getattr(process, 'abstract', ''),
            url='{base_url}/providers/{provider_id}/processes/{process_id}'.format(
                base_url=restapi_base_url(request),
                provider_id=provider_id,
                process_id=process.identifier))
        processes.append(item)
    return processes


<<<<<<< HEAD
@sd.processes.post(tags=['processes'], response_schemas=sd.post_processes_responses)
def add_process(self, url, service_name, identifier, provider, inputs, outputs,
                    async=True, userid=None, caption=None, headers=None):
    registry = app.conf['PYRAMID_REGISTRY']
    db = MongoDB.get(registry)
    
    url = SchemaNode(String())
    abstract = SchemaNode(String())
    id = SchemaNode(String())
    title = SchemaNode(String())


@process.get(tags=['processes'], schema=GetProcess(), response_schemas=get_process_description_responses)
=======
@sd.process_service.get(tags=['processes'], schema=sd.ProcessEndpoint(), response_schemas=sd.get_process_description_responses)
>>>>>>> 8d3e9019
def describe_process(request):
    """
    Retrieve a process description
    """
    store = servicestore_factory(request.registry)

    # TODO Validate param somehow
    provider_id = request.matchdict.get('provider_id')
    process_id = request.matchdict.get('process_id')

    service = store.fetch_by_name(provider_id, request=request)
    wps = WebProcessingService(url=service.url, headers=get_cookie_headers(request.headers))
    process = wps.describeprocess(process_id)

    inputs = [dict(
        id=getattr(dataInput, 'identifier', ''),
        title=getattr(dataInput, 'title', ''),
        abstract=getattr(dataInput, 'abstract', ''),
        minOccurs=getattr(dataInput, 'minOccurs', 0),
        maxOccurs=getattr(dataInput, 'maxOccurs', 0),
        dataType=dataInput.dataType,
        defaultValue=jsonify(getattr(dataInput, 'defaultValue', None)),
        allowedValues=[jsonify(value) for value in getattr(dataInput, 'allowedValues', [])],
        supportedValues=[jsonify(value) for value in getattr(dataInput, 'supportedValues', [])],
    ) for dataInput in getattr(process, 'dataInputs', [])]
    outputs = [dict(
        id=getattr(processOutput, 'identifier', ''),
        title=getattr(processOutput, 'title', ''),
        abstract=getattr(processOutput, 'abstract', ''),
        dataType=processOutput.dataType,
        defaultValue=jsonify(getattr(processOutput, 'defaultValue', None))
    ) for processOutput in getattr(process, 'processOutputs', [])]
    return dict(
        id=process_id,
        label=getattr(process, 'title', ''),
        description=getattr(process, 'abstract', ''),
        inputs=inputs,
        outputs=outputs
    )


def wait_secs(run_step=-1):
    secs_list = (2, 2, 2, 2, 2, 5, 5, 5, 5, 5, 10, 10, 10, 10, 10, 20, 20, 20, 20, 20, 30)
    if run_step >= len(secs_list):
        run_step = -1
    return secs_list[run_step]


def save_log(job, error=None):
    if error:
        log_msg = 'ERROR: {0.text} - code={0.code} - locator={0.locator}'.format(error)
    else:
        log_msg = '{0} {1:3d}%: {2}'.format(
            job.get('duration', 0),
            job.get('progress', 0),
            job.get('status_message', 'no message'))
    if 'log' not in job:
        job['log'] = []
    # skip same log messages
    if len(job['log']) == 0 or job['log'][-1] != log_msg:
        job['log'].append(log_msg)
        if error:
            logger.error(log_msg)
        else:
            logger.info(log_msg)


def _get_data(input_value):
    """
    Extract the data from the input value
    """
    # process output data are append into a list and
    # WPS standard v1.0.0 specify that Output data field has zero or one value
    if input_value.data:
        return input_value.data[0]
    else:
        return None


def _read_reference(input_value):
    """
    Read a WPS reference and return the content
    """
    try:
        return urllib2.urlopen(input_value.reference).read()
    except urllib2.URLError:
        # Don't raise exceptions coming from that.
        return None


def _get_json_multiple_inputs(input_value):
    """
    Since WPS standard does not allow to return multiple values for a single output,
    a lot of process actually return a json array containing references to these outputs.
    This function goal is to detect this particular format
    :return: An array of references if the input_value is effectively a json containing that,
             None otherwise
    """

    # Check for the json datatype and mimetype
    if input_value.dataType == 'ComplexData' and input_value.mimeType == 'application/json':

        # If the json data is referenced read it's content
        if input_value.reference:
            json_data_str = _read_reference(input_value)
        # Else get the data directly
        else:
            json_data_str = _get_data(input_value)

        # Load the actual json dict
        json_data = json.loads(json_data_str)

        if isinstance(json_data, list):
            for value in json_data:
                if not is_reference(value):
                    return None
            return json_data
    return None


def _jsonify_output(output, datatype):
    """
    Utility method to jsonify an output element.
    :param output An owslib.wps.Output to jsonify
    """
    json_output = dict(identifier=output.identifier,
                       title=output.title,
                       dataType=output.dataType or datatype)

    if not output.dataType:
        output.dataType = datatype

    # WPS standard v1.0.0 specify that either a reference or a data field has to be provided
    if output.reference:
        json_output['reference'] = output.reference

        # Handle special case where we have a reference to a json array containing dataset reference
        # Avoid reference to reference by fetching directly the dataset references
        json_array = _get_json_multiple_inputs(output)
        if json_array and all(str(ref).startswith('http') for ref in json_array):
            json_output['data'] = json_array
    else:
        # WPS standard v1.0.0 specify that Output data field has Zero or one value
        json_output['data'] = output.data[0] if output.data else None

    if json_output['dataType'] == 'ComplexData':
        json_output['mimeType'] = output.mimeType

    return json_output


@app.task(bind=True)
def execute_process(self, url, service_name, identifier, provider, inputs, outputs,
                    async=True, userid=None, caption=None, headers=None):
    registry = app.conf['PYRAMID_REGISTRY']
    db = MongoDB.get(registry)
    job = add_job(
        db,
        userid=userid,
        task_id=self.request.id,
        service_name=service_name,
        process_id=identifier,
        provider_id=provider,
        is_workflow=False,
        async=async,
        caption=caption)

    try:
        wps = WebProcessingService(url=url, headers=get_cookie_headers(headers), skip_caps=False, verify=False)
        # execution = wps.execute(identifier, inputs=inputs, output=outputs, async=async, lineage=True)
        execution = wps.execute(identifier, inputs=inputs, output=outputs, mode=ASYNC if async else SYNC, lineage=True)
        # job['service'] = wps.identification.title
        # job['title'] = getattr(execution.process, "title")
        if not execution.process and execution.errors:
            raise execution.errors[0]

        job['abstract'] = getattr(execution.process, "abstract")
        job['status_location'] = execution.statusLocation
        job['request'] = execution.request
        job['response'] = etree.tostring(execution.response)

        logger.debug("job init done %s ...", self.request.id)

        num_retries = 0
        run_step = 0
        while execution.isNotComplete() or run_step == 0:
            if num_retries >= 5:
                raise Exception("Could not read status document after 5 retries. Giving up.")
            try:
                execution = check_status(url=execution.statusLocation, verify=False,
                                         sleep_secs=wait_secs(run_step))
                job['response'] = etree.tostring(execution.response)
                job['status'] = execution.getStatus()
                job['status_message'] = execution.statusMessage
                job['progress'] = execution.percentCompleted
                duration = datetime.now() - job.get('created', datetime.now())
                job['duration'] = str(duration).split('.')[0]

                if execution.isComplete():
                    job['finished'] = datetime.now()
                    if execution.isSucceded():
                        logger.debug("job succeded")
                        job['progress'] = 100

                        process = wps.describeprocess(job['process_id'])

                        output_datatype = {
                            getattr(processOutput, 'identifier', ''): processOutput.dataType
                            for processOutput in getattr(process, 'processOutputs', [])}

                        job['outputs'] = [_jsonify_output(output, output_datatype[output.identifier])
                                          for output in execution.processOutputs]
                    else:
                        logger.debug("job failed.")
                        job['status_message'] = '\n'.join(error.text for error in execution.errors)
                        job['exceptions'] = [{
                            'Code': error.code,
                            'Locator': error.locator,
                            'Text': error.text
                        } for error in execution.errors]
                        for error in execution.errors:
                            save_log(job, error)
            except Exception:
                num_retries += 1
                logger.exception("Could not read status xml document for job %s. Trying again ...", self.request.id)
                sleep(1)
            else:
                logger.debug("update job %s ...", self.request.id)
                num_retries = 0
                run_step += 1
            finally:
                save_log(job)
                db.jobs.update({'identifier': job['identifier']}, job)

    except (WPSException, Exception) as exc:
        logger.exception("Failed to run Job")
        job['status'] = "ProcessFailed"
        if isinstance(exc, WPSException):
            job['status_message'] = "Error: [{0}] {1}".format(exc.locator, exc.text)
        else:
            job['status_message'] = "Error: {0}".format(exc.message)

    finally:
        save_log(job)
        db.jobs.update({'identifier': job['identifier']}, job)

    return job['status']


<<<<<<< HEAD
#############
# EXAMPLE
#############
#   Parameters: ?sync-execute=true|false (false being the default value)
#
#   Content-Type: application/json;
#
# {
#     "inputs": [
#         {
#             "id": "sosInputNiederschlag",
#             "value": "http://www.fluggs.de/sos2/sos?service%3DSOS&version%3D2.0.0&request%3DGetObservation&responseformat%3Dhttp://www.opengis.net/om/2.0&observedProperty%3DNiederschlagshoehe&procedure%3DTagessumme&featureOfInterest%3DBever-Talsperre&&namespaces%3Dxmlns%28sams%2Chttp%3A%2F%2Fwww.opengis.net%2FsamplingSpatial%2F2.0%29%2Cxmlns%28om%2Chttp%3A%2F%2Fwww.opengis.net%2Fom%2F2.0%29&temporalFilter%3Dom%3AphenomenonTime%2C2016-01-01T10:00:00.00Z%2F2016-04-30T23:59:00.000Z",
# 			"type" : "text/plain"
#         },
#         {
#             "id": "sosInputFuellstand",
#             "value": "http://www.fluggs.de/sos2/sos?service%3DSOS&version%3D2.0.0&request%3DGetObservation&responseformat%3Dhttp://www.opengis.net/om/2.0&observedProperty%3DSpeicherfuellstand&procedure%3DEinzelwert&featureOfInterest%3DBever-Talsperre_Windenhaus&namespaces%3Dxmlns%28sams%2Chttp%3A%2F%2Fwww.opengis.net%2FsamplingSpatial%2F2.0%29%2Cxmlns%28om%2Chttp%3A%2F%2Fwww.opengis.net%2Fom%2F2.0%29&temporalFilter%3Dom%3AphenomenonTime%2C2016-01-01T10:00:00.00Z%2F2016-04-30T23:59:00.000Z",
# 			"type" : "text/plain"
#         },
#         {
#             "id": "sosInputTarget",
#             "value": "http://fluggs.wupperverband.de/sos2-tamis/service?service%3DSOS&version%3D2.0.0&request%3DGetObservation&responseformat%3Dhttp://www.opengis.net/om/2.0&observedProperty%3DWasserstand_im_Damm&procedure%3DHandeingabe&featureOfInterest%3DBever-Talsperre_MQA7_Piezometer_Kalkzone&namespaces%3Dxmlns%28sams%2Chttp%3A%2F%2Fwww.opengis.net%2FsamplingSpati-al%2F2.0%29%2Cxmlns%28om%2Chttp%3A%2F%2Fwww.opengis.net%2Fom%2F2.0%29&temporalFilter%3Dom%3AphenomenonTime%2C2016-01-01T00:01:00.00Z%2F2016-04-30T23:59:00.000Z",
# 			"type" : "text/plain"
#         }
#     ],
#     "outputs": [
#       {
#               "id": "targetObs_plot",
#               "type": "image/png"
#        },
#       {
#               "id": "model_diagnostics",
#               "type": "image/png"
#        },
#       {
#               "id": "relations",
#               "type": "image/png"
#        },
#       {
#               "id": "model_prediction",
#               "type": "text/csv"
#        },
#       {
#               "id": "metaJson",
#               "type": "application/json"
#        },
#       {
#               "id": "dataJson",
#               "type": "application/json"
#        }
#     ]
# }
@process.post(tags=['processes'], schema=PostProviderProcessRequest(), response_schemas=launch_job_responses)
def submit_job(request):
    """
    Execute a process.
=======
@sd.process_service.post(tags=['processes'], schema=sd.PostProcess(), response_schemas=sd.launch_job_responses)
def submit_job(request):
    """
    Execute a process. Parameters: ?sync-execute=true|false (false being the default value)

    Content-Type: application/json;

{
    "inputs": [
        {
            "id": "sosInputNiederschlag",
            "value": "http://www.fluggs.de/sos2/sos?service%3DSOS&version%3D2.0.0&request%3DGetObservation&responseformat%3Dhttp://www.opengis.net/om/2.0&observedProperty%3DNiederschlagshoehe&procedure%3DTagessumme&featureOfInterest%3DBever-Talsperre&&namespaces%3Dxmlns%28sams%2Chttp%3A%2F%2Fwww.opengis.net%2FsamplingSpatial%2F2.0%29%2Cxmlns%28om%2Chttp%3A%2F%2Fwww.opengis.net%2Fom%2F2.0%29&temporalFilter%3Dom%3AphenomenonTime%2C2016-01-01T10:00:00.00Z%2F2016-04-30T23:59:00.000Z"
        },
        {
            "id": "sosInputFuellstand",
            "value": "http://www.fluggs.de/sos2/sos?service%3DSOS&version%3D2.0.0&request%3DGetObservation&responseformat%3Dhttp://www.opengis.net/om/2.0&observedProperty%3DSpeicherfuellstand&procedure%3DEinzelwert&featureOfInterest%3DBever-Talsperre_Windenhaus&namespaces%3Dxmlns%28sams%2Chttp%3A%2F%2Fwww.opengis.net%2FsamplingSpatial%2F2.0%29%2Cxmlns%28om%2Chttp%3A%2F%2Fwww.opengis.net%2Fom%2F2.0%29&temporalFilter%3Dom%3AphenomenonTime%2C2016-01-01T10:00:00.00Z%2F2016-04-30T23:59:00.000Z"
        },
        {
            "id": "sosInputTarget",
            "value": "http://fluggs.wupperverband.de/sos2-tamis/service?service%3DSOS&version%3D2.0.0&request%3DGetObservation&responseformat%3Dhttp://www.opengis.net/om/2.0&observedProperty%3DWasserstand_im_Damm&procedure%3DHandeingabe&featureOfInterest%3DBever-Talsperre_MQA7_Piezometer_Kalkzone&namespaces%3Dxmlns%28sams%2Chttp%3A%2F%2Fwww.opengis.net%2FsamplingSpati-al%2F2.0%29%2Cxmlns%28om%2Chttp%3A%2F%2Fwww.opengis.net%2Fom%2F2.0%29&temporalFilter%3Dom%3AphenomenonTime%2C2016-01-01T00:01:00.00Z%2F2016-04-30T23:59:00.000Z"
        }
    ]
}

>>>>>>> 8d3e9019
    """

    store = servicestore_factory(request.registry)

    # TODO Validate param somehow
    provider_id = request.matchdict.get('provider_id')
    process_id = request.matchdict.get('process_id')
    async_execute = not request.params.getone('sync-execute') if 'sync-execute' in request.params else True

    service = store.fetch_by_name(provider_id, request=request)
    wps = WebProcessingService(url=service.url, headers=get_cookie_headers(request.headers))
    process = wps.describeprocess(process_id)

    # prepare inputs
    complex_inputs = []
    for process_input in process.dataInputs:
        if 'ComplexData' in process_input.dataType:
            complex_inputs.append(process_input.identifier)

    try:
        # need to use ComplexDataInput structure for complex input
        inputs = [(inpt['id'], ComplexDataInput(inpt['value'])
                  if inpt['id'] in complex_inputs else inpt['value'])
                  for inpt in request.json_body['inputs']]
    except KeyError:
        inputs = []

    # prepare outputs
    outputs = []
    for output in process.processOutputs:
        outputs.append(
            (output.identifier, output.dataType == 'ComplexData'))

    result = execute_process.delay(
        userid=request.unauthenticated_userid,
        url=wps.url,
        service_name=process_id,
        identifier=process.identifier,
        provider=provider_id,
        inputs=inputs,
        outputs=outputs,
        async=async_execute,
        # Convert EnvironHeaders to a simple dict (should cherrypick the required headers)
        headers={k: v for k, v in request.headers.items()})

    # Should return 201 response
    return {'jobID': result.id,
            'status': "ProcessAccepted",
            'location': '{base_url}/providers/{provider_id}/processes/{process_id}/jobs/{job_id}'.format(
                base_url=restapi_base_url(request),
                provider_id=provider_id,
                process_id=process.identifier,
                job_id=result.id)
            }<|MERGE_RESOLUTION|>--- conflicted
+++ resolved
@@ -1,23 +1,15 @@
 import json
-import urllib2
-import twitcher.wps_restapi.swagger_definitions as sd
-from owslib.wps import is_reference
+from six.moves.urllib.request import urlopen
+from six.moves.urllib.error import URLError
 from time import sleep
 from datetime import datetime
 from twitcher.adapter import servicestore_factory
-from owslib.wps import WebProcessingService
-from owslib.wps import ComplexData
 from twitcher.wps_restapi.utils import restapi_base_url
-<<<<<<< HEAD
 from twitcher.wps_restapi import swagger_definitions as sd
-=======
->>>>>>> 8d3e9019
-from owslib.wps import WPSException
-from owslib.wps import ComplexDataInput
-from owslib.wps import ASYNC, SYNC
 from twitcher.wps_restapi.utils import *
 from twitcher.wps_restapi.jobs.jobs import add_job, check_status
 from twitcher.db import MongoDB
+from owslib.wps import WebProcessingService, WPSException, ComplexData, ComplexDataInput, ASYNC, SYNC, is_reference
 from pyramid_celery import celery_app as app
 from lxml import etree
 
@@ -26,11 +18,7 @@
 logger = get_task_logger(__name__)
 
 
-<<<<<<< HEAD
-@processes.get(tags=['processes'], schema=GetProcesses(), response_schemas=get_processes_responses)
-=======
-@sd.processes_service.get(tags=['processes'], schema=sd.ProviderEndpoint(), response_schemas=sd.get_processes_responses)
->>>>>>> 8d3e9019
+@sd.provider_processes_service.get(tags=[sd.provider_processes_tag], schema=sd.ProviderEndpoint(), response_schemas=sd.get_processes_responses)
 def get_processes(request):
     """
     Retrieve available processes
@@ -56,23 +44,20 @@
     return processes
 
 
-<<<<<<< HEAD
-@sd.processes.post(tags=['processes'], response_schemas=sd.post_processes_responses)
+@sd.provider_provider_processes_service.post(tags=[sd.provider_processes_tag], response_schemas=sd.post_processes_responses)
 def add_process(self, url, service_name, identifier, provider, inputs, outputs,
                     async=True, userid=None, caption=None, headers=None):
     registry = app.conf['PYRAMID_REGISTRY']
     db = MongoDB.get(registry)
-    
+
     url = SchemaNode(String())
     abstract = SchemaNode(String())
     id = SchemaNode(String())
     title = SchemaNode(String())
 
 
-@process.get(tags=['processes'], schema=GetProcess(), response_schemas=get_process_description_responses)
-=======
-@sd.process_service.get(tags=['processes'], schema=sd.ProcessEndpoint(), response_schemas=sd.get_process_description_responses)
->>>>>>> 8d3e9019
+@sd.provider_process_service.get(tags=[sd.provider_processes_tag], schema=sd.ProcessEndpoint(),
+                        response_schemas=sd.get_process_description_responses)
 def describe_process(request):
     """
     Retrieve a process description
@@ -157,8 +142,8 @@
     Read a WPS reference and return the content
     """
     try:
-        return urllib2.urlopen(input_value.reference).read()
-    except urllib2.URLError:
+        return urlopen(input_value.reference).read()
+    except URLError:
         # Don't raise exceptions coming from that.
         return None
 
@@ -225,6 +210,7 @@
 
 
 @app.task(bind=True)
+@sd.provider_process_service.post()
 def execute_process(self, url, service_name, identifier, provider, inputs, outputs,
                     async=True, userid=None, caption=None, headers=None):
     registry = app.conf['PYRAMID_REGISTRY']
@@ -322,7 +308,6 @@
     return job['status']
 
 
-<<<<<<< HEAD
 #############
 # EXAMPLE
 #############
@@ -375,36 +360,11 @@
 #        }
 #     ]
 # }
-@process.post(tags=['processes'], schema=PostProviderProcessRequest(), response_schemas=launch_job_responses)
+@sd.provider_process_service.post(tags=[sd.provider_processes_tag], schema=sd.PostProviderProcessRequest(),
+                                  response_schemas=sd.launch_job_responses)
 def submit_job(request):
     """
     Execute a process.
-=======
-@sd.process_service.post(tags=['processes'], schema=sd.PostProcess(), response_schemas=sd.launch_job_responses)
-def submit_job(request):
-    """
-    Execute a process. Parameters: ?sync-execute=true|false (false being the default value)
-
-    Content-Type: application/json;
-
-{
-    "inputs": [
-        {
-            "id": "sosInputNiederschlag",
-            "value": "http://www.fluggs.de/sos2/sos?service%3DSOS&version%3D2.0.0&request%3DGetObservation&responseformat%3Dhttp://www.opengis.net/om/2.0&observedProperty%3DNiederschlagshoehe&procedure%3DTagessumme&featureOfInterest%3DBever-Talsperre&&namespaces%3Dxmlns%28sams%2Chttp%3A%2F%2Fwww.opengis.net%2FsamplingSpatial%2F2.0%29%2Cxmlns%28om%2Chttp%3A%2F%2Fwww.opengis.net%2Fom%2F2.0%29&temporalFilter%3Dom%3AphenomenonTime%2C2016-01-01T10:00:00.00Z%2F2016-04-30T23:59:00.000Z"
-        },
-        {
-            "id": "sosInputFuellstand",
-            "value": "http://www.fluggs.de/sos2/sos?service%3DSOS&version%3D2.0.0&request%3DGetObservation&responseformat%3Dhttp://www.opengis.net/om/2.0&observedProperty%3DSpeicherfuellstand&procedure%3DEinzelwert&featureOfInterest%3DBever-Talsperre_Windenhaus&namespaces%3Dxmlns%28sams%2Chttp%3A%2F%2Fwww.opengis.net%2FsamplingSpatial%2F2.0%29%2Cxmlns%28om%2Chttp%3A%2F%2Fwww.opengis.net%2Fom%2F2.0%29&temporalFilter%3Dom%3AphenomenonTime%2C2016-01-01T10:00:00.00Z%2F2016-04-30T23:59:00.000Z"
-        },
-        {
-            "id": "sosInputTarget",
-            "value": "http://fluggs.wupperverband.de/sos2-tamis/service?service%3DSOS&version%3D2.0.0&request%3DGetObservation&responseformat%3Dhttp://www.opengis.net/om/2.0&observedProperty%3DWasserstand_im_Damm&procedure%3DHandeingabe&featureOfInterest%3DBever-Talsperre_MQA7_Piezometer_Kalkzone&namespaces%3Dxmlns%28sams%2Chttp%3A%2F%2Fwww.opengis.net%2FsamplingSpati-al%2F2.0%29%2Cxmlns%28om%2Chttp%3A%2F%2Fwww.opengis.net%2Fom%2F2.0%29&temporalFilter%3Dom%3AphenomenonTime%2C2016-01-01T00:01:00.00Z%2F2016-04-30T23:59:00.000Z"
-        }
-    ]
-}
-
->>>>>>> 8d3e9019
     """
 
     store = servicestore_factory(request.registry)
