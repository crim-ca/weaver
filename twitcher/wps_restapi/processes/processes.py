--- conflicted
+++ resolved
@@ -6,7 +6,6 @@
 from six.moves.urllib.request import urlopen
 from six.moves.urllib.error import URLError
 from time import sleep
-<<<<<<< HEAD
 from twitcher.adapter import servicestore_factory, jobstore_factory, processstore_factory
 from twitcher.config import get_twitcher_configuration, TWITCHER_CONFIGURATION_EMS
 from twitcher.datatype import Process as ProcessDB, Job as JobDB
@@ -19,13 +18,6 @@
 from twitcher.processes.types import PROCESS_WORKFLOW
 from twitcher.utils import get_any_id, raise_on_xml_exception
 from twitcher.owsexceptions import OWSNoApplicableCode
-=======
-from twitcher.adapter import servicestore_factory, jobstore_factory
-from twitcher.datatype import Job as JobDB
-from twitcher.exceptions import JobRegistrationError
-from twitcher.owsexceptions import OWSNoApplicableCode
-from twitcher.utils import get_any_id, raise_on_xml_exception
->>>>>>> 81caa564
 from twitcher.wps_restapi import swagger_definitions as sd
 from twitcher.wps_restapi.utils import *
 from twitcher.wps_restapi.jobs.jobs import check_status
@@ -138,7 +130,7 @@
 
 
 @app.task(bind=True)
-def execute_process(self, url, service, process, inputs,
+def execute_process(self, url, service, process, inputs, outputs,
                     is_workflow=False, user_id=None, async=True, custom_tags=[], headers=None):
     registry = app.conf['PYRAMID_REGISTRY']
     store = jobstore_factory(registry)
@@ -149,39 +141,9 @@
                              user_id=user_id, async=async, custom_tags=custom_tags)
 
         wps = WebProcessingService(url=url, headers=get_cookie_headers(headers), skip_caps=False, verify=False)
-<<<<<<< HEAD
         mode = 'async' if async else 'sync'
         execution = wps.execute(process, inputs=inputs, output=outputs, mode=mode, lineage=True)
 
-=======
-        wps_process = wps.describeprocess(process)
-
-        # prepare inputs
-        complex_inputs = []
-        for process_input in wps_process.dataInputs:
-            if 'ComplexData' in process_input.dataType:
-                complex_inputs.append(process_input.identifier)
-
-        try:
-            # need to use ComplexDataInput structure for complex input
-            wps_inputs = [(get_any_id(wps_in), ComplexDataInput(wps_in['value'])
-                          if get_any_id(wps_in) in complex_inputs else wps_in['value'])
-                          for wps_in in inputs]
-        except KeyError:
-            wps_inputs = []
-
-        # prepare outputs
-        outputs = []
-        for output in wps_process.processOutputs:
-            outputs.append(
-                (output.identifier, output.dataType == 'ComplexData'))
-
-        # execution = wps.execute(process, inputs=inputs, output=outputs, async=async, lineage=True)
-        mode = 'async' if async else 'sync'
-        execution = wps.execute(process, inputs=wps_inputs, output=outputs, mode=mode, lineage=True)
-        # job['service'] = wps.identification.title
-        # job['title'] = getattr(execution.process, "title")
->>>>>>> 81caa564
         if not execution.process and execution.errors:
             raise execution.errors[0]
 
@@ -266,7 +228,6 @@
     async_execute = not request.params.getone('sync-execute') if 'sync-execute' in request.params else True
     tags = request.params.get('tags', '').split(',')
 
-<<<<<<< HEAD
     try:
         verify = False if urlparse(service_url).hostname == 'localhost' else True
         wps = WebProcessingService(url=service_url, headers=get_cookie_headers(request.headers), verify=verify)
@@ -303,22 +264,14 @@
         outputs.append(
             (output.identifier, output.dataType == 'ComplexData'))
 
-=======
->>>>>>> 81caa564
     result = execute_process.delay(
-        url=clean_ows_url(service_url),
+        url=wps.url,
         service=provider_id,
-<<<<<<< HEAD
         process=process.identifier,
         inputs=inputs,
         outputs=outputs,
         is_workflow=is_workflow,
         user_id=request.authenticated_userid,
-=======
-        process=process_id,
-        inputs=request.json_body['inputs'],
-        user_id=request.unauthenticated_userid,
->>>>>>> 81caa564
         async=async_execute,
         custom_tags=tags,
         # Convert EnvironHeaders to a simple dict (should cherrypick the required headers)
@@ -329,7 +282,7 @@
     location = '{base_url}{location_base}/processes/{process_id}/jobs/{job_id}'.format(
         base_url=wps_restapi_base_url(request.registry.settings),
         location_base=location_base,
-        process_id=process_id,
+        process_id=process.identifier,
         job_id=result.id)
     body_data = {
         'jobID': result.id,
@@ -339,62 +292,6 @@
     return HTTPCreated(json=body_data)
 
 
-<<<<<<< HEAD
-=======
-#############
-# EXAMPLE
-#############
-#   Parameters: ?sync-execute=true|false (false being the default value)
-#               &tags=tag1,tag2 (optional)
-#
-#   Content-Type: application/json;
-#
-# {
-#     "inputs": [
-#         {
-#             "id": "sosInputNiederschlag",
-#             "value": "http://www.fluggs.de/sos2/sos?service%3DSOS&version%3D2.0.0&request%3DGetObservation&responseformat%3Dhttp://www.opengis.net/om/2.0&observedProperty%3DNiederschlagshoehe&procedure%3DTagessumme&featureOfInterest%3DBever-Talsperre&&namespaces%3Dxmlns%28sams%2Chttp%3A%2F%2Fwww.opengis.net%2FsamplingSpatial%2F2.0%29%2Cxmlns%28om%2Chttp%3A%2F%2Fwww.opengis.net%2Fom%2F2.0%29&temporalFilter%3Dom%3AphenomenonTime%2C2016-01-01T10:00:00.00Z%2F2016-04-30T23:59:00.000Z",
-# 			"type" : "text/plain"
-#         },
-#         {
-#             "id": "sosInputFuellstand",
-#             "value": "http://www.fluggs.de/sos2/sos?service%3DSOS&version%3D2.0.0&request%3DGetObservation&responseformat%3Dhttp://www.opengis.net/om/2.0&observedProperty%3DSpeicherfuellstand&procedure%3DEinzelwert&featureOfInterest%3DBever-Talsperre_Windenhaus&namespaces%3Dxmlns%28sams%2Chttp%3A%2F%2Fwww.opengis.net%2FsamplingSpatial%2F2.0%29%2Cxmlns%28om%2Chttp%3A%2F%2Fwww.opengis.net%2Fom%2F2.0%29&temporalFilter%3Dom%3AphenomenonTime%2C2016-01-01T10:00:00.00Z%2F2016-04-30T23:59:00.000Z",
-# 			"type" : "text/plain"
-#         },
-#         {
-#             "id": "sosInputTarget",
-#             "value": "http://fluggs.wupperverband.de/sos2-tamis/service?service%3DSOS&version%3D2.0.0&request%3DGetObservation&responseformat%3Dhttp://www.opengis.net/om/2.0&observedProperty%3DWasserstand_im_Damm&procedure%3DHandeingabe&featureOfInterest%3DBever-Talsperre_MQA7_Piezometer_Kalkzone&namespaces%3Dxmlns%28sams%2Chttp%3A%2F%2Fwww.opengis.net%2FsamplingSpati-al%2F2.0%29%2Cxmlns%28om%2Chttp%3A%2F%2Fwww.opengis.net%2Fom%2F2.0%29&temporalFilter%3Dom%3AphenomenonTime%2C2016-01-01T00:01:00.00Z%2F2016-04-30T23:59:00.000Z",
-# 			"type" : "text/plain"
-#         }
-#     ],
-#     "outputs": [
-#       {
-#               "id": "targetObs_plot",
-#               "type": "image/png"
-#        },
-#       {
-#               "id": "model_diagnostics",
-#               "type": "image/png"
-#        },
-#       {
-#               "id": "relations",
-#               "type": "image/png"
-#        },
-#       {
-#               "id": "model_prediction",
-#               "type": "text/csv"
-#        },
-#       {
-#               "id": "metaJson",
-#               "type": "application/json"
-#        },
-#       {
-#               "id": "dataJson",
-#               "type": "application/json"
-#        }
-#     ]
-# }
->>>>>>> 81caa564
 @sd.jobs_full_service.post(tags=[sd.provider_processes_tag, sd.providers_tag, sd.execute_tag, sd.jobs_tag],
                            renderer='json', schema=sd.PostProviderProcessJobRequest(),
                            response_schemas=sd.post_provider_process_job_responses)
