import json
import requests
from pyramid.settings import asbool
from pyramid.httpexceptions import *
from pyramid_celery import celery_app as app
from celery.utils.log import get_task_logger
from six.moves.urllib.request import urlopen
from six.moves.urllib.error import URLError
from six import string_types
from time import sleep
from datetime import datetime
from twitcher.adapter import servicestore_factory
<<<<<<< HEAD
from twitcher.config import TWITCHER_CONFIGURATION_EMS, get_twitcher_configuration
from twitcher.store import servicestore_defaultfactory, processstore_defaultfactory
=======
>>>>>>> 6800dc67
from twitcher.utils import get_any_id
from twitcher.wps_restapi.utils import wps_restapi_base_url, get_wps_output_format
from twitcher.wps_restapi import swagger_definitions as sd
from twitcher.wps_restapi.utils import *
from twitcher.wps_restapi.jobs.jobs import add_job, check_status
from twitcher.exceptions import ProcessNotFound, ProcessInstanceError, ProcessRegistrationError
from twitcher.db import MongoDB
<<<<<<< HEAD
from twitcher.datatype import Process as ProcessDB
from twitcher.processes.wps_workflow import (
    load_workflow_content,
    load_workflow_file,
    get_workflow_inputs_outputs,
    merge_workflow_inputs_outputs,
)
=======
>>>>>>> 6800dc67
from owslib.wps import WebProcessingService, WPSException, ComplexData, ComplexDataInput, is_reference
from lxml import etree

logger = get_task_logger(__name__)


<<<<<<< HEAD
@sd.processes_service.get(schema=sd.GetProcessesRequest(), tags=[sd.processes_tag, sd.getcapabilities_tag],
                          response_schemas=sd.get_processes_responses)
def get_processes(request):
    """
    List registered processes (GetCapabilities). Optionally list both local and provider processes.
    """
    try:
        # get local processes
        store = processstore_defaultfactory(request.registry)
        processes = [process.summary() for process in store.list_processes()]
        response_body = {'processes': processes}

        # if EMS and ?providers=True, also fetch each provider's processes
        if get_twitcher_configuration(request.registry.settings) == TWITCHER_CONFIGURATION_EMS:
            queries = parse_request_query(request)
            if 'providers' in queries and asbool(queries['providers'][0]) is True:
                providers_response = requests.request('GET', '{host}/providers'.format(host=request.host_url),
                                                      headers=request.headers, cookies=request.cookies)
                providers = providers_response.json()
                response_body.update({'providers': providers})
                for i, provider in enumerate(providers):
                    provider_id = get_any_id(provider)
                    processes = requests.request('GET', '{host}/providers/{provider_id}/processes'
                                                        .format(host=request.host_url, provider_id=provider_id),
                                                 headers=request.headers, cookies=request.cookies)
                    response_body['providers'][i].update({'processes': processes})
        return HTTPOk(json=response_body)
    except HTTPException:
        raise  # re-throw already handled HTTPException
    except Exception as ex:
        raise HTTPInternalServerError(detail=ex.message)


@sd.processes_service.post(tags=[sd.processes_tag], schema=sd.PostProcessRequest(),
                           response_schemas=sd.post_processes_responses)
def add_local_process(request):
    """
    Register a local process.
    """
    store = processstore_defaultfactory(request.registry)

    process_offering = request.json.get('processOffering')
    deployment_profile = request.json.get('deploymentProfile')
    if not isinstance(process_offering, dict):
        raise HTTPUnprocessableEntity(detail="Invalid parameter 'processOffering'")
    if not isinstance(deployment_profile, dict):
        raise HTTPUnprocessableEntity(detail="Invalid parameter 'deploymentProfile'")

    # validate minimum field requirements
    process_info = process_offering.get('process')
    if not isinstance(process_info, dict):
        raise HTTPUnprocessableEntity(detail="Invalid parameter 'processOffering.process'")
    if not isinstance(process_info.get('identifier'), string_types):
        raise HTTPUnprocessableEntity(detail="Invalid parameter 'processOffering.process.identifier'")

    process_type = request.json.get('type', 'workflow')
    if process_type == 'workflow':
        execution_unit = deployment_profile.get('executionUnit')
        if not isinstance(execution_unit, dict):
            raise HTTPUnprocessableEntity(detail="Invalid parameter 'deploymentProfile.executionUnit'")
        package = execution_unit.get('package')
        reference = execution_unit.get('reference')
        if not (isinstance(package, dict) or isinstance(reference, string_types)):
            raise HTTPUnprocessableEntity(
                detail="Invalid parameters amongst one of [package,reference] in 'deploymentProfile.executionUnit'.")
        if package and reference:
            raise HTTPUnprocessableEntity(
                detail="Simultaneous parameters [package,reference] not allowed in 'deploymentProfile.executionUnit'.")

        # retrieve package information and validate them at the same time by loading/updating definitions to store in DB
        if reference:
            package = load_workflow_file(reference)
        try:
            workflow = load_workflow_content(package)
            workflow_inputs, workflow_outputs = get_workflow_inputs_outputs(workflow)
            process_inputs = process_info.get('inputs', list())
            process_outputs = process_info.get('outputs', list())
            workflow_inputs, workflow_outputs = merge_workflow_inputs_outputs(process_inputs, workflow_inputs,
                                                                              process_outputs, workflow_outputs,
                                                                              as_json=True)
            process_info.update({'package': package, 'inputs': workflow_inputs, 'outputs': workflow_outputs})
        except Exception as ex:
            raise HTTPBadRequest("Invalid package/reference definition. Loading generated error: `{}`".format(repr(ex)))

    # ensure that required 'executeEndpoint' in db is added, will be auto-fixed to localhost if not specified in body
    process_info.update({'type': process_type, 'executeEndpoint': process_info.get('executeEndpoint')})
    saved_process = store.save_process(ProcessDB(process_info))

    return {'processSummary': saved_process.summary()}


@sd.process_service.get(tags=[sd.processes_tag, sd.describeprocess_tag], response_schemas=sd.get_process_responses)
def get_local_process(request):
    """
    Get a registered local process information (DescribeProcess).
    """
    process_id = request.matchdict.get('process_id')
    if not isinstance(process_id, string_types):
        raise HTTPUnprocessableEntity(detail="Invalid parameter 'process_id'")
    try:
        store = processstore_defaultfactory(request.registry)
        process = store.fetch_by_id(process_id)
        return {'process': process.json()}
    except HTTPException:
        raise  # re-throw already handled HTTPException
    except ProcessNotFound:
        raise HTTPNotFound(detail="The process with id `{}` does not exist.".format(str(process_id)))
    except Exception as ex:
        raise HTTPInternalServerError(detail=ex.message)


@sd.process_service.delete(tags=[sd.processes_tag],
                           schema=sd.DeleteProcessRequestSchema, response_schemas=sd.delete_process_responses)
def delete_local_process(request):
    process_id = request.matchdict.get('process_id')
    if not isinstance(process_id, string_types):
        raise HTTPUnprocessableEntity(detail="Invalid parameter 'process_id'")
    try:
        store = processstore_defaultfactory(request.registry)
        if store.delete_process(process_id):
            return HTTPOk(json={'deploymentDone': 'success', 'identifier': process_id})
        raise HTTPInternalServerError(detail="Delete process failed.")
    except HTTPException:
        raise  # re-throw already handled HTTPException
    except ProcessNotFound:
        raise HTTPNotFound(detail="The process with process_id `{}` does not exist.".format(str(process_id)))
    except Exception as ex:
        raise HTTPInternalServerError(detail=ex.message)


@sd.provider_processes_service.get(tags=[sd.provider_processes_tag, sd.providers_tag, sd.getcapabilities_tag],
                                   schema=sd.ProviderEndpoint(),
                                   response_schemas=sd.get_provider_processes_responses)
def get_provider_processes(request):
    """
=======
@sd.provider_processes_service.get(tags=[sd.provider_processes_tag, sd.providers_tag, sd.getcapabilities_tag],
                                   schema=sd.ProviderEndpoint(),
                                   response_schemas=sd.get_provider_processes_responses)
def get_provider_processes(request):
    """
>>>>>>> 6800dc67
    Retrieve available processes (GetCapabilities).
    """
    store = servicestore_factory(request.registry)

    # TODO Validate param somehow
    provider_id = request.matchdict.get('provider_id')

    service = store.fetch_by_name(provider_id, request=request)
    wps = WebProcessingService(url=service.url, headers=get_cookie_headers(request.headers))
    processes = []
    for process in wps.processes:
        item = dict(
            id=process.identifier,
            title=getattr(process, 'title', ''),
            abstract=getattr(process, 'abstract', ''),
            url='{base_url}/providers/{provider_id}/processes/{process_id}'.format(
                base_url=wps_restapi_base_url(request.registry.settings),
                provider_id=provider_id,
                process_id=process.identifier))
        processes.append(item)
    return processes


@sd.provider_process_service.get(tags=[sd.provider_processes_tag, sd.providers_tag, sd.describeprocess_tag],
                                 schema=sd.ProcessEndpoint(),
                                 response_schemas=sd.get_provider_process_description_responses)
def describe_provider_process(request):
    """
    Retrieve a process description (DescribeProcess).
    """
    store = servicestore_factory(request.registry)

    # TODO Validate param somehow
    provider_id = request.matchdict.get('provider_id')
    process_id = request.matchdict.get('process_id')

    service = store.fetch_by_name(provider_id, request=request)
    wps = WebProcessingService(url=service.url, headers=get_cookie_headers(request.headers))
    process = wps.describeprocess(process_id)

    inputs = [dict(
        id=getattr(dataInput, 'identifier', ''),
        title=getattr(dataInput, 'title', ''),
        abstract=getattr(dataInput, 'abstract', ''),
        minOccurs=getattr(dataInput, 'minOccurs', 0),
        maxOccurs=getattr(dataInput, 'maxOccurs', 0),
        dataType=dataInput.dataType,
        defaultValue=jsonify(getattr(dataInput, 'defaultValue', None)),
        allowedValues=[jsonify(value) for value in getattr(dataInput, 'allowedValues', [])],
        supportedValues=[jsonify(value) for value in getattr(dataInput, 'supportedValues', [])],
    ) for dataInput in getattr(process, 'dataInputs', [])]
    outputs = [dict(
        id=getattr(processOutput, 'identifier', ''),
        title=getattr(processOutput, 'title', ''),
        abstract=getattr(processOutput, 'abstract', ''),
        dataType=processOutput.dataType,
        defaultValue=jsonify(getattr(processOutput, 'defaultValue', None))
    ) for processOutput in getattr(process, 'processOutputs', [])]
    return dict(
        id=process_id,
        label=getattr(process, 'title', ''),
        description=getattr(process, 'abstract', ''),
        inputs=inputs,
        outputs=outputs
    )


def wait_secs(run_step=-1):
    secs_list = (2, 2, 2, 2, 2, 5, 5, 5, 5, 5, 10, 10, 10, 10, 10, 20, 20, 20, 20, 20, 30)
    if run_step >= len(secs_list):
        run_step = -1
    return secs_list[run_step]


def save_log(job, error=None):
    if error:
        log_msg = 'ERROR: {0.text} - code={0.code} - locator={0.locator}'.format(error)
    else:
        log_msg = '{0} {1:3d}%: {2}'.format(
            job.get('duration', 0),
            job.get('progress', 0),
            job.get('status_message', 'no message'))
    if 'log' not in job:
        job['log'] = []
    # skip same log messages
    if len(job['log']) == 0 or job['log'][-1] != log_msg:
        job['log'].append(log_msg)
        if error:
            logger.error(log_msg)
        else:
            logger.info(log_msg)


def _get_data(input_value):
    """
    Extract the data from the input value
    """
    # process output data are append into a list and
    # WPS standard v1.0.0 specify that Output data field has zero or one value
    if input_value.data:
        return input_value.data[0]
    else:
        return None


def _read_reference(input_value):
    """
    Read a WPS reference and return the content
    """
    try:
        return urlopen(input_value.reference).read()
    except URLError:
        # Don't raise exceptions coming from that.
        return None


def _get_json_multiple_inputs(input_value):
    """
    Since WPS standard does not allow to return multiple values for a single output,
    a lot of process actually return a json array containing references to these outputs.
    This function goal is to detect this particular format
    :return: An array of references if the input_value is effectively a json containing that,
             None otherwise
    """

    # Check for the json datatype and mimetype
    if input_value.dataType == 'ComplexData' and input_value.mimeType == 'application/json':

        # If the json data is referenced read it's content
        if input_value.reference:
            json_data_str = _read_reference(input_value)
        # Else get the data directly
        else:
            json_data_str = _get_data(input_value)

        # Load the actual json dict
        json_data = json.loads(json_data_str)

        if isinstance(json_data, list):
            for value in json_data:
                if not is_reference(value):
                    return None
            return json_data
    return None


def _jsonify_output(output, datatype):
    """
    Utility method to jsonify an output element.
    :param output An owslib.wps.Output to jsonify
    """
    json_output = dict(identifier=output.identifier,
                       title=output.title,
                       dataType=output.dataType or datatype)

    if not output.dataType:
        output.dataType = datatype

    # WPS standard v1.0.0 specify that either a reference or a data field has to be provided
    if output.reference:
        json_output['reference'] = output.reference

        # Handle special case where we have a reference to a json array containing dataset reference
        # Avoid reference to reference by fetching directly the dataset references
        json_array = _get_json_multiple_inputs(output)
        if json_array and all(str(ref).startswith('http') for ref in json_array):
            json_output['data'] = json_array
    else:
        # WPS standard v1.0.0 specify that Output data field has Zero or one value
        json_output['data'] = output.data[0] if output.data else None

    if json_output['dataType'] == 'ComplexData':
        json_output['mimeType'] = output.mimeType

    return json_output


@app.task(bind=True)
def execute_process(self, url, service_name, identifier, provider, inputs, outputs,
                    async=True, userid=None, caption=None, headers=None):
    registry = app.conf['PYRAMID_REGISTRY']
    db = MongoDB.get(registry)
    job = add_job(
        db,
        userid=userid,
        task_id=self.request.id,
        service_name=service_name,
        process_id=identifier,
        provider_id=provider,
        is_workflow=False,
        async=async,
        caption=caption)

    try:
        wps = WebProcessingService(url=url, headers=get_cookie_headers(headers), skip_caps=False, verify=False)
        # execution = wps.execute(identifier, inputs=inputs, output=outputs, async=async, lineage=True)
        mode = 'async' if async else 'sync'
        execution = wps.execute(identifier, inputs=inputs, output=outputs, mode=mode, lineage=True)
        # job['service'] = wps.identification.title
        # job['title'] = getattr(execution.process, "title")
        if not execution.process and execution.errors:
            raise execution.errors[0]

        job['abstract'] = getattr(execution.process, "abstract")
        job['status_location'] = execution.statusLocation
        job['request'] = execution.request
        job['response'] = etree.tostring(execution.response)

        logger.debug("job init done %s ...", self.request.id)

        num_retries = 0
        run_step = 0
        while execution.isNotComplete() or run_step == 0:
            if num_retries >= 5:
                raise Exception("Could not read status document after 5 retries. Giving up.")
            try:
                execution = check_status(url=execution.statusLocation, verify=False,
                                         sleep_secs=wait_secs(run_step))
                job['response'] = etree.tostring(execution.response)
                job['status'] = execution.getStatus()
                job['status_message'] = execution.statusMessage
                job['progress'] = execution.percentCompleted
                duration = datetime.now() - job.get('created', datetime.now())
                job['duration'] = str(duration).split('.')[0]

                if execution.isComplete():
                    job['finished'] = datetime.now()
                    if execution.isSucceded():
                        logger.debug("job succeded")
                        job['progress'] = 100

                        process = wps.describeprocess(job['process_id'])

                        output_datatype = {
                            getattr(processOutput, 'identifier', ''): processOutput.dataType
                            for processOutput in getattr(process, 'processOutputs', [])}

                        job['outputs'] = [_jsonify_output(output, output_datatype[output.identifier])
                                          for output in execution.processOutputs]
                    else:
                        logger.debug("job failed.")
                        job['status_message'] = '\n'.join(error.text for error in execution.errors)
                        job['exceptions'] = [{
                            'Code': error.code,
                            'Locator': error.locator,
                            'Text': error.text
                        } for error in execution.errors]
                        for error in execution.errors:
                            save_log(job, error)
            except Exception:
                num_retries += 1
                logger.exception("Could not read status xml document for job %s. Trying again ...", self.request.id)
                sleep(1)
            else:
                logger.debug("update job %s ...", self.request.id)
                num_retries = 0
                run_step += 1
            finally:
                save_log(job)
                db.jobs.update({'identifier': job['identifier']}, job)

    except (WPSException, Exception) as exc:
        logger.exception("Failed to run Job")
        job['status'] = "ProcessFailed"
        if isinstance(exc, WPSException):
            job['status_message'] = "Error: [{0}] {1}".format(exc.locator, exc.text)
        else:
            job['status_message'] = "Error: {0}".format(exc.message)

    finally:
        save_log(job)
        db.jobs.update({'identifier': job['identifier']}, job)

    return job['status']


#############
# EXAMPLE
#############
#   Parameters: ?sync-execute=true|false (false being the default value)
#
#   Content-Type: application/json;
#
# {
#     "inputs": [
#         {
#             "id": "sosInputNiederschlag",
#             "value": "http://www.fluggs.de/sos2/sos?service%3DSOS&version%3D2.0.0&request%3DGetObservation&responseformat%3Dhttp://www.opengis.net/om/2.0&observedProperty%3DNiederschlagshoehe&procedure%3DTagessumme&featureOfInterest%3DBever-Talsperre&&namespaces%3Dxmlns%28sams%2Chttp%3A%2F%2Fwww.opengis.net%2FsamplingSpatial%2F2.0%29%2Cxmlns%28om%2Chttp%3A%2F%2Fwww.opengis.net%2Fom%2F2.0%29&temporalFilter%3Dom%3AphenomenonTime%2C2016-01-01T10:00:00.00Z%2F2016-04-30T23:59:00.000Z",
# 			"type" : "text/plain"
#         },
#         {
#             "id": "sosInputFuellstand",
#             "value": "http://www.fluggs.de/sos2/sos?service%3DSOS&version%3D2.0.0&request%3DGetObservation&responseformat%3Dhttp://www.opengis.net/om/2.0&observedProperty%3DSpeicherfuellstand&procedure%3DEinzelwert&featureOfInterest%3DBever-Talsperre_Windenhaus&namespaces%3Dxmlns%28sams%2Chttp%3A%2F%2Fwww.opengis.net%2FsamplingSpatial%2F2.0%29%2Cxmlns%28om%2Chttp%3A%2F%2Fwww.opengis.net%2Fom%2F2.0%29&temporalFilter%3Dom%3AphenomenonTime%2C2016-01-01T10:00:00.00Z%2F2016-04-30T23:59:00.000Z",
# 			"type" : "text/plain"
#         },
#         {
#             "id": "sosInputTarget",
#             "value": "http://fluggs.wupperverband.de/sos2-tamis/service?service%3DSOS&version%3D2.0.0&request%3DGetObservation&responseformat%3Dhttp://www.opengis.net/om/2.0&observedProperty%3DWasserstand_im_Damm&procedure%3DHandeingabe&featureOfInterest%3DBever-Talsperre_MQA7_Piezometer_Kalkzone&namespaces%3Dxmlns%28sams%2Chttp%3A%2F%2Fwww.opengis.net%2FsamplingSpati-al%2F2.0%29%2Cxmlns%28om%2Chttp%3A%2F%2Fwww.opengis.net%2Fom%2F2.0%29&temporalFilter%3Dom%3AphenomenonTime%2C2016-01-01T00:01:00.00Z%2F2016-04-30T23:59:00.000Z",
# 			"type" : "text/plain"
#         }
#     ],
#     "outputs": [
#       {
#               "id": "targetObs_plot",
#               "type": "image/png"
#        },
#       {
#               "id": "model_diagnostics",
#               "type": "image/png"
#        },
#       {
#               "id": "relations",
#               "type": "image/png"
#        },
#       {
#               "id": "model_prediction",
#               "type": "text/csv"
#        },
#       {
#               "id": "metaJson",
#               "type": "application/json"
#        },
#       {
#               "id": "dataJson",
#               "type": "application/json"
#        }
#     ]
# }
@sd.provider_process_jobs_service.post(tags=[sd.provider_processes_tag, sd.providers_tag, sd.execute_tag, sd.jobs_tag],
                                       schema=sd.PostProviderProcessJobRequest(),
                                       response_schemas=sd.launch_job_responses)
def submit_provider_job(request):
    """
    Execute a process.
    """

    store = servicestore_factory(request.registry)

    # TODO Validate param somehow
    provider_id = request.matchdict.get('provider_id')
    process_id = request.matchdict.get('process_id')
    async_execute = not request.params.getone('sync-execute') if 'sync-execute' in request.params else True

    service = store.fetch_by_name(provider_id, request=request)
    wps = WebProcessingService(url=service.url, headers=get_cookie_headers(request.headers))
    process = wps.describeprocess(process_id)

    # prepare inputs
    complex_inputs = []
    for process_input in process.dataInputs:
        if 'ComplexData' in process_input.dataType:
            complex_inputs.append(process_input.identifier)

    try:
        # need to use ComplexDataInput structure for complex input
        inputs = [(get_any_id(inpt), ComplexDataInput(inpt['value'])
                  if get_any_id(inpt) in complex_inputs else inpt['value'])
                  for inpt in request.json_body['inputs']]
    except KeyError:
        inputs = []

    # prepare outputs
    outputs = []
    for output in process.processOutputs:
        outputs.append(
            (output.identifier, output.dataType == 'ComplexData'))

    result = execute_process.delay(
        userid=request.unauthenticated_userid,
        url=wps.url,
        service_name=process_id,
        identifier=process.identifier,
        provider=provider_id,
        inputs=inputs,
        outputs=outputs,
        async=async_execute,
        # Convert EnvironHeaders to a simple dict (should cherrypick the required headers)
        headers={k: v for k, v in request.headers.items()})

    # Should return 201 response
    return {'jobID': result.id,
            'status': "ProcessAccepted",
            'location': '{base_url}/providers/{provider_id}/processes/{process_id}/jobs/{job_id}'.format(
                base_url=wps_restapi_base_url(request.registry.settings),
                provider_id=provider_id,
                process_id=process.identifier,
                job_id=result.id)
            }<|MERGE_RESOLUTION|>--- conflicted
+++ resolved
@@ -10,19 +10,15 @@
 from time import sleep
 from datetime import datetime
 from twitcher.adapter import servicestore_factory
-<<<<<<< HEAD
 from twitcher.config import TWITCHER_CONFIGURATION_EMS, get_twitcher_configuration
 from twitcher.store import servicestore_defaultfactory, processstore_defaultfactory
-=======
->>>>>>> 6800dc67
 from twitcher.utils import get_any_id
 from twitcher.wps_restapi.utils import wps_restapi_base_url, get_wps_output_format
 from twitcher.wps_restapi import swagger_definitions as sd
 from twitcher.wps_restapi.utils import *
 from twitcher.wps_restapi.jobs.jobs import add_job, check_status
 from twitcher.exceptions import ProcessNotFound, ProcessInstanceError, ProcessRegistrationError
-from twitcher.db import MongoDB
-<<<<<<< HEAD
+from twitcher.db import database_factory
 from twitcher.datatype import Process as ProcessDB
 from twitcher.processes.wps_workflow import (
     load_workflow_content,
@@ -30,15 +26,12 @@
     get_workflow_inputs_outputs,
     merge_workflow_inputs_outputs,
 )
-=======
->>>>>>> 6800dc67
 from owslib.wps import WebProcessingService, WPSException, ComplexData, ComplexDataInput, is_reference
 from lxml import etree
 
 logger = get_task_logger(__name__)
 
 
-<<<<<<< HEAD
 @sd.processes_service.get(schema=sd.GetProcessesRequest(), tags=[sd.processes_tag, sd.getcapabilities_tag],
                           response_schemas=sd.get_processes_responses)
 def get_processes(request):
@@ -174,13 +167,6 @@
                                    response_schemas=sd.get_provider_processes_responses)
 def get_provider_processes(request):
     """
-=======
-@sd.provider_processes_service.get(tags=[sd.provider_processes_tag, sd.providers_tag, sd.getcapabilities_tag],
-                                   schema=sd.ProviderEndpoint(),
-                                   response_schemas=sd.get_provider_processes_responses)
-def get_provider_processes(request):
-    """
->>>>>>> 6800dc67
     Retrieve available processes (GetCapabilities).
     """
     store = servicestore_factory(request.registry)
@@ -362,7 +348,7 @@
 def execute_process(self, url, service_name, identifier, provider, inputs, outputs,
                     async=True, userid=None, caption=None, headers=None):
     registry = app.conf['PYRAMID_REGISTRY']
-    db = MongoDB.get(registry)
+    db = database_factory(registry)
     job = add_job(
         db,
         userid=userid,
