--- conflicted
+++ resolved
@@ -46,7 +46,6 @@
         return {'mimeType': value.mimeType, 'encoding': value.encoding, 'schema': value.schema}
     # other type
     else:
-<<<<<<< HEAD
         return value
 
 
@@ -102,27 +101,4 @@
 
     # still not found, default to older version
     # for most probable format supported by services
-    return OUTPUT_FORMATS[VERSION_100]
-
-
-def httpError(http_error_class, **body):
-    """
-    Builds and raises the default HTTP response with required JSON body contents.
-    Only for raising HTTPError classes (codes >= 400).
-    Example:
-
-        raise httpError(HTTPNotFound, description='message')
-
-    :param http_error_class: one of HTTPException classes
-    :param body: json body additional arguments
-    :return: response of type `httpClass` with built body
-    """
-    if not isinstance(http_error_class, HTTPError):
-        return httpError(HTTPInternalServerError, description='Invalid class to raise HTTP exception.')
-
-    json_body = {'code': http_error_class.code, 'description': 'Unspecified error.'}
-    json_body.update(body)
-    return http_error_class(json=json_body)
-=======
-        return value
->>>>>>> 2c09bbf1
+    return OUTPUT_FORMATS[VERSION_100]