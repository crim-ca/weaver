--- conflicted
+++ resolved
@@ -1,9 +1,5 @@
-<<<<<<< HEAD
-from . import __version__
-=======
 from . import __version__ as wps_restapi_version
 from twitcher import __version__ as twitcher_version
->>>>>>> 6800dc67
 from cornice_swagger import CorniceSwagger
 from cornice.service import get_services
 from pyramid.renderers import render_to_response
@@ -11,15 +7,12 @@
 from twitcher.wps_restapi.utils import wps_restapi_base_url, wps_restapi_base_path
 
 
-<<<<<<< HEAD
-=======
 @sd.api_versions_service.get(tags=[sd.api_tag], response_schemas=sd.get_api_versions_responses)
 def api_versions(request):
     """Twitcher versions information."""
     return {'versions': {'wps_restapi': wps_restapi_version, 'twitcher': twitcher_version}}
 
 
->>>>>>> 6800dc67
 @sd.api_swagger_json_service.get(tags=[sd.api_tag], response_schemas=sd.get_api_swagger_json_responses)
 def api_swagger_json(request, use_docstring_summary=True):
     """Twitcher REST API schema generation in JSON format."""
@@ -27,11 +20,7 @@
     cornice = CorniceSwagger(get_services())
     # function docstrings are used to create the route's summary in Swagger-UI
     cornice.summary_docstrings = use_docstring_summary
-<<<<<<< HEAD
-    return cornice.generate(title=sd.API_TITLE, version=__version__,
-=======
     return cornice.generate(title=sd.API_TITLE, version=wps_restapi_version,
->>>>>>> 6800dc67
                             base_path=wps_restapi_base_url(request.registry.settings))
 
 
