--- conflicted
+++ resolved
@@ -69,14 +69,10 @@
 execute_tag = 'Execute'
 dismiss_tag = 'Dismiss'
 status_tag = 'Status'
-<<<<<<< HEAD
-result_tag = 'Result'
 deploy_tag = 'Deploy'
-=======
 results_tag = 'Results'
 exceptions_tag = 'Exceptions'
 logs_tag = 'Logs'
->>>>>>> 3a9943af
 
 ###############################################################################
 # These "services" are wrappers that allow Cornice to generate the api's json
