--- conflicted
+++ resolved
@@ -25,6 +25,7 @@
 
 processes_uri = '/processes'
 process_uri = '/processes/{process_id}'
+process_jobs_uri = '/processes/{process_id}/jobs'
 
 providers_uri = '/providers'
 provider_uri = '/providers/{provider_id}'
@@ -77,6 +78,7 @@
 
 processes_service = Service(name='processes', path=processes_uri)
 process_service = Service(name='process', path=process_uri)
+process_jobs_service = Service(name='process_jobs', path=process_jobs_uri)
 
 providers_service = Service(name='providers', path=providers_uri)
 provider_service = Service(name='provider', path=provider_uri)
@@ -531,7 +533,6 @@
 
 
 class ProfileExtensionBody(MappingSchema):
-    # TODO: Complete schema as needed
     pass
 
 
@@ -541,19 +542,23 @@
     profileExtension = ProfileExtensionBody(missing=drop)
 
 
-class DeleteProcessRequestSchema(MappingSchema):
-    header = AcceptHeader()
-    body = MappingSchema(default={})
-
-
 class PostProcessRequestBody(MappingSchema):
     processOffering = ProcessOfferingBody()
     deploymentProfile = DeploymentProfileBody()
 
 
-class PostProcessRequest(MappingSchema):
+class ProcessesEndpoint(MappingSchema):
     header = AcceptHeader()
     body = PostProcessRequestBody()
+
+
+class PostProcessJobBody(MappingSchema):
+    inputs = JobInputList()
+
+
+class ProcessJobEndpoint(MappingSchema):
+    header = AcceptHeader()
+    body = PostProcessJobBody()
 
 
 #################################
@@ -781,97 +786,10 @@
     '200': OkGetLogsResponse(description='success')
 }
 
-<<<<<<< HEAD
-
-class LaunchJobQuerystring(MappingSchema):
-    sync_execute = SchemaNode(Boolean(), example='application/json', default=False, missing=drop)
-    sync_execute.name = 'sync-execute'
-
-
-class PostProvider(MappingSchema):
-    body = CreateProviderRequestBody()
-    header = JsonHeader()
-
-
-#################################
-# Local Processes schemas
-#################################
-
-
-class ProcessOfferingBody(MappingSchema):
-    process = ProcessDetailSchema()
-
-
-class PackageBody(MappingSchema):
-    workflow = SchemaNode(String(), description="Workflow file content.")  # TODO: maybe binary?
-
-
-class ExecutionUnitBody(MappingSchema):
-    package = PackageBody(missing=drop)
-    reference = SchemaNode(String(), missing=drop)
-
-
-class ProfileExtensionBody(MappingSchema):
-    pass
-
-
-class DeploymentProfileBody(MappingSchema):
-    deploymentProfileName = SchemaNode(String(), description="Name of the deployment profile.")
-    executionUnit = ExecutionUnitBody(missing=drop)
-    profileExtension = ProfileExtensionBody(missing=drop)
-
-
-class PostProcessRequestBody(MappingSchema):
-    processOffering = ProcessOfferingBody()
-    deploymentProfile = DeploymentProfileBody()
-
-
-class PostProcessRequest(MappingSchema):
-    header = JsonHeader()
-    body = PostProcessRequestBody()
-
-
-class PostProcessJobBody(MappingSchema):
-    inputs = JobInputList()
-
-
-class PostProcessJobRequest(MappingSchema):
-    header = JsonHeader()
-    body = PostProcessJobBody()
-
-
-#################################
-# Provider Processes schemas
-#################################
-
-class GetProviderProcesses(MappingSchema):
-    pass
-
-
-class GetProviderProcess(MappingSchema):
-    pass
-
-
-class PostProviderProcessJobRequestQuery(MappingSchema):
-    sync_execute = SchemaNode(Boolean(), example=True, default=False, missing=drop)
-    sync_execute.name = 'sync-execute'
-
-
-class PostProviderProcessJobRequestBody(MappingSchema):
-    inputs = JobInputList()
-    # outputs = JobOutputList()
-
-
-class PostProviderProcessJobRequest(MappingSchema):
-    """Launching a new process request definition."""
-    header = JsonHeader()
-    querystring = PostProviderProcessJobRequestQuery()
-    body = PostProviderProcessJobRequestBody()
-=======
+
 #################################################################
 # Utility methods
 #################################################################
->>>>>>> 5e7c0f98
 
 
 def service_api_route_info(service_api, settings):
