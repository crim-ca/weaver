"""
This module should contain any and every definitions in use to build the swagger UI,
so that one can update the swagger without touching any other files after the initial integration
"""

from twitcher.config import TWITCHER_CONFIGURATION_EMS
from twitcher.wps_restapi.utils import wps_restapi_base_path
from twitcher.wps_restapi.status import status_values, STATUS_ACCEPTED
from twitcher.wps_restapi.sort import sort_values, SORT_CREATED
from cornice import Service
from colander import *


API_TITLE = 'Twitcher REST API'


#########################################################################
# API endpoints
#########################################################################

api_frontpage_uri = '/'
api_swagger_ui_uri = '/doc'
api_swagger_json_uri = '/json'
api_versions_uri = '/versions'

processes_uri = '/processes'
process_uri = '/processes/{process_id}'
process_jobs_uri = '/processes/{process_id}/jobs'
process_job_uri = '/processes/{process_id}/jobs/{job_id}'

providers_uri = '/providers'
provider_uri = '/providers/{provider_id}'

provider_processes_uri = '/providers/{provider_id}/processes'
provider_process_uri = '/providers/{provider_id}/processes/{process_id}'

jobs_uri = '/jobs'
jobs_full_uri = '/providers/{provider_id}/processes/{process_id}/jobs'
job_full_uri = '/providers/{provider_id}/processes/{process_id}/jobs/{job_id}'
job_exceptions_uri = '/providers/{provider_id}/processes/{process_id}/jobs/{job_id}/exceptions'
job_short_uri = '/jobs/{job_id}'

results_full_uri = '/providers/{provider_id}/processes/{process_id}/jobs/{job_id}/result'
results_short_uri = '/jobs/{job_id}/result'
result_full_uri = '/providers/{provider_id}/processes/{process_id}/jobs/{job_id}/result/{result_id}'
result_short_uri = '/jobs/{job_id}/result/{result_id}'

exceptions_full_uri = '/providers/{provider_id}/processes/{process_id}/jobs/{job_id}/exceptions'
exceptions_short_uri = '/jobs/{job_id}/exceptions'

logs_full_uri = '/providers/{provider_id}/processes/{process_id}/jobs/{job_id}/log'
logs_short_uri = '/jobs/{job_id}/log'

#########################################################
# API tags
#########################################################

api_tag = 'API'
jobs_tag = 'Jobs'
provider_processes_tag = 'Provider Processes'
providers_tag = 'Providers'
processes_tag = 'Local Processes'
getcapabilities_tag = 'GetCapabilities'
describeprocess_tag = 'DescribeProcess'
execute_tag = 'Execute'
dismiss_tag = 'Dismiss'
status_tag = 'Status'
result_tag = 'Result'
deploy_tag = 'Deploy'

###############################################################################
# These "services" are wrappers that allow Cornice to generate the api's json
###############################################################################

api_frontpage_service = Service(name='api_frontpage', path=api_frontpage_uri)
api_swagger_ui_service = Service(name='api_swagger_ui', path=api_swagger_ui_uri)
api_swagger_json_service = Service(name='api_swagger_json', path=api_swagger_json_uri)
api_versions_service = Service(name='api_versions', path=api_versions_uri)

processes_service = Service(name='processes', path=processes_uri)
process_service = Service(name='process', path=process_uri)
process_jobs_service = Service(name='process_jobs', path=process_jobs_uri)
process_job_service = Service(name='process_job', path=process_job_uri)

providers_service = Service(name='providers', path=providers_uri)
provider_service = Service(name='provider', path=provider_uri)

provider_processes_service = Service(name='provider_processes', path=provider_processes_uri)
provider_process_service = Service(name='provider_process', path=provider_process_uri)
provider_process_jobs_service = Service(name='provider_process_jobs', path=jobs_full_uri)

jobs_service = Service(name='jobs', path=jobs_uri)
job_full_service = Service(name='job_full', path=job_full_uri)
job_short_service = Service(name='job_short', path=job_short_uri)

results_full_service = Service(name='results_full', path=results_full_uri)
results_short_service = Service(name='results_short', path=results_short_uri)
result_full_service = Service(name='result_full', path=result_full_uri)
result_short_service = Service(name='result_short', path=result_short_uri)

exceptions_full_service = Service(name='exceptions_full', path=exceptions_full_uri)
exceptions_short_service = Service(name='exceptions_short', path=exceptions_short_uri)

logs_full_service = Service(name='logs_full', path=logs_full_uri)
logs_short_service = Service(name='logs_short', path=logs_short_uri)

#########################################################
# Path parameter definitions
#########################################################

provider_id = SchemaNode(String(), description='The provider id')
process_id = SchemaNode(String(), description='The process id')
job_id = SchemaNode(String(), description='The job id')
result_id = SchemaNode(String(), description='The result id')

#########################################################
# Generic schemas
#########################################################


class JsonHeader(MappingSchema):
    content_type = SchemaNode(String(), example='application/json', default='application/json')
    content_type.name = 'Content-Type'


class HtmlHeader(MappingSchema):
    content_type = SchemaNode(String(), example='text/html', default='text/html')
    content_type.name = 'Content-Type'


class XmlHeader(MappingSchema):
    content_type = SchemaNode(String(), example='application/xml', default='application/xml')
    content_type.name = 'Content-Type'


# TODO:
# return XML when Accept=application/xml, add header=AcceptHeader() to 'request' MappingSchema (create for GETs)
# only HTTPExceptions >= 400 properly do it using tweens because of the formatter, HTTP 2xx/3xx are always JSON
# for how to generate doc with content-type specific responses (create the selector in swagger-ui), see:
#   https://github.com/Cornices/cornice.ext.swagger/blob/master/docs/source/tutorial.rst#extracting-produced-types-from-renderers
class AcceptHeader(MappingSchema):
    # 'default' is json since 'return HTTP*(json={})' are used
    Accept = SchemaNode(String(), missing=drop, default='application/json', validator=OneOf([
        'application/json',
        #'application/xml',
        #'text/html'
    ]))


class KeywordList(SequenceSchema):
    keyword = SchemaNode(String())


class MetadataObject(MappingSchema):
    role = SchemaNode(String(), missing=drop)
    href = SchemaNode(String(), missing=drop)


class MetadataList(SequenceSchema):
    metadata = MetadataObject()


class FormatObject(MappingSchema):
    mimeType = SchemaNode(String())
    schema = SchemaNode(String(), missing=drop)
    encoding = SchemaNode(String(), missing=drop)
    maximumMegabytes = SchemaNode(Integer(), missing=drop)
    default = SchemaNode(Boolean(), missing=drop, default=False)


class FormatList(SequenceSchema):
    format = FormatObject()


class LiteralDataDomainObject(MappingSchema):
    pass


class BaseTypeBody(MappingSchema):
    identifier = SchemaNode(String())
    title = SchemaNode(String(), missing=drop)
    abstract = SchemaNode(String(), missing=drop)
    keywords = KeywordList(missing=drop)
    metadata = MetadataList(missing=drop)
    formats = FormatList()
    minOccurs = SchemaNode(Integer(), missing=drop)
    maxOccurs = SchemaNode(Integer(), missing=drop)


class LiteralInputTypeBody(BaseTypeBody):
    LiteralDataDomain = LiteralDataDomainObject(missing=drop)


class ComplexInputTypeBody(BaseTypeBody):
    pass


class BoundingBoxInputTypeBody(BaseTypeBody):
    pass


class InputTypeBody(BaseTypeBody):
    # TODO: figure out how to do OneOf
    # item = MappingSchema(validator=OneOf([LiteralInputTypeBody, ComplexInputTypeBody, BoundingBoxInputTypeBody]))
    pass


class InputTypeList(SequenceSchema):
    input = InputTypeBody()


class OutputTypeBody(BaseTypeBody):
    pass


class OutputTypeList(SequenceSchema):
    output = OutputTypeBody()


JobControlOptionsEnum = SchemaNode(String(), validator=OneOf(['sync-execute', 'async-execute']), missing=drop)
OutputTransmissionEnum = SchemaNode(String(), validator=OneOf(['value', 'reference']), missing=drop)


class LaunchJobQuerystring(MappingSchema):
    sync_execute = SchemaNode(Boolean(), example='application/json', default=False, missing=drop)
    sync_execute.name = 'sync-execute'


#########################################################
# These classes define each of the endpoints parameters
#########################################################


class FrontpageEndpoint(MappingSchema):
    header = AcceptHeader()


class VersionsEndpoint(MappingSchema):
    header = AcceptHeader()


class SwaggerJsonEndpoint(MappingSchema):
    header = AcceptHeader()


class ProviderEndpoint(MappingSchema):
    header = AcceptHeader()
    provider_id = provider_id


class ProcessEndpoint(MappingSchema):
    header = AcceptHeader()
    provider_id = provider_id
    process_id = process_id


class FullJobEndpoint(MappingSchema):
    header = AcceptHeader()
    provider_id = provider_id
    process_id = process_id
    job_id = job_id


class ShortJobEndpoint(MappingSchema):
    header = AcceptHeader()
    job_id = job_id


class FullOutputEndpoint(MappingSchema):
    header = AcceptHeader()
    provider_id = provider_id
    process_id = process_id
    job_id = job_id
    result_id = result_id


class ShortOutputEndpoint(MappingSchema):
    header = AcceptHeader()
    job_id = job_id
    result_id = result_id


class FullExceptionsEndpoint(MappingSchema):
    header = AcceptHeader()
    provider_id = provider_id
    process_id = process_id
    job_id = job_id


class ShortExceptionsEndpoint(MappingSchema):
    header = AcceptHeader()
    job_id = job_id


class FullLogsEndpoint(MappingSchema):
    header = AcceptHeader()
    provider_id = provider_id
    process_id = process_id
    job_id = job_id


class ShortLogsEndpoint(MappingSchema):
    header = AcceptHeader()
    job_id = job_id


##################################################################
# These classes define schemas for requests that feature a body
##################################################################


class CreateProviderRequestBody(MappingSchema):
    id = SchemaNode(String())
    url = SchemaNode(String())
    public = SchemaNode(Boolean())


class JobInput(MappingSchema):
    id = SchemaNode(String())
    value = SchemaNode(String())
    type = SchemaNode(String())


class JobOutput(MappingSchema):
    id = SchemaNode(String())
    type = SchemaNode(String())


class JobInputList(SequenceSchema):
    item = JobInput()


class JobOutputList(SequenceSchema):
    item = JobOutput()


class ProviderSummarySchema(MappingSchema):
    """WPS provider summary definition."""
    id = SchemaNode(String())
    url = SchemaNode(String())
    title = SchemaNode(String())
    abstract = SchemaNode(String())
    public = SchemaNode(Boolean())


class ProviderCapabilitiesSchema(MappingSchema):
    """WPS provider capabilities."""
    id = SchemaNode(String())
    url = SchemaNode(String())
    title = SchemaNode(String())
    abstract = SchemaNode(String())
    contact = SchemaNode(String())
    type = SchemaNode(String())


class ProcessSummarySchema(MappingSchema):
    """WPS process definition."""
    identifier = SchemaNode(String())
    title = SchemaNode(String())
    abstract = SchemaNode(String())
    keywords = KeywordList(missing=drop)
    metadata = MetadataList(missing=drop)
    executeEndpoint = SchemaNode(String(), missing=drop)    # URL


class ProcessListSchema(SequenceSchema):
    process = ProcessSummarySchema(missing=drop)


class ProviderSummaryProcessesSchema(ProviderSummarySchema):
    processes = ProcessListSchema()


class ProviderProcessListSchema(SequenceSchema):
    provider = ProviderSummaryProcessesSchema(missing=drop)


class ProcessDetailSchema(MappingSchema):
    identifier = SchemaNode(String())
    title = SchemaNode(String(), missing=drop)
    abstract = SchemaNode(String(), missing=drop)
    keywords = KeywordList(missing=drop)
    metadata = MetadataList(missing=drop)
    inputs = InputTypeList(missing=drop)
    outputs = OutputTypeList(missing=drop)
    version = SchemaNode(String(), missing=drop)
    jobControlOptions = JobControlOptionsEnum
    outputTransmission = OutputTransmissionEnum
    executeEndpoint = SchemaNode(String(), missing=drop)    # URL


class ProcessOutputDescriptionSchema(MappingSchema):
    """WPS process output definition."""
    dataType = SchemaNode(String())
    defaultValue = SchemaNode(Mapping())
    id = SchemaNode(String())
    abstract = SchemaNode(String())
    title = SchemaNode(String())


JobStatusEnum = SchemaNode(String(), missing=drop, default=None, validator=OneOf(status_values))
JobSortEnum = SchemaNode(String(), missing=drop, default=SORT_CREATED, validator=OneOf(sort_values))


class GetJobsQueries(MappingSchema):
    page = SchemaNode(Integer(), missing=drop, default=0)
    limit = SchemaNode(Integer(), missing=drop, default=10)
    status = JobStatusEnum
    process = SchemaNode(String(), missing=drop, default=None)
    provider = SchemaNode(String(), missing=drop, default=None)
    sort = JobSortEnum


class GetJobsRequest(MappingSchema):
    header = AcceptHeader()
    querystring = GetJobsQueries()


class JobStatusSchema(MappingSchema):
    Status = SchemaNode(String())
    Location = SchemaNode(String())
    Exceptions = SchemaNode(String())
    JobID = SchemaNode(String())


class AllJobsSchema(SequenceSchema):
    job = JobStatusSchema()


class JobListSchema(SequenceSchema):
    jobs = SchemaNode(String(), description="Job ID.")


class ProcessJobStatusSchema(MappingSchema):
    status = SchemaNode(String(), example=STATUS_ACCEPTED)
    message = SchemaNode(String(), example='Job accepted.')
    progress = SchemaNode(Integer(), example=0)


class GetAllJobsSchema(MappingSchema):
    count = SchemaNode(Integer())
    jobs_service = AllJobsSchema()
    limit = SchemaNode(Integer())
    page = SchemaNode(Integer())


class DismissedJobSchema(MappingSchema):
    status = SchemaNode(String(), example=STATUS_ACCEPTED)
    message = SchemaNode(String(), example='Job dismissed.')
    progress = SchemaNode(Integer(), example=0)


class SupportedValues(MappingSchema):
    pass


class DefaultValues(MappingSchema):
    pass


class ProcessInputDescriptionSchema(MappingSchema):
    minOccurs = SchemaNode(Integer())
    maxOccurs = SchemaNode(Integer())
    title = SchemaNode(String())
    dataType = SchemaNode(String())
    abstract = SchemaNode(String())
    id = SchemaNode(String())
    defaultValue = SequenceSchema(DefaultValues())
    supportedValues = SequenceSchema(SupportedValues())


class ProcessDescriptionSchema(MappingSchema):
    outputs = SequenceSchema(ProcessOutputDescriptionSchema())
    inputs = SequenceSchema(ProcessInputDescriptionSchema())
    description = SchemaNode(String())
    id = SchemaNode(String())
    label = SchemaNode(String())


class ProvidersSchema(SequenceSchema):
    providers_service = ProviderSummarySchema()


class ProcessesSchema(SequenceSchema):
    provider_processes_service = ProcessDetailSchema()


class JobOutputSchema(MappingSchema):
    ID = SchemaNode(String())
    value = SchemaNode(String())


class JobOutputsSchema(SequenceSchema):
    output = JobOutputSchema()


class ExceptionTextList(SequenceSchema):
    text = SchemaNode(String())


class ExceptionSchema(MappingSchema):
    Code = SchemaNode(String())
    Locator = SchemaNode(String())
    Text = ExceptionTextList()


class ExceptionsOutputSchema(SequenceSchema):
    exceptions = ExceptionSchema()


class LogsOutputSchema(MappingSchema):
    pass


class FrontpageSchema(MappingSchema):
    message = SchemaNode(String(), default='hello')
    configuration = SchemaNode(String(), default='default')


class AdapterDescriptionSchema(MappingSchema):
    name = SchemaNode(String(), description="Name of the loaded Twitcher adapter.", missing=drop, example='default')
    version = SchemaNode(String(), description="Version of the loaded Twitcher adapter.", missing=drop, example='0.3.0')


class VersionsSpecSchema(MappingSchema):
    twitcher = SchemaNode(String(), description="Twitcher version string.", example='0.3.0')
    adapter = AdapterDescriptionSchema()


class VersionsSchema(MappingSchema):
    version = VersionsSpecSchema()


#################################
# Local Processes schemas
#################################


class ProcessOfferingBody(MappingSchema):
    process = ProcessDetailSchema()


class PackageBody(MappingSchema):
    workflow = SchemaNode(String(), description="Workflow file content as JSON.")


class ExecutionUnitBody(MappingSchema):
    package = PackageBody(missing=drop)
    reference = SchemaNode(String(), missing=drop)


class ProfileExtensionBody(MappingSchema):
    pass


class DeploymentProfileBody(MappingSchema):
    deploymentProfileName = SchemaNode(String(), description="Name of the deployment profile.")
    executionUnit = ExecutionUnitBody(missing=drop)
    profileExtension = ProfileExtensionBody(missing=drop)


class PostProcessRequestBody(MappingSchema):
    processOffering = ProcessOfferingBody()
    deploymentProfile = DeploymentProfileBody()


class ProcessesEndpoint(MappingSchema):
    header = AcceptHeader()
    body = PostProcessRequestBody()


class PostProcessJobBody(MappingSchema):
    inputs = JobInputList(missing=drop)


class PostProcessJobsEndpoint(MappingSchema):
    header = AcceptHeader()
    body = PostProcessJobBody()


class GetProcessJobsEndpoint(MappingSchema):
    header = AcceptHeader()


class GetProcessJobEndpoint(MappingSchema):
    header = AcceptHeader()


class DeleteProcessJobEndpoint(MappingSchema):
    header = AcceptHeader()


#################################
# Provider Processes schemas
#################################


class GetProviders(MappingSchema):
    header = AcceptHeader()


class PostProvider(MappingSchema):
    header = AcceptHeader()
    body = CreateProviderRequestBody()


class GetProviderProcesses(MappingSchema):
    header = AcceptHeader()


class GetProviderProcess(MappingSchema):
    header = AcceptHeader()


class PostProviderProcessJobRequestBody(MappingSchema):
    inputs = JobInputList()
    # outputs = JobOutputList()


class PostProviderProcessJobRequest(MappingSchema):
    """Launching a new process request definition."""
    header = AcceptHeader()
    querystring = LaunchJobQuerystring()
    body = PostProviderProcessJobRequestBody()


#################################
# Responses schemas
#################################


class OkGetFrontpageSchema(MappingSchema):
    body = FrontpageSchema()


class OkGetSwaggerJSONSchema(MappingSchema):
    body = MappingSchema(default={}, description="")


class OkGetSwaggerUISchema(MappingSchema):
    header = HtmlHeader()


class OkGetVersionsSchema(MappingSchema):
    header = JsonHeader()
    body = VersionsSchema()


class OkGetProvidersSchema(MappingSchema):
    body = ProvidersSchema()


class OkGetProviderCapabilitiesSchema(MappingSchema):
    body = ProviderCapabilitiesSchema()


class NoContentDeleteProviderSchema(MappingSchema):
    body = MappingSchema(default={})


class OkGetProviderProcessesSchema(MappingSchema):
    body = ProcessesSchema()


class GetProcessesQuery(MappingSchema):
    providers = SchemaNode(
        Boolean(), example=True, default=False, missing=drop,
        description="List local processes as well as all sub-processes of all registered providers. " +
                    "Applicable only for Twitcher in {} mode, false otherwise.".format(TWITCHER_CONFIGURATION_EMS))


class GetProcessesRequest(MappingSchema):
    querystring = GetProcessesQuery()


class OkGetProcessesBodySchema(MappingSchema):
    processes = ProcessListSchema()
    providers = ProviderProcessListSchema(missing=drop)


class OkGetProcessesSchema(MappingSchema):
    body = OkGetProcessesBodySchema()


class OkPostProcessesSchema(MappingSchema):
    body = ProcessDetailSchema()


class OkGetProcessBodySchema(MappingSchema):
    process = ProcessDetailSchema()


class OkGetProcessSchema(MappingSchema):
    body = OkGetProcessBodySchema()


class OkDeleteProcessBodySchema(MappingSchema):
    deploymentDone = SchemaNode(String(), default='success', example='success')
    id = SchemaNode(String(), example='workflow')


class OkDeleteProcessSchema(MappingSchema):
    body = OkDeleteProcessBodySchema()


class OkGetProviderProcessDescription(MappingSchema):
    body = ProcessDescriptionSchema()


class CreatedPostProvider(MappingSchema):
    body = ProviderSummarySchema()


class CreatedLaunchJobHeader(MappingSchema):
    Location = SchemaNode(String(), description='Location URL of the created job execution status.')


class CreatedLaunchJobResponse(MappingSchema):
    header = CreatedLaunchJobHeader()
    body = JobStatusSchema()


class OkGetAllProcessJobsResponse(MappingSchema):
    body = JobListSchema()


class OkGetProcessJobResponse(MappingSchema):
    header = JsonHeader()
    body = ProcessJobStatusSchema()


class OkDeleteProcessJobResponse(MappingSchema):
    header = JsonHeader()
    body = DismissedJobSchema()


class OkGetAllJobsResponse(MappingSchema):
    body = GetAllJobsSchema()


class OkDismissJobResponse(MappingSchema):
    body = DismissedJobSchema()


class OkGetSingleJobStatusResponse(MappingSchema):
    body = JobStatusSchema()


class OkGetSingleJobOutputsResponse(MappingSchema):
    body = JobOutputsSchema()


class OkGetSingleOutputResponse(MappingSchema):
    body = JobOutputSchema()


class OkGetExceptionsResponse(MappingSchema):
    body = ExceptionsOutputSchema()


class OkGetLogsResponse(MappingSchema):
    body = LogsOutputSchema()


get_api_frontpage_responses = {
    '200': OkGetFrontpageSchema(description='success')
}
get_api_swagger_json_responses = {
    '200': OkGetSwaggerJSONSchema(description='success')
}
get_api_swagger_ui_responses = {
    '200': OkGetSwaggerUISchema(description='success')
}
get_api_versions_responses = {
    '200': OkGetVersionsSchema(description='success')
}
get_processes_responses = {
    '200': OkGetProcessesSchema(description='success')
}
post_processes_responses = {
    '200': OkPostProcessesSchema(description='success')
}
get_process_responses = {
    '200': OkGetProcessSchema(description='success')
}
delete_process_responses = {
    '200': OkDeleteProcessSchema(description='success')
}
get_all_providers_responses = {
    '200': OkGetProvidersSchema(description='success')
}
get_one_provider_responses = {
    '200': OkGetProviderCapabilitiesSchema(description='success')
}
delete_provider_responses = {
    '204': NoContentDeleteProviderSchema(description='success')
}
get_provider_processes_responses = {
    '200': OkGetProviderProcessesSchema(description='success')
}
get_provider_process_description_responses = {
    '200': OkGetProviderProcessDescription(description='success')
}
post_provider_responses = {
    '201': CreatedPostProvider(description='success')
}
<<<<<<< HEAD
post_process_jobs_responses = {
=======
post_provider_process_job_responses = {
>>>>>>> 73ccecde
    '201': CreatedLaunchJobResponse(description='success')
}
get_process_jobs_responses = {
    '200': OkGetAllProcessJobsResponse(description='success')
}
get_all_jobs_responses = {
    '200': OkGetAllJobsResponse(description='success')
}
get_single_job_status_responses = {
    '200': OkGetSingleJobStatusResponse(description='success')
}
delete_job_responses = {
    '200': OkDismissJobResponse(description='success')
}
get_single_job_results_responses = {
    '200': OkGetSingleJobOutputsResponse(description='success')
}
get_single_result_responses = {
    '200': OkGetSingleOutputResponse(description='success')
}
get_exceptions_responses = {
    '200': OkGetExceptionsResponse(description='success')
}
get_logs_responses = {
    '200': OkGetLogsResponse(description='success')
}


#################################################################
# Utility methods
#################################################################


def service_api_route_info(service_api, settings):
    api_base = wps_restapi_base_path(settings)
    return {'name': service_api.name, 'pattern': '{base}{path}'.format(base=api_base, path=service_api.path)}<|MERGE_RESOLUTION|>--- conflicted
+++ resolved
@@ -804,11 +804,7 @@
 post_provider_responses = {
     '201': CreatedPostProvider(description='success')
 }
-<<<<<<< HEAD
-post_process_jobs_responses = {
-=======
 post_provider_process_job_responses = {
->>>>>>> 73ccecde
     '201': CreatedLaunchJobResponse(description='success')
 }
 get_process_jobs_responses = {
