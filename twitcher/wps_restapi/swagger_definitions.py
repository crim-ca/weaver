--- conflicted
+++ resolved
@@ -465,11 +465,7 @@
 
 
 class DismissedJobSchema(MappingSchema):
-<<<<<<< HEAD
-    status = SchemaNode(String(), example=STATUS_ACCEPTED)
-=======
     status = JobStatusEnum
->>>>>>> d8f1b2bb
     message = SchemaNode(String(), example='Job dismissed.')
     progress = SchemaNode(Integer(), example=0)
 
