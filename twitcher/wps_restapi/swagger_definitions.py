--- conflicted
+++ resolved
@@ -3,73 +3,79 @@
 so that one can update the swagger without touching any other files after the initial integration
 """
 from cornice import Service
-<<<<<<< HEAD
 from colander import *
-=======
-from colander import (MappingSchema,
-                      SequenceSchema,
-                      SchemaNode,
-                      String,
-                      Boolean,
-                      Integer,
-                      Mapping)
-import colander
->>>>>>> 8d3e9019
-
-"""
-API endpoints
-"""
+
+#########################################################
+# API endpoints
+#########################################################
+
 providers_uri = '/providers'
 provider_uri = '/providers/{provider_id}'
 
-processes_uri = '/providers/{provider_id}/processes'
-process_uri = '/providers/{provider_id}/processes/{process_id}'
+provider_processes_uri = '/providers/{provider_id}/processes'
+provider_process_uri = '/providers/{provider_id}/processes/{process_id}'
 
 jobs_uri = '/jobs'
 job_full_uri = '/providers/{provider_id}/processes/{process_id}/jobs/{job_id}'
 job_exceptions_uri = '/providers/{provider_id}/processes/{process_id}/jobs/{job_id}/exceptions'
 job_short_uri = '/jobs/{job_id}'
+
 outputs_full_uri = '/providers/{provider_id}/processes/{process_id}/jobs/{job_id}/outputs'
 outputs_short_uri = '/jobs/{job_id}/outputs'
 output_full_uri = '/providers/{provider_id}/processes/{process_id}/jobs/{job_id}/outputs/{output_id}'
 output_short_uri = '/jobs/{job_id}/outputs/{output_id}'
+
 exceptions_full_uri = '/providers/{provider_id}/processes/{process_id}/jobs/{job_id}/exceptions'
 exceptions_short_uri = '/jobs/{job_id}/exceptions'
+
 logs_full_uri = '/providers/{provider_id}/processes/{process_id}/jobs/{job_id}/log'
 logs_short_uri = '/jobs/{job_id}/log'
 
-"""
-These "services" are wrappers that allow Cornice to generate the api's json
-"""
+#########################################################
+# API tags
+#########################################################
+
+provider_processes_tag = 'Provider Processes'
+providers_tag = 'Providers'
+processes_tag = 'Local Processes'
+
+###############################################################################
+# These "services" are wrappers that allow Cornice to generate the api's json
+###############################################################################
+
 providers_service = Service(name='providers', path=providers_uri)
 provider_service = Service(name='provider', path=provider_uri)
 
-processes_service = Service(name='processes', path=processes_uri)
-process_service = Service(name='process', path=process_uri)
+provider_processes_service = Service(name='processes', path=provider_processes_uri)
+provider_process_service = Service(name='process', path=provider_process_uri)
 
 jobs_service = Service(name='jobs', path=jobs_uri)
 job_full_service = Service(name='job_full', path=job_full_uri)
 job_short_service = Service(name='job_short', path=job_short_uri)
+
 outputs_full_service = Service(name='outputs_full', path=outputs_full_uri)
 outputs_short_service = Service(name='outputs_short', path=outputs_short_uri)
 output_full_service = Service(name='output_full', path=output_full_uri)
 output_short_service = Service(name='output_short', path=output_short_uri)
+
 exceptions_full_service = Service(name='exceptions_full', path=exceptions_full_uri)
 exceptions_short_service = Service(name='exceptions_short', path=exceptions_short_uri)
+
 logs_full_service = Service(name='logs_full', path=logs_full_uri)
 logs_short_service = Service(name='logs_short', path=logs_short_uri)
 
-"""
-Query parameter definitions
-"""
+#########################################################
+# Query parameter definitions
+#########################################################
+
 provider_id = SchemaNode(String(), description='The provider id')
 process_id = SchemaNode(String(), description='The process id')
 job_id = SchemaNode(String(), description='The job id')
 output_id = SchemaNode(String(), description='The output id')
 
-"""
-These classes define each of the endpoints parameters
-"""
+#########################################################
+# These classes define each of the endpoints parameters
+#########################################################
 
 
 class ProviderEndpoint(MappingSchema):
@@ -123,9 +129,9 @@
     job_id = job_id
 
 
-"""
-These classes define schemas for requests that feature a body
-"""
+##################################################################
+# These classes define schemas for requests that feature a body
+##################################################################
 
 
 class CreateProviderRequestBody(MappingSchema):
@@ -239,7 +245,7 @@
 
 
 class ProcessesSchema(SequenceSchema):
-    processes_service = ProcessSchema()
+    provider_processes_service = ProcessSchema()
 
 
 class JobOutputSchema(MappingSchema):
@@ -330,12 +336,9 @@
 get_processes_responses = {
     '200': OkGetProcessesSchema(description='success')
 }
-<<<<<<< HEAD
 post_processes_responses = {
     '200': OkPostProcessesSchema(description='success')
 }
-=======
->>>>>>> 8d3e9019
 get_process_description_responses = {
     '200': OkGetProcessDescription(description='success')
 }
@@ -366,7 +369,7 @@
 
 
 class LaunchJobQuerystring(MappingSchema):
-    sync_execute = SchemaNode(Boolean(), example='application/json', default=False, missing=colander.drop)
+    sync_execute = SchemaNode(Boolean(), example='application/json', default=False, missing=drop)
     sync_execute.name = 'sync-execute'
 
 
@@ -380,14 +383,9 @@
     header = JsonHeader()
 
 
-<<<<<<< HEAD
-class DeleteProvider(MappingSchema):
-    querystring = ProviderEndpoint()
-
-
-"""
-Processes schemas
-"""
+#####################
+# Processes schemas
+#####################
 
 
 class GetProcesses(MappingSchema):
@@ -399,11 +397,6 @@
     querystring = ProcessEndpoint()
 
 
-class PostProviderProcessRequestHeader(MappingSchema):
-    content_type = SchemaNode(String(), example='application/json')
-    content_type.name = 'Content-Type'
-
-
 class PostProviderProcessRequestQuery(MappingSchema):
     sync_execute = SchemaNode(Boolean(), example='application/json', default=False, missing=drop)
     sync_execute.name = 'sync-execute'
@@ -411,69 +404,11 @@
 
 class PostProviderProcessRequestBody(MappingSchema):
     inputs = JobInputList()
-    outputs = JobOutputList()
+    # outputs = JobOutputList()
 
 
 class PostProviderProcessRequest(MappingSchema):
     """Launching a new process request definition"""
-    header = PostProviderProcessRequestHeader()
+    header = JsonHeader()
     querystring = PostProviderProcessRequestQuery()
-    body = PostProviderProcessRequestBody()
-
-
-class GetJobs(MappingSchema):
-    pass
-
-
-class GetJobStatusFull(MappingSchema):
-    querystring = FullJobEndpoint()
-
-
-class GetJobStatusShort(MappingSchema):
-    querystring = ShortJobEndpoint()
-
-
-class DismissJobFull(MappingSchema):
-    querystring = FullJobEndpoint()
-
-
-class DismissJobShort(MappingSchema):
-    querystring = ShortJobEndpoint()
-
-
-class GetJobOutputsFull(MappingSchema):
-    querystring = FullJobEndpoint()
-
-
-class GetJobOutputsShort(MappingSchema):
-    querystring = ShortJobEndpoint()
-
-
-class GetSpecificOutputFull(MappingSchema):
-    querystring = FullOutputEndpoint()
-
-
-class GetSpecificOutputShort(MappingSchema):
-    querystring = ShortOutputEndpoint()
-
-
-class GetExceptionsFull(MappingSchema):
-    querystring = FullExceptionsEndpoint()
-
-
-class GetExceptionsShort(MappingSchema):
-    querystring = ShortExceptionsEndpoint()
-
-
-class GetLogsFull(MappingSchema):
-    querystring = FullLogsEndpoint()
-
-
-class GetLogsShort(MappingSchema):
-    querystring = ShortLogsEndpoint()
-=======
-class PostProcess(ProcessEndpoint):
-    body = LaunchJobRequestBody()
-    querystring = LaunchJobQuerystring()
-    header = JsonHeader()
->>>>>>> 8d3e9019
+    body = PostProviderProcessRequestBody()