import os
from itertools import ifilterfalse

import six
import cwltool
import cwltool.factory
from cwltool.context import LoadingContext
from cwltool.context import RuntimeContext
from pywps import (
    Process,
    LiteralInput,
    LiteralOutput,
    ComplexInput,
    ComplexOutput,
    BoundingBoxInput,
    BoundingBoxOutput,
    Format,
)
from pywps.inout.basic import BasicIO
from pywps.response.status import WPS_STATUS
from pywps.inout.literaltypes import AnyValue, AllowedValue, ALLOWEDVALUETYPE
from pywps.validator.mode import MODE
from pywps.validator.literalvalidator import validate_anyvalue, validate_allowed_values
from pywps.app.Common import Metadata
<<<<<<< HEAD
from typing import Dict, List, Tuple

=======
from twitcher import namesgenerator
>>>>>>> 39860fa6
from twitcher.processes.types import PROCESS_APPLICATION, PROCESS_WORKFLOW
from twitcher.processes.sources import retrieve_data_source_url
from twitcher.utils import parse_request_query, get_any_id
from twitcher.exceptions import PackageTypeError, PackageRegistrationError, PackageExecutionError, PackageNotFound
from twitcher.wps_restapi.swagger_definitions import process_uri
from pyramid.httpexceptions import HTTPOk
from collections import OrderedDict, Hashable
from six.moves.urllib.parse import urlparse
from yaml.scanner import ScannerError
import yaml
import json
import tempfile
import mimetypes
import shutil
import requests

import logging

LOGGER = logging.getLogger("PACKAGE")

__all__ = [
    'Package',
    'get_process_from_wps_request',
    'get_process_location',
    'get_package_workflow_steps',
]

PACKAGE_EXTENSIONS = frozenset(['yaml', 'yml', 'json', 'cwl', 'job'])
PACKAGE_BASE_TYPES = frozenset(['string', 'boolean', 'float', 'int', 'integer', 'long', 'double'])
PACKAGE_LITERAL_TYPES = frozenset(list(PACKAGE_BASE_TYPES) + ['null', 'Any'])
PACKAGE_COMPLEX_TYPES = frozenset(['File', 'Directory'])
PACKAGE_ARRAY_BASE = 'array'
PACKAGE_ARRAY_MAX_SIZE = six.MAXSIZE  # pywps doesn't allow None, so use max size
PACKAGE_ARRAY_ITEMS = frozenset(list(PACKAGE_BASE_TYPES) + list(PACKAGE_COMPLEX_TYPES))
PACKAGE_ARRAY_TYPES = frozenset(['{}[]'.format(item) for item in PACKAGE_ARRAY_ITEMS])
PACKAGE_CUSTOM_TYPES = frozenset(['enum'])  # can be anything, but support 'enum' which is more common
PACKAGE_DEFAULT_FILE_NAME = 'package'
PACKAGE_LOG_FILE = 'package_log_file'

# WPS object attribute -> all possible naming variations
WPS_FIELD_MAPPING = {
    'identifier': ['Identifier', 'ID', 'id', 'Id'],
    'title': ['Title'],
    'abstract': ['Abstract'],
    'metadata': ['Metadata', 'MetaData'],
    'keywords': ['Keywords'],
    'allowed_values': ['AllowedValues', 'allowedValues', 'allowedvalues', 'Allowed_Values', 'Allowedvalues'],
    'allowed_collections': ['AllowedCollections', 'allowedCollections', 'allowedcollections', 'Allowed_Collections',
                            'Allowedcollections'],
    'supported_formats': ['SupportedFormats', 'supportedFormats', 'supportedformats', 'Supported_Formats'],
    'additional_parameters': ['AdditionalParameters', 'additionalParameters', 'additionalparameters',
                              'Additional_Parameters'],
}

WPS_INPUT = 'input'
WPS_OUTPUT = 'output'
WPS_COMPLEX = 'complex'
WPS_BOUNDINGBOX = 'bbox'
WPS_LITERAL = 'literal'


class NullType():
    pass


null = NullType()


def get_process_location(process_id_or_url, data_source=None):
    """
    Obtains the URL of a WPS REST DescribeProcess given the specified information.

    :param process_id_or_url: process 'identifier' or literal URL to DescribeProcess WPS-REST location.
    :param data_source: identifier of the data source to map to specific ADES, or map to localhost if ``None``.
    :return: URL of EMS or ADES WPS-REST DescribeProcess.
    """
    # if an URL was specified, return it as is
    if urlparse(process_id_or_url).scheme != "":
        return process_id_or_url
    data_source_url = retrieve_data_source_url(data_source)
    process_id = namesgenerator.get_sane_name(process_id_or_url)
    process_url = process_uri.format(process_id=process_id)
    return '{host}{path}'.format(host=data_source_url, path=process_url)


def get_package_workflow_steps(package_dict_or_url):
    """
    :param package_dict_or_url: process package definition or literal URL to DescribeProcess WPS-REST location.
    :return: list of workflow steps as {'name': <name>, 'reference': <reference>}
        where `name` is the generic package step name, and `reference` is the id/url of a registered WPS package.
    """
    if isinstance(package_dict_or_url, six.string_types):
        package_dict_or_url = _get_process_package(package_dict_or_url)
    workflow_steps_ids = list()
    package_type = _get_package_type(package_dict_or_url)
    if package_type == PROCESS_WORKFLOW:
        workflow_steps = package_dict_or_url.get('steps')
        for step in workflow_steps:
            step_package_ref = workflow_steps[step].get('run')
            # if a local file reference was specified, convert it to process id
            if urlparse(step_package_ref).scheme == "" and step_package_ref.endswith('.cwl'):
                step_package_ref = step_package_ref[:-4]

            workflow_steps_ids.append({'name': step, 'reference': step_package_ref})
    return workflow_steps_ids


def _get_process_package(process_url):
    """
    Retrieves the WPS process package content from given process ID or literal URL.

    :param process_url: process literal URL to DescribeProcess WPS-REST location.
    :return: tuple of package body as dictionary and package reference name.
    """

    def _package_not_found_error(ref):
        return PackageNotFound("Could not find workflow step reference: `{}`".format(ref))

    if not isinstance(process_url, six.string_types):
        raise _package_not_found_error(str(process_url))

    package_url = '{}/package'.format(process_url)
    package_name = process_url.split('/')[-1]
    package_resp = requests.get(package_url, headers={'Accept': 'application/json'}, verify=False)
    if package_resp.status_code != HTTPOk.code:
        raise _package_not_found_error(package_url or process_url)
    package_body = package_resp.json()

    if not isinstance(package_body, dict) or not len(package_body):
        raise _package_not_found_error(str(process_url))

    return package_body, package_name


def _get_package_type(package_dict):
    return PROCESS_WORKFLOW if package_dict.get('class').lower() == 'workflow' else PROCESS_APPLICATION


def _check_package_file(cwl_file_path_or_url):
    """
    Validates that the specified CWL file path or URL points to an existing and allowed file format.
    :param cwl_file_path_or_url: one of allowed file types path on disk, or an URL pointing to one served somewhere.
    :return: absolute_path, is_url: absolute path or URL, and boolean indicating if it is a remote URL file.
    :raises: PackageRegistrationError in case of missing file, invalid format or invalid HTTP status code.
    """
    is_url = False
    if urlparse(cwl_file_path_or_url).scheme != "":
        cwl_path = cwl_file_path_or_url
        cwl_resp = requests.head(cwl_path)
        is_url = True
        if cwl_resp.status_code != HTTPOk.code:
            raise PackageRegistrationError("Cannot find CWL file at: `{}`.".format(cwl_path))
    else:
        cwl_path = os.path.abspath(cwl_file_path_or_url)
        if not os.path.isfile(cwl_path):
            raise PackageRegistrationError("Cannot find CWL file at: `{}`.".format(cwl_path))

    file_ext = os.path.splitext(cwl_path)[1].replace('.', '')
    if file_ext not in PACKAGE_EXTENSIONS:
        raise PackageRegistrationError("Not a valid CWL file type: `{}`.".format(file_ext))
    return cwl_path, is_url


def _load_package_file(file_path):
    file_path, is_url = _check_package_file(file_path)
    # if URL, get the content and validate it by loading, otherwise load file directly
    # yaml properly loads json as well, error can print out the parsing error location
    try:
        if is_url:
            cwl_resp = requests.get(file_path, headers={'Accept': 'text/plain'})
            return yaml.safe_load(cwl_resp.content)
        with open(file_path, 'r') as f:
            return yaml.safe_load(f)
    except ScannerError as ex:
        raise PackageRegistrationError("Package parsing generated an error: [{!s}]".format(ex))


def _load_package_content(package_dict, package_name=PACKAGE_DEFAULT_FILE_NAME,
                          data_source=None, only_dump_file=False, tmp_dir=None):
    """
    Loads the package content to file in a temporary directory.
    Recursively processes sub-packages steps if the parent is of 'workflow' type (CWL class).

    :param package_dict: package content representation as a json dictionary.
    :param package_name: name to use to create the package file.
    :param data_source: identifier of the data source to map to specific ADES, or map to localhost if ``None``.
    :param only_dump_file: specify if the :class:`cwltool.factory.Factory` should be validated and returned.
    :param tmp_dir: location of the temporary directory to dump files (warning: will be deleted on exit).
    :return:
        instance of :class:`cwltool.factory.Factory` if :param:`only_dump_file` is ``False``, ``None`` otherwise.
    """

    tmp_dir = tmp_dir or tempfile.mkdtemp()
    tmp_json_cwl = os.path.join(tmp_dir, package_name)

    # for workflows, retrieve each 'sub-package' file
    package_type = _get_package_type(package_dict)
    workflow_steps = get_package_workflow_steps(package_dict)
    for step in workflow_steps:
        # generate sub-package file and update workflow step to point to created sub-package file
        step_process_url = get_process_location(step['reference'], data_source)
        package_body, package_name = _get_process_package(step_process_url)
        _load_package_content(package_body, package_name, data_source=data_source,
                              only_dump_file=True, tmp_dir=tmp_dir)
        package_dict['steps'][step['name']]['run'] = package_name

    with open(tmp_json_cwl, 'w') as f:
        json.dump(package_dict, f)
    if only_dump_file:
        return

    if False:
        # TODO Entry point to the ADES dispatcher cwl step
        # EMS dispatch the execution to the ADES (WIP)
        loading_context = LoadingContext()
        loading_context.construct_tool_object = make_tool
    else:
        # ADES execute the cwl locally
        loading_context = None

    cwl_factory = cwltool.factory.Factory(loading_context=loading_context,
                                          runtime_context=RuntimeContext(kwargs={'no_read_only': True}))
    package = cwl_factory.make(tmp_json_cwl)
    shutil.rmtree(tmp_dir)
    return package, package_type


def _is_cwl_array_type(io_info):
    """Verifies if the specified input/output corresponds to one of various CWL array type definitions.

    :return is_array: bool - specifies if the input/output is of array type
    :return io_type: str - array element type if ``is_array`` is True, type of ``io_info`` otherwise.
    :raise PackageTypeError: if the array element is not supported.
    """
    is_array = False
    io_type = io_info['type']

    # array type conversion when defined as dict of {'type': 'array', 'items': '<type>'}
    # validate against Hashable instead of 'dict' since 'OrderedDict'/'CommentedMap' can result in `isinstance()==False`
    if not isinstance(io_type, six.string_types) and not isinstance(io_type, Hashable) \
            and 'items' in io_type and 'type' in io_type:
        if not io_type['type'] == PACKAGE_ARRAY_BASE or io_type['items'] not in PACKAGE_ARRAY_ITEMS:
            raise PackageTypeError("Unsupported I/O 'array' definition: `{}`.".format(repr(io_info)))
        io_type = io_type['items']
        is_array = True
    # array type conversion when defined as string '<type>[]'
    elif isinstance(io_type, six.string_types) and io_type in PACKAGE_ARRAY_TYPES:
        io_type = io_type[:-2]  # remove []
        if io_type not in PACKAGE_ARRAY_ITEMS:
            raise PackageTypeError("Unsupported I/O 'array' definition: `{}`.".format(repr(io_info)))
        is_array = True
    return is_array, io_type


def _is_cwl_enum_type(io_info):
    """Verifies if the specified input/output corresponds to a CWL enum definition.

    :return is_enum: bool - specifies if the input/output is of enum type
    :return io_type: str - enum base type if ``is_enum`` is True, type of ``io_info`` otherwise.
    :return io_allow: list - permitted values of the enum
    :raise PackageTypeError: if the enum doesn't have required parameters to be valid.
    """
    io_type = io_info['type']
    if not isinstance(io_type, dict) or 'type' not in io_type or io_type['type'] not in PACKAGE_CUSTOM_TYPES:
        return False, io_type, None

    if 'symbols' not in io_type:
        raise PackageTypeError("Unsupported I/O 'enum' definition: `{}`.".format(repr(io_info)))
    io_allow = io_type['symbols']
    if not isinstance(io_allow, list) or len(io_allow) < 1:
        raise PackageTypeError("Invalid I/O 'enum.symbols' definition: `{}`.".format(repr(io_info)))

    # validate matching types in allowed symbols and convert to supported CWL type
    first_allow = io_allow[0]
    for e in io_allow:
        if type(e) is not type(first_allow):
            raise PackageTypeError("Ambiguous types in I/O 'enum.symbols' definition: `{}`.".format(repr(io_info)))
    if isinstance(first_allow, six.string_types):
        io_type = 'string'
    elif isinstance(first_allow, float):
        io_type = 'float'
    elif isinstance(first_allow, six.integer_types):
        io_type = 'int'
    else:
        raise PackageTypeError("Unsupported I/O 'enum' base type: `{0}`, from definition: `{1}`."
                               .format(str(type(first_allow)), repr(io_info)))

    return True, io_type, io_allow


def _cwl2wps_io(io_info, io_select):
    """Converts input/output parameters from CWL types to WPS types.
    :param io_info: parsed IO of a CWL file
    :param io_select: ``WPS_INPUT`` or ``WPS_OUTPUT`` to specify desired WPS type conversion.
    :returns: corresponding IO in WPS format
    """
    is_input = False
    is_output = False
    if io_select == WPS_INPUT:
        is_input = True
        io_literal = LiteralInput
        io_complex = ComplexInput
        io_bbox = BoundingBoxInput
    elif io_select == WPS_OUTPUT:
        is_output = True
        io_literal = LiteralOutput
        io_complex = ComplexOutput
        io_bbox = BoundingBoxOutput
    else:
        raise PackageTypeError("Unsupported I/O info definition: `{0}` with `{1}`.".format(repr(io_info), io_select))

    io_name = io_info['name']
    io_type = io_info['type']
    io_min_occurs = 1
    io_max_occurs = 1
    io_allow = AnyValue
    io_mode = MODE.NONE

    # convert array types
    is_array, array_elem = _is_cwl_array_type(io_info)
    if is_array:
        io_type = array_elem
        io_max_occurs = PACKAGE_ARRAY_MAX_SIZE

    # convert enum types
    is_enum, enum_type, enum_allow = _is_cwl_enum_type(io_info)
    if is_enum:
        io_type = enum_type
        io_allow = enum_allow
        io_mode = MODE.SIMPLE  # allowed value validator must be set for input

    # debug info for unhandled types conversion
    if not isinstance(io_type, six.string_types):
        LOGGER.debug('is_array:      `{}`'.format(repr(is_array)))
        LOGGER.debug('array_elem:    `{}`'.format(repr(array_elem)))
        LOGGER.debug('is_enum:       `{}`'.format(repr(is_enum)))
        LOGGER.debug('enum_type:     `{}`'.format(repr(enum_type)))
        LOGGER.debug('enum_allow:    `{}`'.format(repr(enum_allow)))
        LOGGER.debug('io_info:       `{}`'.format(repr(io_info)))
        LOGGER.debug('io_type:       `{}`'.format(repr(io_type)))
        LOGGER.debug('type(io_type): `{}`'.format(type(io_type)))
        raise TypeError("I/O type has not been properly decoded. Should be a string, got:`{!r}`".format(io_type))

    # literal types
    if is_enum or io_type in PACKAGE_LITERAL_TYPES:
        if io_type == 'Any':
            io_type = 'anyvalue'
        if io_type == 'null':
            io_type = 'novalue'
        if io_type in ['int', 'integer', 'long']:
            io_type = 'integer'
        if io_type in ['float', 'double']:
            io_type = 'float'
        return io_literal(identifier=io_name,
                          title=io_info.get('label', ''),
                          abstract=io_info.get('doc', ''),
                          data_type=io_type,
                          default=io_info.get('default', None),
                          min_occurs=io_min_occurs, max_occurs=io_max_occurs,
                          # unless extended by custom types, no value validation for literals
                          mode=io_mode,
                          allowed_values=io_allow)
    # complex types
    else:
        kw = {
            'identifier': io_name,
            'title': io_info.get('label', io_name),
            'abstract': io_info.get('doc', ''),
        }
        if 'format' in io_info:
            kw['supported_formats'] = [Format(io_info['format'])]
            kw['mode'] = MODE.SIMPLE
        else:
            # we need to minimally add 1 format, otherwise empty list is evaluated as None by pywps
            # when 'supported_formats' is None, the process's json property raises because of it cannot iterate formats
            kw['supported_formats'] = [Format('text/plain')]
            kw['mode'] = MODE.NONE
        if is_output:
            if io_type == 'Directory':
                kw['as_reference'] = True
            if io_type == 'File':
                has_contents = io_info.get('contents') is not None
                kw['as_reference'] = False if has_contents else True
        else:
            kw.update({
                'min_occurs': io_min_occurs,
                'max_occurs': io_max_occurs,
            })
        return io_complex(**kw)


def _json2wps_type(type_info, type_category):
    if type_category == 'allowed_values' and isinstance(type_info, dict):
        type_info.pop('type', None)
        return AllowedValue(**type_info)
    if type_category == 'allowed_values' and isinstance(type_info, six.string_types):
        return AllowedValue(value=type_info, allowed_type=ALLOWEDVALUETYPE.VALUE)
    if type_category == 'allowed_values' and isinstance(type_info, list):
        return AllowedValue(minval=min(type_info), maxval=max(type_info), allowed_type=ALLOWEDVALUETYPE.RANGE)
    if type_category == 'supported_formats' and isinstance(type_info, dict):
        return Format(**type_info)
    if type_category == 'supported_formats' and isinstance(type_info, six.string_types):
        return Format(type_info)
    if type_category == 'metadata' and isinstance(type_info, dict):
        return Metadata(**type_info)
    if type_category == 'metadata' and isinstance(type_info, six.string_types):
        return Metadata(type_info)
    if type_category == 'keywords' and isinstance(type_info, list):
        return type_info
    if type_category in ['identifier', 'title', 'abstract'] and isinstance(type_info, six.string_types):
        return type_info
    return None


def _json2wps_io(io_info, io_select):
    """Converts input/output parameters from a JSON dict to WPS types.
    :param io_info: IO in JSON dict format.
    :param io_select: ``WPS_INPUT`` or ``WPS_OUTPUT`` to specify desired WPS type conversion.
    :return: corresponding IO in WPS format.
    """
    # remove extra fields added by pywps (usually added by type's `json` property)
    io_info.pop('workdir', None)
    io_info.pop('any_value', None)
    io_info.pop('data_format', None)
    io_info.pop('data', None)
    io_info.pop('file', None)
    io_info.pop('mimetype', None)
    io_info.pop('encoding', None)
    io_info.pop('schema', None)
    io_info.pop('asreference', None)

    # convert allowed value objects
    values = _get_field(io_info, 'allowed_values', search_variations=True, pop_found=True)
    if values is not null:
        if isinstance(values, list) and len(values) > 0:
            io_info['allowed_values'] = list()
            for allow_value in values:
                io_info['allowed_values'].append(_json2wps_type(allow_value, 'allowed_values'))
        else:
            io_info['allowed_values'] = AnyValue

    # convert supported format objects
    formats = _get_field(io_info, 'supported_formats', search_variations=True, pop_found=True)
    if formats is not null:
        io_info['supported_formats'] = [_json2wps_type(fmt, 'supported_formats') for fmt in formats]

    # convert metadata objects
    metadata = _get_field(io_info, 'metadata', search_variations=True, pop_found=True)
    if metadata is not null:
        io_info['metadata'] = [_json2wps_type(meta, 'metadata') for meta in metadata]

    # convert literal fields specified as is
    for field in ['identifier', 'title', 'abstract', 'keywords']:
        value = _get_field(io_info, field, search_variations=True, pop_found=True)
        if value is not null:
            io_info[field] = _json2wps_type(value, field)

    # convert by type
    io_type = io_info.pop('type', WPS_COMPLEX)  # only ComplexData doesn't have 'type'
    if io_select == WPS_INPUT:
        if io_type == WPS_COMPLEX:
            return ComplexInput(**io_info)
        if io_type == WPS_BOUNDINGBOX:
            return BoundingBoxInput(**io_info)
        if io_type == WPS_LITERAL:
            return LiteralInput(**io_info)
    elif io_select == WPS_OUTPUT:
        # extra params to remove for outputs
        io_info.pop('min_occurs', None)
        io_info.pop('max_occurs', None)
        if io_type == WPS_COMPLEX:
            return ComplexOutput(**io_info)
        if io_type == WPS_BOUNDINGBOX:
            return BoundingBoxOutput(**io_info)
        if io_type == WPS_LITERAL:
            return LiteralOutput(**io_info)
    raise PackageTypeError("Unknown conversion from dict to WPS type (type={0}, mode={1}).".format(io_type, io_select))


def _wps2json_io(io_wps):
    if not isinstance(io_wps, BasicIO):
        raise PackageTypeError("Invalid type, expected `BasicIO`, got: `[{0!r}] {1!r}`".format(type(io_wps), io_wps))
    # in some cases (Complex I/O), 'as_reference=True' causes 'type' to be overwritten, revert it back
    wps_json = io_wps.json
    if 'type' in wps_json and wps_json['type'] == 'reference':
        wps_json['type'] = WPS_COMPLEX
    return wps_json


def _get_field(io_object, field, search_variations=False, pop_found=False):
    if isinstance(io_object, dict):
        value = io_object.get(field, null)
        if value is not null:
            if pop_found:
                io_object.pop(field)
            return value
    else:
        value = getattr(io_object, field, null)
        if value is not null:
            return value
    if search_variations and field in WPS_FIELD_MAPPING:
        for var in WPS_FIELD_MAPPING[field]:
            value = _get_field(io_object, var, pop_found=pop_found)
            if value is not null:
                return value
    return null


def _set_field(io_object, field, value):
    if not isinstance(value, NullType):
        if isinstance(io_object, dict):
            io_object[field] = value
            return
        setattr(io_object, field, value)


def _merge_package_io(wps_io_list, cwl_io_list, io_select):
    """
    Update I/O definitions to use for process creation and returned by GetCapabilities, DescribeProcess.
    If WPS I/O definitions where provided during deployment, update them with CWL-to-WPS converted I/O and
    preserve their optional WPS fields. Otherwise, provide minimum field requirements from CWL.
    Removes any deployment WPS I/O definitions that don't match any CWL I/O by id.
    Adds missing deployment WPS I/O definitions using expected CWL I/O ids.

    :param wps_io_list: list of WPS I/O (as json) passed during process deployment.
    :param cwl_io_list: list of CWL I/O converted to WPS-like I/O for counter-validation.
    :param io_select: ``WPS_INPUT`` or ``WPS_OUTPUT`` to specify desired WPS type conversion.
    :returns: list of validated/updated WPS I/O for the process.
    """
    if not isinstance(cwl_io_list, list):
        raise PackageTypeError("CWL I/O definitions must be provided, empty list if none required.")
    if not wps_io_list:
        wps_io_list = list()
    wps_io_dict = OrderedDict((_get_field(wps_io, 'identifier'), wps_io) for wps_io in wps_io_list)
    cwl_io_dict = OrderedDict((_get_field(cwl_io, 'identifier'), cwl_io) for cwl_io in cwl_io_list)
    missing_io_list = set(cwl_io_dict) - set(wps_io_dict)
    updated_io_list = list()
    # missing WPS I/O are inferred only using CWL->WPS definitions
    for cwl_id in missing_io_list:
        updated_io_list.append(cwl_io_dict[cwl_id])
    # evaluate provided WPS I/O definitions
    for wps_io_json in wps_io_list:
        wps_id = _get_field(wps_io_json, 'identifier')
        # WPS I/O by id not matching any CWL->WPS I/O are discarded, otherwise merge details
        if wps_id not in cwl_io_dict:
            continue
        cwl_io = cwl_io_dict[wps_id]
        cwl_io_json = cwl_io.json
        updated_io_list.append(cwl_io)
        # enforce expected CWL->WPS I/O type and append required parameters if missing
        cwl_identifier = _get_field(cwl_io_json, 'identifier', search_variations=True)
        cwl_title = _get_field(wps_io_json, 'title', search_variations=True)
        wps_io_json.update({'type': _get_field(cwl_io_json, 'type'),
                            'identifier': cwl_identifier,
                            'title': cwl_title if cwl_title is not null else cwl_identifier})
        wps_io = _json2wps_io(wps_io_json, io_select)
        # retrieve any complementing fields (metadata, keywords, etc.) passed as WPS input
        for field_type in WPS_FIELD_MAPPING:
            cwl_field = _get_field(cwl_io, field_type)
            wps_field = _get_field(wps_io, field_type)
            # override if CWL->WPS was missing but is provided by WPS
            if cwl_field is null:
                continue
            if type(cwl_field) != type(wps_field) or (cwl_field is not None and wps_field is None):
                continue
            if hasattr(cwl_field, '__iter__') and len(cwl_field):
                continue
            _set_field(updated_io_list[-1], field_type, wps_field)
    return updated_io_list


def _merge_package_inputs_outputs(wps_inputs_list, cwl_inputs_list, wps_outputs_list, cwl_outputs_list, as_json=False):
    """Merges I/O definitions to use for process creation and returned by GetCapabilities, DescribeProcess
    using the WPS specifications (from request POST) and CWL specifications (extracted from file)."""
    wps_inputs = _merge_package_io(wps_inputs_list, cwl_inputs_list, WPS_INPUT)
    wps_outputs = _merge_package_io(wps_outputs_list, cwl_outputs_list, WPS_OUTPUT)
    if as_json:
        return [_wps2json_io(i) for i in wps_inputs], [_wps2json_io(o) for o in wps_outputs]
    return wps_inputs, wps_outputs


def _get_package_io(package, io_select, as_json):
    if io_select == WPS_OUTPUT:
        io_attrib = 'outputs_record_schema'
    elif io_select == WPS_INPUT:
        io_attrib = 'inputs_record_schema'
    else:
        raise PackageTypeError("Unknown I/O selection: `{}`.".format(io_select))
    cwl_package_io = getattr(package.t, io_attrib)
    wps_package_io = [_cwl2wps_io(io, io_select) for io in cwl_package_io['fields']]
    if as_json:
        return [_wps2json_io(io) for io in wps_package_io]
    return wps_package_io


def _get_package_inputs(package, as_json=False):
    """Generates WPS-like inputs using parsed CWL package input definitions."""
    return _get_package_io(package, io_select=WPS_INPUT, as_json=as_json)


def _get_package_outputs(package, as_json=False):
    """Generates WPS-like outputs using parsed CWL package output definitions."""
    return _get_package_io(package, io_select=WPS_OUTPUT, as_json=as_json)


def _get_package_inputs_outputs(package, as_json=False):
    """Generates WPS-like (inputs,outputs) tuple using parsed CWL package output definitions."""
    return _get_package_io(package, io_select=WPS_INPUT, as_json=as_json), \
           _get_package_io(package, io_select=WPS_OUTPUT, as_json=as_json)


def _update_package_metadata(wps_package_metadata, cwl_package_package):
    """Updates the package WPS metadata dictionary from extractable CWL package definition."""
    wps_package_metadata['title'] = wps_package_metadata.get('title', cwl_package_package.get('label', ''))
    wps_package_metadata['abstract'] = wps_package_metadata.get('abstract', cwl_package_package.get('doc', ''))

    if '$schemas' in cwl_package_package and isinstance(cwl_package_package['$schemas'], list) \
            and '$namespaces' in cwl_package_package and isinstance(cwl_package_package['$namespaces'], dict):
        metadata = wps_package_metadata.get('metadata', list())
        namespaces_inv = {v: k for k, v in cwl_package_package['$namespaces']}
        for schema in cwl_package_package['$schemas']:
            for namespace_url in namespaces_inv:
                if schema.startswith(namespace_url):
                    metadata.append({'title': namespaces_inv[namespace_url], 'href': schema})
        wps_package_metadata['metadata'] = metadata

    if 's:keywords' in cwl_package_package and isinstance(cwl_package_package['s:keywords'], list):
        wps_package_metadata['keywords'] = list(set(wps_package_metadata.get('keywords', list)) |
                                                set(cwl_package_package.get('s:keywords')))


def get_process_from_wps_request(process_offering, reference=None, package=None, data_source=None):
    """
    Returns an updated process information dictionary ready for storage using provided WPS ``process_offering``
    and a package definition passed by ``reference`` or ``package`` JSON content.
    The returned process information can be used later on to load an instance of :class:`twitcher.wps_package.Package`.

    :param process_offering: WPS REST-API process offering as JSON.
    :param reference: URL to an existing package definition.
    :param package: literal package definition as JSON.
    :param data_source: where to resolve process IDs (default: localhost if ``None``).
    :return: process information dictionary ready for saving to data store.
    """

    def try_or_raise_package_error(call, reason):
        try:
            LOGGER.debug("Attempting: `{}`".format(reason))
            return call()
        except Exception as exc:
            LOGGER.exception(exc.message)
            raise PackageRegistrationError(
                "Invalid package/reference definition. " +
                "{0} generated error: `{1}`".format(reason, repr(exc))
            )

    if not (isinstance(package, dict) or isinstance(reference, six.string_types)):
        raise PackageRegistrationError(
            "Invalid parameters amongst one of [package,reference].")
    if package and reference:
        raise PackageRegistrationError(
            "Simultaneous parameters [package,reference] not allowed.")

    if reference:
        package = _load_package_file(reference)
    if not isinstance(package, dict):
        raise PackageRegistrationError("Cannot decode process package contents.")
    if 'class' not in package:
        raise PackageRegistrationError("Cannot obtain process type from package class.")

    LOGGER.debug('Using data source: `{}`'.format(data_source))
    package_factory, process_type = try_or_raise_package_error(
        lambda: _load_package_content(package, data_source=data_source),
        reason="Loading package content")

    package_inputs, package_outputs = try_or_raise_package_error(
        lambda: _get_package_inputs_outputs(package_factory),
        reason="Definition of package/process inputs/outputs")
    process_inputs = process_offering.get('inputs', list())
    process_outputs = process_offering.get('outputs', list())

    try_or_raise_package_error(
        lambda: _update_package_metadata(process_offering, package),
        reason="Metadata update")

    package_inputs, package_outputs = try_or_raise_package_error(
        lambda: _merge_package_inputs_outputs(process_inputs, package_inputs,
                                              process_outputs, package_outputs, as_json=True),
        reason="Merging of inputs/outputs")

    process_offering.update({
        'package': package,
        'type': process_type,
        'inputs': package_inputs,
        'outputs': package_outputs
    })
    return process_offering


def _get_field_default(input_data, field, default=None):
    if field in WPS_FIELD_MAPPING:
        for f in WPS_FIELD_MAPPING[field]:
            if f in input_data:
                default = input_data[f]
    else:
        default = input_data.get(field, default)
    return default


def get_additional_parameters(input_data):
    # type: (Dict) -> List[Tuple]
    output = []
    additional_parameters = _get_field_default(input_data, "additional_parameters", default=[])
    for additional_param in additional_parameters:
        for key, value in additional_param.items():
            if key == "parameters":
                for param in value:
                    name = param.get("name", "")
                    value = param.get("value", "")
                    if name:
                        output.append((name, value))
    return output


class EOImageHandler(object):
    def __init__(self, inputs):
        # type: (List[Dict]) -> None
        self.eoimage_inputs = list(filter(self.is_oeimage_input, inputs))
        self.other_inputs = list(ifilterfalse(self.is_oeimage_input, inputs))

    @staticmethod
    def is_oeimage_input(input_data):
        # type: (Dict) -> bool
        for name, value in get_additional_parameters(input_data):
            if name.upper() == "EOIMAGE" and value.upper() == "TRUE":
                return True
        return False

    @staticmethod
    def get_allowed_collections(input_data):
        # type: (Dict) -> List
        for name, value in get_additional_parameters(input_data):
            if name.upper() == "ALLOWEDCOLLECTIONS":
                return value.split(",")
        return []

    @staticmethod
    def make_aoi(id_, unbounded):
        max_occurs = u"unbounded" if unbounded else 1
        data = {
            u"id": id_,
            u"title": u"Area of Interest",
            u"abstract": u"Area of Interest (Bounding Box)",
            u"formats": [{u"mimeType": u"OGC-WKT", u"default": True}],
            u"minOccurs": 1,
            u"maxOccurs": max_occurs
        }
        return data

    @staticmethod
    def make_collection(image_format, allowed_values):
        data = {
            u"id": u"collectionId_{}".format(image_format),
            u"title": u"Collection Identifer for input {}".format(image_format),
            u"abstract": u"Collection",
            u"formats": [{u"mimeType": u"text/plain", u"default": True}],
            u"minOccurs": 1,
            u"maxOccurs": u"unbounded",
            u"LiteralDataDomain": {u"dataType": u"String",
                                   u"allowedValues": allowed_values},
            u"additionalParameters": [{u"role": u"http://www.opengis.net/eoc/applicationContext/inputMetadata",
                                       u"parameters": [{u"name": u"CatalogSearchField", u"value": u"parentIdentifier"}]
                                       }],
            u"owsContext": {u"offering": {u"code": u"anyCode", u"content": {u"href": u"anyRef"}}}
        }
        return data

    @staticmethod
    def make_toi(id_, unbounded, start_date=True):
        max_occurs = u"unbounded" if unbounded else 1
        date = u"StartDate" if start_date else u"EndDate"
        data = {
            u"id": id_,
            u"title": u"Time of Interest",
            u"abstract": u"Time of Interest (defined as Start date - End date)",
            u"formats": [{u"mimeType": u"text/plain", u"default": True}],
            u"minOccurs": 1,
            u"maxOccurs": max_occurs,
            u"LiteralDataDomain": {u"dataType": u"String"},
            u"additionalParameters": [{u"role": u"http://www.opengis.net/eoc/applicationContext/inputMetadata",
                                       u"parameters": [{u"name": u"CatalogSearchField", u"value": date}]}],
            u"owsContext": {u"offering": {u"code": u"anyCode", u"content": {u"href": u"anyRef"}}}
        }
        return data

    def to_opensearch(self, unique_aoi, unique_toi):
        # type: (bool, bool) -> List[Dict]
        if not self.eoimage_inputs:
            return self.other_inputs

        eoimage_names = [i['id'] for i in self.eoimage_inputs]
        allowed_collections = [self.get_allowed_collections(i) for i in self.eoimage_inputs]

        toi = []
        aoi = []
        collections = []

        unbounded_toi = not unique_toi
        toi_id = u"" if unique_toi else u"_{id}"
        toi.append(self.make_toi(u"StartDate{}".format(toi_id), unbounded_toi, start_date=True))
        toi.append(self.make_toi(u"EndDate{}".format(toi_id), unbounded_toi, start_date=False))

        unbounded_aoi = not unique_aoi
        aoi.append(self.make_aoi(u"aoi", unbounded=unbounded_aoi))

        for name, allowed_col in zip(eoimage_names, allowed_collections):
            collections.append(self.make_collection(name, allowed_col))

        return self.other_inputs + toi + aoi + collections


def handle_eoimage_inputs(inputs, additional_parameters):
    # type: (List[Dict], List[Tuple]) -> List[Dict]
    additional_parameters_upper = [[s.upper() for s in p] for p in additional_parameters]
    unique_toi = ["UNIQUETOI", "TRUE"] in additional_parameters_upper
    unique_aoi = ["UNIQUEAOI", "TRUE"] in additional_parameters_upper
    handler = EOImageHandler(inputs=inputs)
    inputs_converted = handler.to_opensearch(unique_aoi=unique_aoi, unique_toi=unique_toi)
    return inputs_converted


class Package(Process):
    package = None
    job_file = None
    log_file = None
    log_level = logging.INFO
    logger = None
    tmp_dir = None
    percent = None

    def __init__(self, **kw):
        """
        Creates a WPS Process instance to execute a CWL package definition.
        Process parameters should be loaded from an existing :class:`twitcher.datatype.Process`
        instance generated using method `get_process_from_wps_request`.

        :param kw: dictionary corresponding to method :class:`twitcher.datatype.Process.params_wps`
        """
        self.payload = kw.pop("payload")
        package = kw.pop('package')
        if not package:
            raise PackageRegistrationError("Missing required package definition for package process.")
        if not isinstance(package, dict):
            raise PackageRegistrationError("Unknown parsing of package definition for package process.")
        try:
            self.package, _ = _load_package_content(package, data_source=None)  # no data source for local package
        except Exception as ex:
            raise PackageRegistrationError("Exception occurred on package instantiation: `{}`".format(repr(ex)))

        inputs = kw.pop('inputs', [])
        additional_parameters = get_additional_parameters(kw)

        # handle EOImage inputs
        inputs = handle_eoimage_inputs(inputs=inputs, additional_parameters=additional_parameters)

        inputs = [_json2wps_io(i, WPS_INPUT) for i in inputs]
        outputs = [_json2wps_io(o, WPS_OUTPUT) for o in kw.pop('outputs', list())]
        metadata = [_json2wps_type(meta_kw, 'metadata') for meta_kw in kw.pop('metadata', list())]

        # append a log output
        # outputs.append(ComplexOutput(PACKAGE_LOG_FILE, 'Package log file',
        #                             as_reference=True, supported_formats=[Format('text/plain')]))

        super(Package, self).__init__(
            self._handler,
            inputs=inputs,
            outputs=outputs,
            metadata=metadata,
            store_supported=True,
            status_supported=True,
            **kw
        )

    def setup_logger(self):
        # file logger for output
        self.log_file = os.path.abspath(os.path.join(tempfile.mkdtemp(), '{}.log'.format(self.package_id)))
        log_file_handler = logging.FileHandler(self.log_file)
        log_file_formatter = logging.Formatter('%(asctime)s [%(name)s] %(levelname)s %(message)s')
        log_file_handler.setFormatter(log_file_formatter)

        # prepare package logger
        self.logger = logging.getLogger('wps_package.{}'.format(self.package_id))
        self.logger.addHandler(log_file_handler)
        self.logger.setLevel(self.log_level)

        # add CWL job and CWL runner logging to current package logger
        job_logger = logging.getLogger('job {}'.format(PACKAGE_DEFAULT_FILE_NAME))
        job_logger.addHandler(log_file_handler)
        job_logger.setLevel(self.log_level)
        cwl_logger = logging.getLogger('cwltool')
        cwl_logger.addHandler(log_file_handler)
        cwl_logger.setLevel(self.log_level)

        # add Twitcher Tweens logger to current package logger
        twitcher_tweens_logger = logging.getLogger('twitcher.tweens')
        twitcher_tweens_logger.addHandler(log_file_handler)
        twitcher_tweens_logger.setLevel(self.log_level)

    def update_status(self, message, progress=None, status=WPS_STATUS.STARTED):
        self.percent = progress or self.percent or 0
        # pywps overrides 'status' by 'accepted' in 'update_status', so use the '_update_status' to enforce the status
        # using the protected method also avoids weird overrides of progress % on failure and final 'success' status
        self.response._update_status(status, message, self.percent)
        self.log_message(message)

    def log_message(self, message, level=logging.INFO):
        self.logger.log(level, message, exc_info=level > logging.INFO)

    def exception_message(self, exception_type, exception=None, message='no message'):
        exception_msg = ' [{}]'.format(repr(exception)) if isinstance(exception, Exception) else ''
        self.log_message('{0}: {1}{2}'.format(exception_type.__name__, message, exception_msg), logging.ERROR)
        return exception_type('{0}{1}'.format(message, exception_msg))

    def _handler(self, request, response):
        LOGGER.debug("HOME=%s, Current Dir=%s", os.environ.get('HOME'), os.path.abspath(os.curdir))
        self.request = request
        self.response = response
        self.package_id = self.request.identifier

        try:
            try:
                self.setup_logger()
                # self.response.outputs[PACKAGE_LOG_FILE].file = self.log_file
                # self.response.outputs[PACKAGE_LOG_FILE].as_reference = True
                self.update_status("Preparing package logs done.", 1)
            except Exception as exc:
                raise self.exception_message(PackageExecutionError, exc, "Failed preparing package logging.")

            self.log_message("Package: {}".format(request.identifier))
            self.update_status("Launching package ...", 2)

            try:
                cwl_input_info = dict([(i['name'], i) for i in self.package.t.inputs_record_schema['fields']])
                self.update_status("Retrieve package inputs done.", 3)
            except Exception as exc:
                raise self.exception_message(PackageExecutionError, exc, "Failed retrieving package input types.")
            try:
                cwl_inputs = dict()
                for input_id in request.inputs:
                    # skip empty inputs (if that is even possible...)
                    input_occurs = request.inputs[input_id]
                    if len(input_occurs) <= 0:
                        continue
                    # process single occurrences
                    input_i = input_occurs[0]
                    # handle as reference/data
                    input_data = input_i.url if input_i.as_reference else input_i.data
                    input_type = cwl_input_info[input_id]['type']
                    is_array, elem_type = _is_cwl_array_type(cwl_input_info[input_id])
                    if is_array:
                        # extend array data that allow max_occur > 1
                        input_data = [i.url if i.as_reference else i.data for i in input_occurs]
                        input_type = elem_type
                    if isinstance(input_i, (LiteralInput, BoundingBoxInput)):
                        cwl_inputs[input_id] = input_data
                    elif isinstance(input_i, ComplexInput):
                        if isinstance(input_data, list):
                            cwl_inputs[input_id] = [{'location': data, 'class': input_type} for data in input_data]
                        else:
                            cwl_inputs[input_id] = {'location': input_data, 'class': input_type}
                    else:
                        raise self.exception_message(PackageTypeError, None,
                                                     "Undefined package input for execution: {}.".format(type(input_i)))
                self.update_status("Convert package inputs done.", 4)
            except Exception as exc:
                raise self.exception_message(PackageExecutionError, exc, "Failed to load package inputs.")
            try:
                self.update_status("Running package ...", 6)
                result = self.package(**cwl_inputs)
                self.update_status("Package execution done.", 95)
            except Exception as exc:
                raise self.exception_message(PackageExecutionError, exc, "Failed package execution.")
            try:
                self.update_status("Package execution done.", 96)
                for output in request.outputs:
                    if 'location' in result[output]:
                        self.response.outputs[output].as_reference = True
                        self.response.outputs[output].file = result[output]['location'].replace('file://', '')
                    else:
                        self.response.outputs[output].data = result[output]
                self.update_status("Generate package outputs done.", 99)
            except Exception as exc:
                raise self.exception_message(PackageExecutionError, exc, "Failed to save package outputs.")
        except:
            # return log file location by status message since outputs are not obtained by WPS failed process
            error_msg = "Package completed with errors. Server logs: {}".format(self.log_file)
            self.update_status(error_msg, status=WPS_STATUS.FAILED)
            raise
        else:
            self.update_status("Package complete.", 100, status=WPS_STATUS.SUCCEEDED)
        return self.response<|MERGE_RESOLUTION|>--- conflicted
+++ resolved
@@ -22,12 +22,9 @@
 from pywps.validator.mode import MODE
 from pywps.validator.literalvalidator import validate_anyvalue, validate_allowed_values
 from pywps.app.Common import Metadata
-<<<<<<< HEAD
 from typing import Dict, List, Tuple
 
-=======
 from twitcher import namesgenerator
->>>>>>> 39860fa6
 from twitcher.processes.types import PROCESS_APPLICATION, PROCESS_WORKFLOW
 from twitcher.processes.sources import retrieve_data_source_url
 from twitcher.utils import parse_request_query, get_any_id
@@ -60,7 +57,7 @@
 PACKAGE_LITERAL_TYPES = frozenset(list(PACKAGE_BASE_TYPES) + ['null', 'Any'])
 PACKAGE_COMPLEX_TYPES = frozenset(['File', 'Directory'])
 PACKAGE_ARRAY_BASE = 'array'
-PACKAGE_ARRAY_MAX_SIZE = six.MAXSIZE  # pywps doesn't allow None, so use max size
+PACKAGE_ARRAY_MAX_SIZE = six.MAXSIZE   # pywps doesn't allow None, so use max size
 PACKAGE_ARRAY_ITEMS = frozenset(list(PACKAGE_BASE_TYPES) + list(PACKAGE_COMPLEX_TYPES))
 PACKAGE_ARRAY_TYPES = frozenset(['{}[]'.format(item) for item in PACKAGE_ARRAY_ITEMS])
 PACKAGE_CUSTOM_TYPES = frozenset(['enum'])  # can be anything, but support 'enum' which is more common
@@ -91,8 +88,6 @@
 
 class NullType():
     pass
-
-
 null = NullType()
 
 
@@ -268,7 +263,7 @@
     # array type conversion when defined as dict of {'type': 'array', 'items': '<type>'}
     # validate against Hashable instead of 'dict' since 'OrderedDict'/'CommentedMap' can result in `isinstance()==False`
     if not isinstance(io_type, six.string_types) and not isinstance(io_type, Hashable) \
-            and 'items' in io_type and 'type' in io_type:
+    and 'items' in io_type and 'type' in io_type:
         if not io_type['type'] == PACKAGE_ARRAY_BASE or io_type['items'] not in PACKAGE_ARRAY_ITEMS:
             raise PackageTypeError("Unsupported I/O 'array' definition: `{}`.".format(repr(io_info)))
         io_type = io_type['items']
@@ -357,7 +352,7 @@
     if is_enum:
         io_type = enum_type
         io_allow = enum_allow
-        io_mode = MODE.SIMPLE  # allowed value validator must be set for input
+        io_mode = MODE.SIMPLE   # allowed value validator must be set for input
 
     # debug info for unhandled types conversion
     if not isinstance(io_type, six.string_types):
@@ -486,7 +481,7 @@
             io_info[field] = _json2wps_type(value, field)
 
     # convert by type
-    io_type = io_info.pop('type', WPS_COMPLEX)  # only ComplexData doesn't have 'type'
+    io_type = io_info.pop('type', WPS_COMPLEX)    # only ComplexData doesn't have 'type'
     if io_select == WPS_INPUT:
         if io_type == WPS_COMPLEX:
             return ComplexInput(**io_info)
@@ -645,7 +640,7 @@
     wps_package_metadata['abstract'] = wps_package_metadata.get('abstract', cwl_package_package.get('doc', ''))
 
     if '$schemas' in cwl_package_package and isinstance(cwl_package_package['$schemas'], list) \
-            and '$namespaces' in cwl_package_package and isinstance(cwl_package_package['$namespaces'], dict):
+    and '$namespaces' in cwl_package_package and isinstance(cwl_package_package['$namespaces'], dict):
         metadata = wps_package_metadata.get('metadata', list())
         namespaces_inv = {v: k for k, v in cwl_package_package['$namespaces']}
         for schema in cwl_package_package['$schemas']:
@@ -671,7 +666,6 @@
     :param data_source: where to resolve process IDs (default: localhost if ``None``).
     :return: process information dictionary ready for saving to data store.
     """
-
     def try_or_raise_package_error(call, reason):
         try:
             LOGGER.debug("Attempting: `{}`".format(reason))
@@ -897,7 +891,7 @@
         metadata = [_json2wps_type(meta_kw, 'metadata') for meta_kw in kw.pop('metadata', list())]
 
         # append a log output
-        # outputs.append(ComplexOutput(PACKAGE_LOG_FILE, 'Package log file',
+        #outputs.append(ComplexOutput(PACKAGE_LOG_FILE, 'Package log file',
         #                             as_reference=True, supported_formats=[Format('text/plain')]))
 
         super(Package, self).__init__(
@@ -959,8 +953,8 @@
         try:
             try:
                 self.setup_logger()
-                # self.response.outputs[PACKAGE_LOG_FILE].file = self.log_file
-                # self.response.outputs[PACKAGE_LOG_FILE].as_reference = True
+                #self.response.outputs[PACKAGE_LOG_FILE].file = self.log_file
+                #self.response.outputs[PACKAGE_LOG_FILE].as_reference = True
                 self.update_status("Preparing package logs done.", 1)
             except Exception as exc:
                 raise self.exception_message(PackageExecutionError, exc, "Failed preparing package logging.")
