"""
Utility methods for various TestCase setup operations.
"""
import contextlib
import os
import tempfile
import uuid
import warnings
from configparser import ConfigParser
from inspect import isclass
from typing import TYPE_CHECKING

# Note: do NOT import 'boto3' here otherwise 'moto' will not be able to mock it effectively
import mock
import moto
import pyramid_celery
from pyramid import testing
from pyramid.config import Configurator
from pyramid.httpexceptions import HTTPException, HTTPNotFound, HTTPUnprocessableEntity
from pyramid.registry import Registry
from requests import Response
from webtest import TestApp, TestResponse

from weaver.app import main as weaver_app
from weaver.config import WEAVER_CONFIGURATION_DEFAULT, WEAVER_DEFAULT_INI_CONFIG, get_weaver_config_file
from weaver.database import get_db
from weaver.datatype import Service
from weaver.formats import CONTENT_TYPE_APP_JSON, CONTENT_TYPE_TEXT_XML
from weaver.store.mongodb import MongodbJobStore, MongodbProcessStore, MongodbServiceStore
from weaver.utils import get_path_kvp, get_url_without_query, get_weaver_url, null
from weaver.warning import MissingParameterWarning, UnsupportedOperationWarning

if TYPE_CHECKING:
    import botocore.client  # noqa

    from weaver.typedefs import Any, AnyResponseType, Callable, List, Optional, SettingsType, Type, Union

MOCK_AWS_REGION = "us-central-1"


def ignore_warning_regex(func, warning_message_regex, warning_categories=DeprecationWarning):
    # type: (Callable, Union[str, List[str]], Union[Type[Warning], List[Type[Warning]]]) -> Callable
    """Wrapper that eliminates any warning matching ``warning_regex`` during testing logging.

    **NOTE**:
        Wrapper should be applied on method (not directly on :class:`unittest.TestCase`
        as it can disable the whole test suite.
    """
    if isinstance(warning_message_regex, str):
        warning_message_regex = [warning_message_regex]
    if not isinstance(warning_message_regex, list):
        raise NotImplementedError("Argument 'warning_message_regex' must be a string or a list of string.")
    if not isinstance(warning_categories, list):
        warning_categories = [warning_categories]
    for warn in warning_categories:
        if not isclass(warn) or not issubclass(warn, Warning):
            raise NotImplementedError("Argument 'warning_categories' must be one or multiple subclass(es) of Warning.")

    def do_test(self, *args, **kwargs):
        with warnings.catch_warnings():
            for warn_cat in warning_categories:
                for msg_regex in warning_message_regex:
                    warnings.filterwarnings(action="ignore", message=msg_regex, category=warn_cat)
            func(self, *args, **kwargs)
    return do_test


def ignore_wps_warnings(func):
    """Wrapper that eliminates WPS related warnings during testing logging.

    **NOTE**:
        Wrapper should be applied on method (not directly on :class:`unittest.TestCase`
        as it can disable the whole test suite.
    """
    warn_msg_regex = ["Parameter 'request*", "Parameter 'service*", "Request type '*", "Service '*"]
    warn_categories = [MissingParameterWarning, UnsupportedOperationWarning]
    return ignore_warning_regex(func, warn_msg_regex, warn_categories)


def get_settings_from_config_ini(config_ini_path=None, ini_section_name="app:main"):
    # type: (Optional[str], str) -> SettingsType
    parser = ConfigParser()
    parser.read([get_weaver_config_file(config_ini_path, WEAVER_DEFAULT_INI_CONFIG)])
    settings = dict(parser.items(ini_section_name))
    return settings


def setup_config_from_settings(settings=None):
    # type: (Optional[SettingsType]) -> Configurator
    settings = settings or {}
    config = testing.setUp(settings=settings)
    return config


def setup_config_with_mongodb(config=None, settings=None):
    # type: (Optional[Configurator], Optional[SettingsType]) -> Configurator
    """Prepares the configuration in order to allow calls to a ``MongoDB`` test database."""
    settings = settings or {}
    settings.update({
        "mongodb.host":     os.getenv("WEAVER_TEST_DB_HOST", "127.0.0.1"),      # noqa: E241
        "mongodb.port":     os.getenv("WEAVER_TEST_DB_PORT", "27017"),          # noqa: E241
        "mongodb.db_name":  os.getenv("WEAVER_TEST_DB_NAME", "weaver-test"),    # noqa: E241
    })
    if config:
        config.registry.settings.update(settings)
    else:
        config = get_test_weaver_config(settings=settings)
    return config


def setup_mongodb_servicestore(config=None):
    # type: (Optional[Configurator]) -> MongodbServiceStore
    """Setup store using mongodb, will be enforced if not configured properly."""
    config = setup_config_with_mongodb(config)
    store = get_db(config).get_store(MongodbServiceStore)
    store.clear_services()
    return store    # noqa


def setup_mongodb_processstore(config=None):
    # type: (Optional[Configurator]) -> MongodbProcessStore
    """Setup store using mongodb, will be enforced if not configured properly."""
    config = setup_config_with_mongodb(config)
    db = get_db(config)
    store = db.get_store(MongodbProcessStore)
    store.clear_processes()
    # store must be recreated after clear because processes are added automatically on __init__
    db.reset_store(MongodbProcessStore.type)
    store = db.get_store(MongodbProcessStore)
    return store


def setup_mongodb_jobstore(config=None):
    # type: (Optional[Configurator]) -> MongodbJobStore
    """Setup store using mongodb, will be enforced if not configured properly."""
    config = setup_config_with_mongodb(config)
    store = get_db(config).get_store(MongodbJobStore)
    store.clear_jobs()
    return store


def setup_config_with_pywps(config):
    # type: (Configurator) -> Configurator
    """Prepares the ``PyWPS`` interface, usually needed to call the WPS route (not API), or when executing processes."""
    # flush any PyWPS config (global) to make sure we restart from clean state
    import pywps.configuration  # isort: skip
    pywps.configuration.CONFIG = None
    settings = config.get_settings()
    settings.pop("PYWPS_CONFIG", None)
    settings["weaver.wps_configured"] = False
    os.environ.pop("PYWPS_CONFIG", None)
    config.include("weaver.wps")
    return config


def setup_config_with_celery(config):
    # type: (Configurator) -> Configurator
    """Prepares the configuration to define ``Celery`` settings needed to execute processes from mocked
    :class:`webtest.TestApp` application.

    This is also needed when using :func:`mocked_execute_process` since it will prepare underlying ``Celery``
    application object, multiple of its settings and the database connection reference, although ``Celery`` worker
    still *wouldn't actually be running*. This is because :class:`celery.app.Celery` is often employed in the code
    to retrieve ``Weaver`` settings from it when the process is otherwise executed by a worker.

    .. seealso::
        - :func:`mocked_execute_process`
    """
    settings = config.get_settings()

    # override celery loader to specify configuration directly instead of ini file
    celery_settings = {
        "CELERY_BROKER_URL": "mongodb://{}:{}/celery".format(settings.get("mongodb.host"), settings.get("mongodb.port"))
    }
    pyramid_celery.loaders.INILoader.read_configuration = mock.MagicMock(return_value=celery_settings)
    config.include("pyramid_celery")
    config.configure_celery("")  # value doesn't matter because overloaded
    return config


def get_test_weaver_config(config=None, settings=None):
    # type: (Optional[Configurator], Optional[SettingsType]) -> Configurator
    if not config:
        # default db required if none specified by config
        config = setup_config_from_settings(settings=settings)
    if "weaver.configuration" not in config.registry.settings:
        config.registry.settings["weaver.configuration"] = WEAVER_CONFIGURATION_DEFAULT
    # set default log level for tests to ease debugging failing test cases
    if not config.registry.settings.get("weaver.log_level"):
        config.registry.settings["weaver.log_level"] = "DEBUG"
    if "weaver.url" not in config.registry.settings:
        config.registry.settings["weaver.url"] = "https://localhost"
    # ignore example config files that would be auto-generated when missing
    config.registry.settings["weaver.wps_processes"] = ""
    if settings:
        config.registry.settings.update(settings)
    # create the test application
    config.include("weaver")
    return config


def get_test_weaver_app(config=None, settings=None):
    # type: (Optional[Configurator], Optional[SettingsType]) -> TestApp
    config = get_test_weaver_config(config=config, settings=settings)
<<<<<<< HEAD
    app = weaver_app({}, **config.get_settings())
    return TestApp(app)
=======
    config.registry.settings.setdefault("weaver.ssl_verify", "false")
    config.scan()
    return TestApp(config.make_wsgi_app())
>>>>>>> 0c3b846f


def get_settings_from_testapp(testapp):
    # type: (TestApp) -> SettingsType
    settings = {}
    if hasattr(testapp.app, "registry"):
        settings = testapp.app.registry.settings or {}  # noqa
    return settings


def get_setting(env_var_name, app=None, setting_name=None):
    # type: (str, Optional[TestApp], Optional[str]) -> Any
    val = os.getenv(env_var_name, null)
    if val != null:
        return val
    if app:
        val = app.extra_environ.get(env_var_name, null)
        if val != null:
            return val
        if setting_name:
            val = app.extra_environ.get(setting_name, null)
            if val != null:
                return val
            settings = get_settings_from_testapp(app)
            if settings:
                val = settings.get(setting_name, null)
                if val != null:
                    return val
    return null


def init_weaver_service(registry):
    # type: (Registry) -> None
    service_store = registry.db.get_store(MongodbServiceStore)
    service_store.save_service(Service({
        "type": "",
        "name": "weaver",
        "url": "http://localhost/ows/proxy/weaver",
        "public": True
    }))


def mocked_file_response(path, url):
    # type: (str, str) -> Union[Response, HTTPException]
    """
    Generates a mocked response from the provided file path, and represented as if coming from the specified URL.

    :param path: actual file path to be served in the response
    :param url: wanted file URL
    :return: generated response
    """
    if not os.path.isfile(path):
        raise HTTPNotFound("Could not find mock file: [{}]".format(url))
    resp = Response()
    ext = os.path.splitext(path)[-1]
    typ = CONTENT_TYPE_APP_JSON if ext == ".json" else CONTENT_TYPE_TEXT_XML if ext == ".xml" else None
    if not typ:
        return HTTPUnprocessableEntity("Unknown Content-Type for mock file: [{}]".format(url))
    resp.status_code = 200
    resp.headers["Content-Type"] = typ
    setattr(resp, "content_type", typ)
    content = open(path, "rb").read()
    resp._content = content  # noqa: W0212

    class StreamReader(object):
        _data = [None, content]  # should technically be split up more to respect chuck size...

        def read(self, chuck_size=None):  # noqa: E811
            return self._data.pop(-1)

    # add extra methods that 'real' response would have and that are employed by underlying code
    setattr(resp, "raw", StreamReader())
    if isinstance(resp, TestResponse):
        setattr(resp, "url", url)
        setattr(resp, "reason", getattr(resp, "explanation", ""))
        setattr(resp, "raise_for_status", lambda: Response.raise_for_status(resp))
    return resp


def mocked_sub_requests(app, function, *args, only_local=False, **kwargs):
    # type: (TestApp, str, *Any, bool, **Any) -> AnyResponseType
    """
    Executes ``app.function(*args, **kwargs)`` with a mock of every underlying :func:`requests.request` call
    to relay their execution to the :class:`webTest.TestApp`.

    Generates a `fake` response from a file if the URL scheme is ``mock://``.

    Executes the *real* request if :paramref:`only_local` is ``True`` and that the request URL (expected as first
    argument of :paramref:`args`) doesn't correspond to the base URL of :paramref:`app`.

    :param app: application employed for the test
    :param function: test application method to call (i.e.: ``post``, ``post_json``, ``get``, etc.)
    :param only_local:
        When ``True``, only mock requests targeted at :paramref:`app` based on request URL hostname (ignore external).
        Otherwise, mock every underlying request regardless of hostname, including ones not targeting the application.
    """
    from requests.sessions import Session as RealSession
    real_request = RealSession.request

    def _parse_for_app_req(method, url, **req_kwargs):
        """
        WebTest application employs ``params`` instead of ``data``/``json``.
        Actual query parameters must be pre-appended to ``url``.
        """
        method = method.lower()
        url = req_kwargs.pop("base_url", url)
        body = req_kwargs.pop("data", None)
        query = req_kwargs.pop("query", None)
        params = req_kwargs.pop("params", {})
        if query:
            url += ("" if query.startswith("?") else "?") + query
        elif params:
            if isinstance(params, str):
                url += ("" if params.startswith("?") else "?") + params
            else:
                url = get_path_kvp(url, **params)
        req_kwargs["params"] = body
        # remove unsupported parameters that cannot be passed down to TestApp
        for key in ["timeout", "cert", "auth", "ssl_verify", "verify", "language"]:
            req_kwargs.pop(key, None)
        req = getattr(app, method)
        return url, req, req_kwargs

    def mocked_app_request(method, url=None, **req_kwargs):
        """
        Request corresponding to :func:`requests.request` that instead gets executed by :class:`webTest.TestApp`,
        unless permitted to call real external requests.
        """
        # if URL starts with '/' directly, it is the shorthand path for this test app, always mock
        # otherwise, filter according to full URL hostname
        url_test_app = get_weaver_url(app.app.registry)
        if only_local and not url.startswith("/") and not url.startswith(url_test_app):
            with RealSession() as session:
                return real_request(session, method, url, **req_kwargs)

        url, func, req_kwargs = _parse_for_app_req(method, url, **req_kwargs)
        if not url.startswith("mock://"):
<<<<<<< HEAD
            _resp = func(url, expect_errors=True, **req_kwargs)
            setattr(_resp, "content", _resp.body)
=======
            resp = func(url, expect_errors=True, **req_kwargs)
            setattr(resp, "content", resp.body)
            setattr(resp, "raise_for_status", Response.raise_for_status)
>>>>>>> 0c3b846f
        else:
            path = get_url_without_query(url.replace("mock://", ""))
            _resp = mocked_file_response(path, url)
        return _resp

    with contextlib.ExitStack() as stack:
        stack.enter_context(mock.patch("requests.request", side_effect=mocked_app_request))
        stack.enter_context(mock.patch("requests.Session.request", side_effect=mocked_app_request))
        stack.enter_context(mock.patch("requests.sessions.Session.request", side_effect=mocked_app_request))
        req_url, req_func, kwargs = _parse_for_app_req(function, *args, **kwargs)
        kwargs.setdefault("expect_errors", True)
<<<<<<< HEAD
        resp = req_func(req_url, **kwargs)
        return resp
=======
        app_resp = req_func(req_url, **kwargs)
        setattr(app_resp, "raise_for_status", Response.raise_for_status)
        return app_resp
>>>>>>> 0c3b846f


def mocked_execute_process():
    """
    Provides a mock to call :func:`weaver.processes.execution.execute_process` safely within a test employing
    :class:`webTest.TestApp` without a running ``Celery`` app.

    This avoids connection error from ``Celery`` during a job execution request.

    Bypasses ``execute_process.delay`` call by directly invoking the ``execute_process``.

    .. note::
        Since ``delay`` and ``Celery`` are bypassed, the process execution becomes blocking (not asynchronous).

    .. seealso::
        - :func:`mocked_process_job_runner` to completely skip process execution.
        - :func:`setup_config_with_celery`
    """
    from weaver.processes.execution import execute_process as real_execute_process

    class MockTask(object):
        """
        Mocks call ``self.request.id`` in :func:`weaver.processes.execution.execute_process` and
        call ``result.id`` in :func:`weaver.processes.execution.submit_job_handler`.
        """
        _id = str(uuid.uuid4())

        @property
        def id(self):
            return self._id

    task = MockTask()

    def mock_execute_process(job_id, url, headers):
        real_execute_process(job_id, url, headers)
        return task

    return (
        mock.patch("weaver.processes.execution.execute_process.delay", side_effect=mock_execute_process),
        mock.patch("celery.app.task.Context", return_value=task)
    )


def mocked_process_job_runner(job_task_id="mocked-job-id"):
    """
    Provides a mock that will bypass execution of the process when called during job submission.

    .. seealso::
        - :func:`mocked_execute_process` to still execute the process, but directly instead of within ``Celery`` worker.
    """
    result = mock.MagicMock()
    result.id = job_task_id
    return (
        mock.patch("weaver.processes.execution.execute_process.delay", return_value=result),
    )


def mocked_process_package():
    """
    Provides mocks that bypasses execution when calling :module:`weaver.processes.wps_package` functions.
    """
    return (
        mock.patch("weaver.processes.wps_package._load_package_file", return_value={"class": "test"}),
        mock.patch("weaver.processes.wps_package._load_package_content", return_value=(None, "test", None)),
        mock.patch("weaver.processes.wps_package._get_package_inputs_outputs", return_value=(None, None)),
        mock.patch("weaver.processes.wps_package._merge_package_inputs_outputs", return_value=([], [])),
    )


def mocked_aws_credentials(test_func):
    """Mocked AWS Credentials for :py:mod:`moto`.

    When using this fixture, ensures that if other mocks fail, at least credentials should be invalid to avoid
    mistakenly overriding real bucket files.
    """
    def wrapped(*args, **kwargs):
        with mock.patch.dict(os.environ, {
            "AWS_ACCESS_KEY_ID": "testing",
            "AWS_SECRET_ACCESS_KEY": "testing",
            "AWS_SECURITY_TOKEN": "testing",
            "AWS_SESSION_TOKEN": "testing"
        }):
            return test_func(*args, **kwargs)
    return wrapped


def mocked_aws_s3(test_func):
    """
    Mocked AWS S3 bucket for :py:mod:`boto3` over mocked AWS credentials using :py:mod:`moto`.

    .. warning::
        Make sure to employ the same :py:data:`MOCK_AWS_REGION` otherwise mock will not work and S3 operations will
        attempt writing to real bucket.
    """
    def wrapped(*args, **kwargs):
        with moto.mock_s3():
            return test_func(*args, **kwargs)
    return wrapped


def mocked_aws_s3_bucket_test_file(bucket_name, file_name, file_content="Test file inside test S3 bucket"):
    # type: (str,str, str) -> str
    """
    Generates a test file reference from dummy data that will be uploaded to the specified S3 bucket name using the
    provided file key.

    The S3 interface employed is completely dependent of the wrapping context. For instance, calling this function
    with :func:`mocked_aws_s3` decorator will effectively employ the mocked S3 interface.

    .. seealso::
        - :func:`mocked_aws_s3`
    """
    import boto3
    if not MOCK_AWS_REGION:
        s3 = boto3.client("s3")
        s3.create_bucket(Bucket=bucket_name)
    else:
        s3 = boto3.client("s3", region_name=MOCK_AWS_REGION)
        s3_location = {"LocationConstraint": MOCK_AWS_REGION}
        s3.create_bucket(Bucket=bucket_name, CreateBucketConfiguration=s3_location)
    with tempfile.NamedTemporaryFile(mode="w") as tmp_file:
        tmp_file.write(file_content)
        tmp_file.flush()
        s3.upload_file(Bucket=bucket_name, Filename=tmp_file.name, Key=file_name)
    return "s3://{}/{}".format(bucket_name, file_name)<|MERGE_RESOLUTION|>--- conflicted
+++ resolved
@@ -202,14 +202,9 @@
 def get_test_weaver_app(config=None, settings=None):
     # type: (Optional[Configurator], Optional[SettingsType]) -> TestApp
     config = get_test_weaver_config(config=config, settings=settings)
-<<<<<<< HEAD
+    config.registry.settings.setdefault("weaver.ssl_verify", "false")
     app = weaver_app({}, **config.get_settings())
     return TestApp(app)
-=======
-    config.registry.settings.setdefault("weaver.ssl_verify", "false")
-    config.scan()
-    return TestApp(config.make_wsgi_app())
->>>>>>> 0c3b846f
 
 
 def get_settings_from_testapp(testapp):
@@ -347,14 +342,9 @@
 
         url, func, req_kwargs = _parse_for_app_req(method, url, **req_kwargs)
         if not url.startswith("mock://"):
-<<<<<<< HEAD
             _resp = func(url, expect_errors=True, **req_kwargs)
             setattr(_resp, "content", _resp.body)
-=======
-            resp = func(url, expect_errors=True, **req_kwargs)
-            setattr(resp, "content", resp.body)
-            setattr(resp, "raise_for_status", Response.raise_for_status)
->>>>>>> 0c3b846f
+            setattr(_resp, "raise_for_status", Response.raise_for_status)
         else:
             path = get_url_without_query(url.replace("mock://", ""))
             _resp = mocked_file_response(path, url)
@@ -366,14 +356,9 @@
         stack.enter_context(mock.patch("requests.sessions.Session.request", side_effect=mocked_app_request))
         req_url, req_func, kwargs = _parse_for_app_req(function, *args, **kwargs)
         kwargs.setdefault("expect_errors", True)
-<<<<<<< HEAD
         resp = req_func(req_url, **kwargs)
+        setattr(resp, "raise_for_status", Response.raise_for_status)
         return resp
-=======
-        app_resp = req_func(req_url, **kwargs)
-        setattr(app_resp, "raise_for_status", Response.raise_for_status)
-        return app_resp
->>>>>>> 0c3b846f
 
 
 def mocked_execute_process():
