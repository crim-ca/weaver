"""
Utility methods for various TestCase setup operations.
"""
import datetime

import json

import contextlib
import functools
import inspect
import mimetypes
import os
import re
import tempfile
import uuid
import warnings
from configparser import ConfigParser
from inspect import isclass
from typing import TYPE_CHECKING

# Note: do NOT import 'boto3' here otherwise 'moto' will not be able to mock it effectively
import colander
import mock
import moto
import pkg_resources
import pyramid_celery
import responses
from owslib.wps import Languages, WebProcessingService
from pyramid import testing
from pyramid.config import Configurator
from pyramid.httpexceptions import HTTPException, HTTPNotFound, HTTPUnprocessableEntity
from pyramid.registry import Registry
from requests import Response
from webtest import TestApp, TestResponse

from weaver.app import main as weaver_app
from weaver.config import WEAVER_CONFIGURATION_HYBRID, WEAVER_DEFAULT_INI_CONFIG, get_weaver_config_file
from weaver.database import get_db
from weaver.datatype import Service
from weaver.formats import CONTENT_TYPE_APP_JSON, CONTENT_TYPE_APP_XML, CONTENT_TYPE_TEXT_PLAIN, CONTENT_TYPE_TEXT_XML
from weaver.store.mongodb import MongodbJobStore, MongodbProcessStore, MongodbServiceStore
from weaver.utils import (
    fetch_file,
    get_header,
    get_path_kvp,
    get_url_without_query,
    get_weaver_url,
    null,
    request_extra
)
from weaver.warning import MissingParameterWarning, UnsupportedOperationWarning
from weaver.wps.utils import get_wps_output_url, map_wps_output_location

if TYPE_CHECKING:
    from typing import Any, Callable, Dict, Iterable, List, Optional, Sequence, Tuple, Type, Union

    import botocore.client  # noqa
    from owslib.wps import Process as ProcessOWSWPS
    from pywps.app import Process as ProcessPyWPS

    from weaver.typedefs import AnyRequestType, AnyResponseType, SettingsType

    # pylint: disable=C0103,invalid-name,E1101,no-member
    MockPatch = mock._patch  # noqa

    # [WPS1-URL, GetCapPathXML, [DescribePathXML], [ExecutePathXML]]
    MockConfigWPS1 = Sequence[str, str, Optional[Sequence[str]], Optional[Sequence[str]]]

MOCK_AWS_REGION = "us-central-1"
MOCK_HTTP_REF = "http://mock.localhost"


def ignore_warning_regex(func, warning_message_regex, warning_categories=DeprecationWarning):
    # type: (Callable, Union[str, List[str]], Union[Type[Warning], List[Type[Warning]]]) -> Callable
    """
    Wrapper that eliminates any warning matching ``warning_regex`` during testing logging.

    .. note::
        Wrapper should be applied on method (not directly on :class:`unittest.TestCase`
        as it can disable the whole test suite.
    """
    if isinstance(warning_message_regex, str):
        warning_message_regex = [warning_message_regex]
    if not isinstance(warning_message_regex, list):
        raise NotImplementedError("Argument 'warning_message_regex' must be a string or a list of string.")
    if not isinstance(warning_categories, list):
        warning_categories = [warning_categories]
    for warn in warning_categories:
        if not isclass(warn) or not issubclass(warn, Warning):
            raise NotImplementedError("Argument 'warning_categories' must be one or multiple subclass(es) of Warning.")

    def do_test(self, *args, **kwargs):
        with warnings.catch_warnings():
            for warn_cat in warning_categories:
                for msg_regex in warning_message_regex:
                    warnings.filterwarnings(action="ignore", message=msg_regex, category=warn_cat)
            func(self, *args, **kwargs)
    return do_test


def ignore_wps_warnings(func):
    """
    Wrapper that eliminates WPS related warnings during testing logging.

    **NOTE**:
        Wrapper should be applied on method (not directly on :class:`unittest.TestCase`
        as it can disable the whole test suite.
    """
    warn_msg_regex = ["Parameter 'request*", "Parameter 'service*", "Request type '*", "Service '*"]
    warn_categories = [MissingParameterWarning, UnsupportedOperationWarning]
    return ignore_warning_regex(func, warn_msg_regex, warn_categories)


def get_settings_from_config_ini(config_ini_path=None, ini_section_name="app:main"):
    # type: (Optional[str], str) -> SettingsType
    parser = ConfigParser()
    parser.read([get_weaver_config_file(config_ini_path, WEAVER_DEFAULT_INI_CONFIG)])
    settings = dict(parser.items(ini_section_name))
    return settings


def setup_config_from_settings(settings=None):
    # type: (Optional[SettingsType]) -> Configurator
    settings = settings or {}
    config = testing.setUp(settings=settings)
    return config


def setup_config_with_mongodb(config=None, settings=None):
    # type: (Optional[Configurator], Optional[SettingsType]) -> Configurator
    """
    Prepares the configuration in order to allow calls to a ``MongoDB`` test database.
    """
    settings = settings or {}
    settings.update({
        "mongodb.host":     os.getenv("WEAVER_TEST_DB_HOST", "127.0.0.1"),      # noqa: E241
        "mongodb.port":     os.getenv("WEAVER_TEST_DB_PORT", "27017"),          # noqa: E241
        "mongodb.db_name":  os.getenv("WEAVER_TEST_DB_NAME", "weaver-test"),    # noqa: E241
    })
    if config:
        config.registry.settings.update(settings)
    else:
        config = get_test_weaver_config(settings=settings)
    return config


def setup_mongodb_servicestore(config=None):
    # type: (Optional[Configurator]) -> MongodbServiceStore
    """
    Setup store using mongodb, will be enforced if not configured properly.
    """
    config = setup_config_with_mongodb(config)
    store = get_db(config).get_store(MongodbServiceStore)
    store.clear_services()
    return store    # noqa


def setup_mongodb_processstore(config=None):
    # type: (Optional[Configurator]) -> MongodbProcessStore
    """
    Setup store using mongodb, will be enforced if not configured properly.
    """
    config = setup_config_with_mongodb(config)
    db = get_db(config)
    store = db.get_store(MongodbProcessStore)
    store.clear_processes()
    # store must be recreated after clear because processes are added automatically on __init__
    db.reset_store(MongodbProcessStore.type)
    store = db.get_store(MongodbProcessStore)
    return store


def setup_mongodb_jobstore(config=None):
    # type: (Optional[Configurator]) -> MongodbJobStore
    """
    Setup store using mongodb, will be enforced if not configured properly.
    """
    config = setup_config_with_mongodb(config)
    store = get_db(config).get_store(MongodbJobStore)
    store.clear_jobs()
    return store


def setup_config_with_pywps(config):
    # type: (Configurator) -> Configurator
    """
    Prepares the ``PyWPS`` interface, usually needed to call the WPS route (not API), or when executing processes.
    """
    # flush any PyWPS config (global) to make sure we restart from clean state
    import pywps.configuration  # isort: skip
    pywps.configuration.CONFIG = None
    settings = config.get_settings()
    settings.pop("PYWPS_CONFIG", None)
    settings["weaver.wps_configured"] = False
    os.environ.pop("PYWPS_CONFIG", None)
    config.include("weaver.wps")
    return config


def setup_config_with_celery(config):
    # type: (Configurator) -> Configurator
    """
    Configures :mod:`celery` settings to mock process executions from under a :class:`webtest.TestApp` application.

    This is also needed when using :func:`mocked_execute_process` since it will prepare underlying ``Celery``
    application object, multiple of its settings and the database connection reference, although ``Celery`` worker
    still *wouldn't actually be running*. This is because :class:`celery.app.Celery` is often employed in the code
    to retrieve ``Weaver`` settings from it when the process is otherwise executed by a worker.

    .. seealso::
        - :func:`mocked_execute_process`
    """
    settings = config.get_settings()

    # override celery loader to specify configuration directly instead of ini file
    celery_settings = {
        "CELERY_BROKER_URL": "mongodb://{}:{}/celery".format(settings.get("mongodb.host"), settings.get("mongodb.port"))
    }
    pyramid_celery.loaders.INILoader.read_configuration = mock.MagicMock(return_value=celery_settings)
    config.include("pyramid_celery")
    config.configure_celery("")  # value doesn't matter because overloaded
    return config


def get_test_weaver_config(config=None, settings=None):
    # type: (Optional[Configurator], Optional[SettingsType]) -> Configurator
    if not config:
        # default db required if none specified by config
        config = setup_config_from_settings(settings=settings)
    if "weaver.configuration" not in config.registry.settings:
        # allow both local and remote for testing, alternative test should provide explicitly
        config.registry.settings["weaver.configuration"] = WEAVER_CONFIGURATION_HYBRID
    # set default log level for tests to ease debugging failing test cases
    if not config.registry.settings.get("weaver.log_level"):
        config.registry.settings["weaver.log_level"] = "DEBUG"
    if "weaver.url" not in config.registry.settings:
        config.registry.settings["weaver.url"] = "https://localhost"
    # ignore example config files that would be auto-generated when missing
    config.registry.settings["weaver.wps_processes"] = ""
    if settings:
        config.registry.settings.update(settings)
    # create the test application
    config.include("weaver")
    return config


def get_test_weaver_app(config=None, settings=None):
    # type: (Optional[Configurator], Optional[SettingsType]) -> TestApp
    config = get_test_weaver_config(config=config, settings=settings)
    config.registry.settings.setdefault("weaver.ssl_verify", "false")
    app = weaver_app({}, **config.get_settings())
    return TestApp(app)


def get_settings_from_testapp(testapp):
    # type: (TestApp) -> SettingsType
    settings = {}
    if hasattr(testapp.app, "registry"):
        settings = testapp.app.registry.settings or {}  # noqa
    return settings


def get_setting(env_var_name, app=None, setting_name=None):
    # type: (str, Optional[TestApp], Optional[str]) -> Any
    val = os.getenv(env_var_name, null)
    if val != null:
        return val
    if app:
        val = app.extra_environ.get(env_var_name, null)
        if val != null:
            return val
        if setting_name:
            val = app.extra_environ.get(setting_name, null)
            if val != null:
                return val
            settings = get_settings_from_testapp(app)
            if settings:
                val = settings.get(setting_name, null)
                if val != null:
                    return val
    return null


def get_module_version(module):
    # type: (Any) -> str
    if not isinstance(module, str):
        version = getattr(module, "__version__", None)
        if version is not None:
            return version
        module = module.__name__
    return pkg_resources.get_distribution(module).version


def init_weaver_service(registry):
    # type: (Registry) -> None
    service_store = registry.db.get_store(MongodbServiceStore)
    service_store.save_service(Service({
        "type": "",
        "name": "weaver",
        "url": "http://localhost/ows/proxy/weaver",
        "public": True
    }))


def mocked_file_response(path, url):
    # type: (str, str) -> Union[Response, HTTPException]
    """
    Generates a mocked response from the provided file path, and represented as if coming from the specified URL.

    :param path: actual file path to be served in the response
    :param url: wanted file URL
    :return: generated response
    """
    if not os.path.isfile(path):
        raise HTTPNotFound("Could not find mock file: [{}]".format(url))
    resp = Response()
    ext = os.path.splitext(path)[-1]
    typ = CONTENT_TYPE_APP_JSON if ext == ".json" else CONTENT_TYPE_TEXT_XML if ext == ".xml" else None
    if not typ:
        return HTTPUnprocessableEntity("Unknown Content-Type for mock file: [{}]".format(url))
    resp.status_code = 200
    resp.headers["Content-Type"] = typ
    setattr(resp, "content_type", typ)
    content = open(path, "rb").read()
    resp._content = content  # noqa: W0212

    class StreamReader(object):
        _data = [None, content]  # should technically be split up more to respect chuck size...

        def read(self, chuck_size=None):  # noqa: E811
            return self._data.pop(-1)

    # add extra methods that 'real' response would have and that are employed by underlying code
    setattr(resp, "raw", StreamReader())
    if isinstance(resp, TestResponse):
        setattr(resp, "url", url)
        setattr(resp, "reason", getattr(resp, "explanation", ""))
        setattr(resp, "raise_for_status", lambda: Response.raise_for_status(resp))
    return resp


<<<<<<< HEAD
def mocked_sub_requests(app, method_function, *args, only_local=False, **kwargs):
    # type: (TestApp, str, *Any, bool, **Any) -> AnyResponseType
=======
def mocked_sub_requests(app, function, *args, only_local=False, **kwargs):
    # type: (TestApp, str, Any, bool, Any) -> AnyResponseType
>>>>>>> a0ae1c7b
    """
    Mocks request calls under :class:`webTest.TestApp` to avoid sending real requests.

    Executes ``app.function(*args, **kwargs)`` with a mock of every underlying :func:`requests.request` call
    to relay their execution to the :class:`webTest.TestApp`.

    Generates a `fake` response from a file if the URL scheme is ``mock://``.

    Executes the *real* request if :paramref:`only_local` is ``True`` and that the request URL (expected as first
    argument of :paramref:`args`) doesn't correspond to the base URL of :paramref:`app`.

    :param app: application employed for the test
    :param method_function: test application method to call (i.e.: ``post``, ``post_json``, ``get``, etc.)
    :param only_local:
        When ``True``, only mock requests targeted at :paramref:`app` based on request URL hostname (ignore external).
        Otherwise, mock every underlying request regardless of hostname, including ones not targeting the application.
    """
    from weaver.wps_restapi.swagger_definitions import FileLocal
    from requests.sessions import Session as RealSession
    real_request = RealSession.request

    def _parse_for_app_req(method, url, **req_kwargs):
        """
        Obtain request details with adjustments to support specific handling for :class:`webTest.TestApp`.

        WebTest application employs ``params`` instead of ``data``/``json``.
        Actual query parameters must be pre-appended to ``url``.
        """
        method = method.lower()
        url = req_kwargs.pop("base_url", url)
        body = req_kwargs.pop("data", None)
        _json = req_kwargs.pop("json", None)
        query = req_kwargs.pop("query", None)
        params = req_kwargs.pop("params", {})
        if query:
            url += ("" if query.startswith("?") else "?") + query
        elif params:
            if isinstance(params, str):
                url += ("" if params.startswith("?") else "?") + params
            else:
                url = get_path_kvp(url, **params)
        req_kwargs["params"] = content = body or _json or {}
        # remove unsupported parameters that cannot be passed down to TestApp
        for key in ["timeout", "cert", "auth", "ssl_verify", "verify", "language", "stream"]:
            req_kwargs.pop(key, None)
        cookies = req_kwargs.pop("cookies", None)
        if cookies:
            cookies = dict(cookies)  # in case list of tuples
            for name, value in cookies.items():
                app.set_cookie(name, value)
        # although headers for JSON content can be set, some methods are not working (eg: PUT)
        # obtain the corresponding '<method>_json' function to have the proper behaviour
        headers = req_kwargs.get("headers", {}) or {}
        if (
            (get_header("Content-Type", headers) == CONTENT_TYPE_APP_JSON or isinstance(content, (dict, list)))
            and hasattr(app, method + "_json")
        ):
            method = method + "_json"
            if isinstance(content, str):
                req_kwargs["params"] = json.loads(req_kwargs["params"])
        req = getattr(app, method)
        return url, req, req_kwargs

    def _patch_response_methods(response, url):
        if not hasattr(response, "content"):
            setattr(response, "content", response.body)
        if not hasattr(response, "reason"):
            setattr(response, "reason", response.errors)
        if not hasattr(response, "raise_for_status"):
            setattr(response, "raise_for_status", lambda: Response.raise_for_status(response))
        if getattr(response, "url", None) is None:
            setattr(response, "url", url)

    def mocked_app_request(method, url=None, session=None, **req_kwargs):
        """
        Mock requests under the web test application under specific conditions.

        Request corresponding to :func:`requests.request` that instead gets executed by :class:`webTest.TestApp`,
        unless permitted to call real external requests.
        """
        # if URL starts with '/' directly, it is the shorthand path for this test app, always mock
        # otherwise, filter according to full URL hostname
        url_test_app = get_weaver_url(app.app.registry)
        if only_local and not url.startswith("/") and not url.startswith(url_test_app):
            with session or RealSession() as request_session:
                return real_request(request_session, method, url, **req_kwargs)

        url, func, req_kwargs = _parse_for_app_req(method, url, **req_kwargs)
        redirects = req_kwargs.pop("allow_redirects", True)
        if url.startswith("mock://"):
            path = get_url_without_query(url.replace("mock://", ""))
            _resp = mocked_file_response(path, url)
        else:
            _resp = func(url, expect_errors=True, **req_kwargs)
        if redirects:
            # must handle redirects manually with TestApp
            while 300 <= _resp.status_code < 400:
                _resp = _resp.follow()
        _patch_response_methods(_resp, url)
        return _resp

    # Patch TestResponse json 'property' into method to align with code that calls 'requests.Response.json()'.
    # Must be done with class mock because TestResponse json property cannot be overridden in '_patch_response_methods'.
    class TestResponseJsonCallable(TestResponse):
        def json(self):  # pylint: disable=W0236,invalid-overridden-method  # mismatch property/method is intentional
            return self.json_body

    # ensure that previously created session object is passed to the mocked sub-request to consider
    # any configured adapters, such as the 'file://' adapter added by 'request_extra' (within '_request_call')
    class TestSession(RealSession):
        def request(self, *req_args, **req_kwargs):
            return mocked_app_request(*req_args, **req_kwargs, session=self)

    # permit schema validation against 'mock' scheme during test only
    mock_file_regex = mock.PropertyMock(return_value=colander.Regex(r"^((file|mock)://)?(?:/|[/?]\S+)$"))
    with contextlib.ExitStack() as stack:
        stack.enter_context(mock.patch("requests.request", side_effect=mocked_app_request))
        stack.enter_context(mock.patch("requests.Session.request", new=TestSession.request))
        stack.enter_context(mock.patch("requests.sessions.Session.request", new=TestSession.request))
        stack.enter_context(mock.patch.object(FileLocal, "validator", new_callable=mock_file_regex))
        stack.enter_context(mock.patch.object(TestResponse, "json", new=TestResponseJsonCallable.json))
        req_url, req_func, kwargs = _parse_for_app_req(method_function, *args, **kwargs)
        kwargs.setdefault("expect_errors", True)
        resp = req_func(req_url, **kwargs)
        _patch_response_methods(resp, req_url)
        return resp


def mocked_remote_wps(processes, languages=None):
    # type: (List[Union[ProcessPyWPS, ProcessOWSWPS]], Optional[List[str]]) -> Iterable[MockPatch]
    """
    Mocks creation of a :class:`WebProcessingService` with provided :paramref:`processes` and returns them directly.
    """
    class MockProcesses(mock.PropertyMock):
        pass

    class MockLanguages(mock.PropertyMock):
        pass

    lang = Languages([])
    lang.supported = languages or []
    mock_processes = MockProcesses
    mock_processes.return_value = processes
    mock_languages = MockLanguages
    mock_languages.return_value = lang
    return (
        mock.patch.object(WebProcessingService, "getcapabilities", side_effect=lambda *args, **kwargs: None),
        mock.patch.object(WebProcessingService, "processes", new_callable=mock_processes, create=True),
        mock.patch.object(WebProcessingService, "languages", new_callable=mock_languages, create=True),
    )


def mocked_remote_server_requests_wps1(server_configs,          # type: Union[MockConfigWPS1, Sequence[MockConfigWPS1]]
                                       mock_responses=None,     # type: Optional[responses.RequestsMock]
                                       data=False,              # type: bool
                                       ):                       # type: (...) -> Optional[MockPatch]
    """
    Mocks *remote* WPS-1 requests/responses with specified XML contents from local test resources in returned body.

    Can be employed as function decorator or direct function call with an existing :class:`RequestsMock` instance.

    .. seealso::
        ``tests/resources`` directory for available XML files to simulate response bodies.

    Single Server Mock example:

    .. code-block:: python

        @mocked_remote_server_requests_wps1(
            [ "<server-url>", "<getcaps-xml-path>", ["<describe-xml-file1>", "<describe-xml-file2>", ...] ]
        )
        def test_function():
            pass

    Multi-Server Mock example:

    .. code-block:: python

        @mocked_remote_server_requests_wps1(
            [
                [ "<server-url-1>", "<getcaps-xml-path>", ["<describe-xml-file1>", "<describe-xml-file2>", ...] ],
                [ "<server-url-2>", "<getcaps-xml-path>", ["<describe-xml-file1>", "<describe-xml-file2>", ...] ],
            ]
        )
        def test_function():
            pass

    The generated responses mock can be obtained as follows to add further request definitions to simulate:

    .. code-block:: python

        @mocked_remote_server_requests_wps1([...])
        def test_function(mock_responses):
            mock_responses.add("GET", "http://other.com", body="data", headers={"Content-Type": "text/plain"})
            # Call requests here, both provided WPS and above requests will be mocked.

    The generated responses mock can also be passed back into the function to register further WPS services with
    similar handling as the decorator to register relavant requests based on provided server configurations.

    .. code-block:: python

        @mocked_remote_server_requests_wps1([<config-server-2>])
        def test_function(mock_responses):
            mocked_remote_server_requests_wps1([<config-server-2>], mocked_responses)
            # call requests for both server-1 and server-2 configurations

    :param server_configs:
        Single level or nested 2D list/tuples of 3 elements, where each one defines:
            1. WPS server URL to be mocked to simulate response contents from requests for following items.
            2. Single XML file path to the expected response body of a server ``GetCapabilities`` request.
            3. List of XML file paths to one or multiple expected response body of ``DescribeProcess`` requests.
    :param mock_responses:
        Handle to the generated mock instance by this decorator on the first wrapped call to add more configurations.
        In this case, wrapper function is not returned.
    :param data:
        Flag indicating that provided strings are the literal data instead of file references.
        All server configurations must be file OR data references, no mixing between them supported.
    :returns: wrapper that mocks multiple WPS-1 servers and their responses with provided processes and XML contents.
    """

    def get_xml(ref):
        if data:
            return ref
        with open(ref, "r") as file:
            return file.read()

    all_request = set()
    if not isinstance(server_configs[0], (tuple, list)):
        server_configs = [server_configs]

    for test_server_wps, resource_xml_getcap, resource_xml_describe in server_configs:
        assert isinstance(resource_xml_getcap, str)
        assert isinstance(resource_xml_describe, (set, list, tuple))
        if not data:
            assert os.path.isfile(resource_xml_getcap)
            assert all(os.path.isfile(file) for file in resource_xml_describe)

        get_cap_xml = get_xml(resource_xml_getcap)
        version_query = "&version=1.0.0"
        get_cap_url = "{}?service=WPS&request=GetCapabilities".format(test_server_wps)
        all_request.add((responses.GET, get_cap_url, get_cap_xml))
        all_request.add((responses.GET, get_cap_url + version_query, get_cap_xml))
        for proc_desc_xml in resource_xml_describe:
            describe_xml = get_xml(proc_desc_xml)
            # assume process ID is always the first identifier (ignore input/output IDs after)
            proc_desc_id = re.findall("<ows:Identifier>(.*)</ows:Identifier>", describe_xml)[0]
            proc_desc_url = "{}?service=WPS&request=DescribeProcess&identifier={}".format(test_server_wps, proc_desc_id)
            all_request.add((responses.GET, proc_desc_url, describe_xml))
            all_request.add((responses.GET, proc_desc_url + version_query, describe_xml))
            # special case where 'identifier' gets added to 'GetCapabilities', but is simply ignored
            getcap_with_proc_id_url = proc_desc_url.replace("DescribeProcess", "GetCapabilities")
            all_request.add((responses.GET, getcap_with_proc_id_url, get_cap_xml))
            all_request.add((responses.GET, getcap_with_proc_id_url + version_query, get_cap_xml))

    def apply_mocks(_mock_resp, _requests):
        xml_header = {"Content-Type": CONTENT_TYPE_APP_XML}
        for meth, url, body in _requests:
            _mock_resp.add(meth, url, body=body, headers=xml_header)

    def mocked_remote_server_wrapper(test):
        @functools.wraps(test)
        def mock_requests_wps1(*args, **kwargs):
            """
            Mock ``requests`` responses fetching ``test_server_wps`` WPS reference.
            """
            sig = inspect.signature(test)
            sig_has_mock = len(sig.parameters) > (1 if "self" in sig.parameters else 0)

            with responses.RequestsMock(assert_all_requests_are_fired=False) as mock_resp:
                apply_mocks(mock_resp, all_request)
                if not sig_has_mock:
                    return test(*args, **kwargs)
                return test(*args, mock_resp, **kwargs)  # inject mock if parameter for it is available
        return mock_requests_wps1

    if mock_responses is not None:
        apply_mocks(mock_responses, all_request)
        return

    return mocked_remote_server_wrapper


def mocked_wps_output(settings, mock_get=True, mock_head=True):
    # type: (SettingsType, bool, bool) -> Union[responses.RequestsMock, MockPatch]
    """
    Mocks the mapping resolution from HTTP WPS output URL to hosting of matched local file in WPS output directory.

    .. warning::
        When combined in a test where :func:`mocked_sub_requests` is employed, parameter ``local_only=True`` must be
        provided. Otherwise, this mocked response will never be reached since HTTP requests themselves would be mocked
        beforehand by a :class:`TestApp` request.

    :param settings: Application settings to retrieve WPS output configuration.
    :param mock_get: Whether to mock HTTP GET methods received on WPS output URL.
    :param mock_head: Whether to mock HTTP HEAD methods received on WPS output URL.
    :return: Mocked response that would normally be obtained by a file server hosting WPS output directory.
    """
    wps_output_url = get_wps_output_url(settings)

    def request_callback(request):
        # type: (AnyRequestType) -> Tuple[int, Dict[str, str], str]
        wps_out_file = map_wps_output_location(request.url, settings, exists=True, file_scheme=True)
        if wps_out_file and (mock_head and request.method == "HEAD") or (mock_get and request.method == "GET"):
            resp = request_extra(request.method, wps_out_file, settings=settings)
            if request.method == "HEAD" and resp.status_code == 200:
                wps_output_file_path = wps_out_file.replace("file://", "")
                mime_type, encoding = mimetypes.guess_type(wps_output_file_path)
                headers = {
                    "Server": "mocked_wps_output",
                    "Date": str(datetime.datetime.utcnow()),
                    "Content-Type": mime_type or CONTENT_TYPE_TEXT_PLAIN,
                    "Content-Encoding": encoding or "",
                    "Content-Length": str(resp.headers.get("Content-Length", len(resp.content))),
                    "Last-Modified": str(datetime.datetime.fromtimestamp(os.stat(wps_output_file_path).st_mtime))
                }
                return 200, headers, ""
            return resp.status_code, resp.headers, resp.content
        elif wps_out_file:
            return 405, {}, ""
        return 404, {}, ""

    mock_req = responses.RequestsMock(assert_all_requests_are_fired=False)
    any_wps_output_url = re.compile(r"{}/[\w\-_/.]+".format(wps_output_url))  # match any sub-directory/file structure
    if mock_get:
        mock_req.add_callback(responses.GET, any_wps_output_url, callback=request_callback)
    if mock_head:
        mock_req.add_callback(responses.HEAD, any_wps_output_url, callback=request_callback)
    return mock_req


def mocked_execute_process():
    # type: () -> Iterable[MockPatch]
    """
    Contextual mock of a process execution to run locally instead of dispatched :mod:`celery` worker.

    Provides a mock to call :func:`weaver.processes.execution.execute_process` safely within a test
    employing :class:`webTest.TestApp` without a running ``Celery`` app.
    This avoids connection error from ``Celery`` during a job execution request.
    Bypasses ``execute_process.delay`` call by directly invoking the ``execute_process``.

    .. note::
        Since ``delay`` and ``Celery`` are bypassed, the process execution becomes blocking (not asynchronous).

    .. seealso::
        - :func:`mocked_process_job_runner` to completely skip process execution.
        - :func:`setup_config_with_celery`
    """
    from weaver.processes.execution import execute_process as real_execute_process

    class MockTask(object):
        """
        Mocks the Celery Task for testing.

        Mocks call ``self.request.id`` in :func:`weaver.processes.execution.execute_process` and
        call ``result.id`` in :func:`weaver.processes.execution.submit_job_handler`.

        .. note::
            Parameter ``self.request`` in this context is the Celery Task handle, not to be confused with HTTP request.
        """
        _id = str(uuid.uuid4())

        @property
        def id(self):
            return self._id

    task = MockTask()

    def mock_execute_process(job_id, wps_url, headers):
        real_execute_process(job_id, wps_url, headers)
        return task

    return (
        mock.patch("weaver.processes.execution.execute_process.delay", side_effect=mock_execute_process),
        mock.patch("celery.app.task.Context", return_value=task)
    )


@contextlib.contextmanager
def mocked_dismiss_process():
    """
    Mock operations called to terminate :mod:`Celery` tasks.

    Can be used either as decorator or context.
    """
    mock_celery_app = mock.MagicMock()
    mock_celery_app.control = mock.MagicMock()
    mock_celery_app.control.revoke = mock.MagicMock()
    mock_celery_revoke = mock.patch("weaver.wps_restapi.jobs.jobs.celery_app", return_value=mock_celery_app)

    try:
        with mock_celery_revoke:
            yield   # for direct use by context or decorator
    finally:
        return mock_celery_revoke  # for use by combined ExitStack context  # pylint: disable=W0150.lost-exception


def mocked_process_job_runner(job_task_id="mocked-job-id"):
    # type: (str) -> Iterable[MockPatch]
    """
    Provides a mock that will bypass execution of the process when called during job submission.

    .. seealso::
        - :func:`mocked_execute_process` to still execute the process, but directly instead of within ``Celery`` worker.
    """
    result = mock.MagicMock()
    result.id = job_task_id
    return (
        mock.patch("weaver.processes.execution.execute_process.delay", return_value=result),
    )


def mocked_process_package():
    # type: () -> Iterable[MockPatch]
    """
    Provides mocks that bypasses execution when calling :module:`weaver.processes.wps_package` functions.
    """
    return (
        mock.patch("weaver.processes.wps_package._load_package_file", return_value={"class": "test"}),
        mock.patch("weaver.processes.wps_package._load_package_content", return_value=(None, "test", None)),
        mock.patch("weaver.processes.wps_package._get_package_inputs_outputs", return_value=(None, None)),
        mock.patch("weaver.processes.wps_package._merge_package_inputs_outputs", return_value=([], [])),
    )


def mocked_aws_credentials(test_func):
    # type: (Callable[[...], Any]) -> Callable
    """
    Mocked AWS Credentials for :py:mod:`moto`.

    When using this fixture, ensures that if other mocks fail, at least credentials should be invalid to avoid
    mistakenly overriding real bucket files.
    """
    def wrapped(*args, **kwargs):
        with mock.patch.dict(os.environ, {
            "AWS_ACCESS_KEY_ID": "testing",
            "AWS_SECRET_ACCESS_KEY": "testing",
            "AWS_SECURITY_TOKEN": "testing",
            "AWS_SESSION_TOKEN": "testing"
        }):
            return test_func(*args, **kwargs)
    return wrapped


def mocked_aws_s3(test_func):
    # type: (Callable[[...], Any]) -> Callable
    """
    Mocked AWS S3 bucket for :py:mod:`boto3` over mocked AWS credentials using :py:mod:`moto`.

    .. warning::
        Make sure to employ the same :py:data:`MOCK_AWS_REGION` otherwise mock will not work and S3 operations will
        attempt writing to real bucket.
    """
    def wrapped(*args, **kwargs):
        with moto.mock_s3():
            return test_func(*args, **kwargs)
    return wrapped


def mocked_aws_s3_bucket_test_file(bucket_name, file_name, file_content="Test file inside test S3 bucket"):
    # type: (str,str, str) -> str
    """
    Mock a test file as if retrieved from an AWS-S3 bucket reference.

    Generates a test file reference from dummy data that will be uploaded to the specified S3 bucket name using the
    provided file key. The S3 interface employed is completely dependent of the wrapping context. For instance,
    calling this function with :func:`mocked_aws_s3` decorator will effectively employ the mocked S3 interface.

    .. seealso::
        - :func:`mocked_aws_s3`
    """
    import boto3
    if not MOCK_AWS_REGION:
        s3 = boto3.client("s3")
        s3.create_bucket(Bucket=bucket_name)
    else:
        s3 = boto3.client("s3", region_name=MOCK_AWS_REGION)
        s3_location = {"LocationConstraint": MOCK_AWS_REGION}
        s3.create_bucket(Bucket=bucket_name, CreateBucketConfiguration=s3_location)
    with tempfile.NamedTemporaryFile(mode="w") as tmp_file:
        tmp_file.write(file_content)
        tmp_file.flush()
        s3.upload_file(Bucket=bucket_name, Filename=tmp_file.name, Key=file_name)
    return "s3://{}/{}".format(bucket_name, file_name)


def mocked_http_file(test_func):
    # type: (Callable[[...], Any]) -> Callable
    """
    Creates a mock of the function :func:`fetch_file`, to fetch a generated file locally, for test purposes only.

    For instance, calling this function with :func:`mocked_http_file` decorator
    will effectively employ the mocked :func:`fetch_file` and return a generated local file.

    .. seealso::
        - :func:`mocked_reference_test_file`
    """
    def mocked_file_request(file_reference, file_outdir, **kwargs):
        if file_reference and file_reference.startswith(MOCK_HTTP_REF):
            file_reference = file_reference.replace(MOCK_HTTP_REF, "")
        file_path = fetch_file(file_reference, file_outdir, **kwargs)
        return file_path

    def wrapped(*args, **kwargs):
        with mock.patch("weaver.processes.wps_package.fetch_file", side_effect=mocked_file_request):
            return test_func(*args, **kwargs)
    return wrapped


def mocked_reference_test_file(file_name, href_type, file_content="This is a generated file for href test"):
    # type: (str,str,str) -> str
    """
    Generates a test file reference from dummy data for http and file href types.

    .. seealso::
        - :func:`mocked_http_file`
    """
    tmpdir = tempfile.mkdtemp()
    path = os.path.join(tmpdir, file_name)
    with open(path, "w") as tmp_file:
        tmp_file.write(file_content)
    return "file://{}".format(path) if href_type == "file" else os.path.join(MOCK_HTTP_REF, path)<|MERGE_RESOLUTION|>--- conflicted
+++ resolved
@@ -339,13 +339,8 @@
     return resp
 
 
-<<<<<<< HEAD
 def mocked_sub_requests(app, method_function, *args, only_local=False, **kwargs):
-    # type: (TestApp, str, *Any, bool, **Any) -> AnyResponseType
-=======
-def mocked_sub_requests(app, function, *args, only_local=False, **kwargs):
-    # type: (TestApp, str, Any, bool, Any) -> AnyResponseType
->>>>>>> a0ae1c7b
+    # type: (TestApp, str, *Any, bool, Any) -> AnyResponseType
     """
     Mocks request calls under :class:`webTest.TestApp` to avoid sending real requests.
 
