# pylint: disable=R1729  # ignore non-generator representation employed for displaying test log results
import base64
import contextlib
import copy
import json
import os
import re
import tempfile
import uuid
from copy import deepcopy
from typing import TYPE_CHECKING

import colander
import mock
import pytest
import stopit
import webtest.app
import yaml
from pywps.inout import LiteralInput

from tests import resources
from tests.functional.utils import WpsConfigBase
from tests.utils import (
    get_links,
    mocked_execute_celery,
    mocked_process_job_runner,
    mocked_process_package,
    mocked_remote_server_requests_wps1,
    mocked_sub_requests,
    mocked_wps_output
)
from weaver import WEAVER_ROOT_DIR
from weaver.datatype import AuthenticationTypes, Process, Service
from weaver.exceptions import JobNotFound, ProcessNotFound
from weaver.execute import ExecuteControlOption, ExecuteMode, ExecuteResponse, ExecuteTransmissionMode
from weaver.formats import AcceptLanguage, ContentType, OutputFormat, get_cwl_file_format
from weaver.processes.builtin import register_builtin_processes
from weaver.processes.constants import (
    CWL_NAMESPACE_WEAVER,
    CWL_REQUIREMENT_APP_DOCKER,
    CWL_REQUIREMENT_APP_OGC_API,
    CWL_REQUIREMENT_APP_WPS1,
    CWL_REQUIREMENT_CUDA_NAME,
    ProcessSchema
)
from weaver.processes.types import ProcessType
from weaver.processes.wps_testing import WpsTestProcess
from weaver.status import Status
from weaver.utils import fully_qualified_name, get_path_kvp, load_file, ows_context_href
from weaver.visibility import Visibility
from weaver.wps.utils import get_wps_url
from weaver.wps_restapi import swagger_definitions as sd

if TYPE_CHECKING:
    from typing import List, Optional, Tuple

<<<<<<< HEAD
    import _pytest  # noqa: W0212
    from pyramid.config import Configurator

=======
>>>>>>> 3c52386c
    from weaver.processes.constants import ProcessSchemaType
    from weaver.typedefs import AnyHeadersContainer, AnyVersion, CWL, JSON, ProcessExecution


@pytest.yield_fixture(name="assert_cwl_no_warn_unknown_hint")
def fixture_cwl_no_warn_unknown_hint(caplog, request) -> None:
    # type: (pytest.LogCaptureFixture, pytest.FixtureRequest) -> None
    """
    Looks for a warning related to unknown :term:`CWL` requirement thrown by :mod:`cwltool`.

    If the `Weaver`-specific requirement was properly registered in the :term:`CWL` schema extensions,
    this warning should not occur as it would be validated against a known definition.

    .. seealso::
        - Registered `Weaver` extensions schemas defined in
          `weaver-extensions.yml`<weaver/schemas/weaver-extensions.yml>`_.
        - Registered `Weaver` extensions schemas correspond to:
          - :data:`CWL_REQUIREMENT_APP_BUILTIN`
          - :data:`CWL_REQUIREMENT_APP_ESGF_CWT`
          - :data:`CWL_REQUIREMENT_APP_OGC_API`
          - :data:`CWL_REQUIREMENT_APP_WPS1`

    Usage:

    .. code-block:: python

        @pytest.mark.usefixtures("assert_cwl_no_warn_unknown_hint")
        @pytest.mark.parametrize("assert_cwl_no_warn_unknown_hint", [<CWL_HINT_TO_CHECK>], indirect=True)
        def test_to_mark(): ...

    .. note::
        Because the fixture evaluates the warning logs after the test executed,
        a failing condition will be indicated as "teardown" of the marked test.
    """
    yield caplog  # run the test and collect logs from it

    marker = list(filter(
        lambda _marker:
            _marker.name == "parametrize"
            and _marker.args[0] == fixture_cwl_no_warn_unknown_hint._pytestfixturefunction.name,
        request.keywords.get("pytestmark", [])
    ))[0]  # type: "_pytest.mark.structures.Mark"
    cwl_hint = marker.args[1][0]

    log_records = caplog.get_records(when="call")
    warn_hint = re.compile(rf".*unknown hint .*{cwl_hint}.*", re.IGNORECASE)
    warn_records = list(filter(lambda _rec: isinstance(_rec.msg, str) and warn_hint.match(_rec.msg), log_records))
    warn_message = "\n".join([_rec.msg for _rec in warn_records])
    assert not warn_records, (
        f"Expected no warning from resolved Weaver-specific Application Package requirement, got:\n{warn_message}",
    )


# pylint: disable=C0103,invalid-name
@pytest.mark.functional
class WpsRestApiProcessesTest(WpsConfigBase):
    remote_server = None    # type: str
<<<<<<< HEAD
    settings = {}           # type: SettingsType
    config = None           # type: Configurator

    @classmethod
    def setUpClass(cls):
        cls.settings = {
            "weaver.url": "https://localhost",
            "weaver.wps_path": "/ows/wps",
            "weaver.wps_output_url": "http://localhost/wpsoutputs",
        }
        cls.config = setup_config_with_mongodb(settings=cls.settings)
        cls.app = get_test_weaver_app(config=cls.config)
        cls.url = get_weaver_url(cls.app.app.registry)
        cls.json_headers = {"Accept": ContentType.APP_JSON, "Content-Type": ContentType.APP_JSON}

    @classmethod
    def tearDownClass(cls):
        pyramid.testing.tearDown()

    def fully_qualified_test_process_name(self):
        return f"{fully_qualified_name(self)}-{self._testMethodName}".replace(".", "-")
=======
    settings = {
        "weaver.url": "https://localhost",
        "weaver.wps_path": "/ows/wps",
        "weaver.wps_output_url": "http://localhost/wpsoutputs",
    }
>>>>>>> 3c52386c

    def setUp(self):
        # rebuild clean db on each test
        self.service_store.clear_services()
        self.process_store.clear_processes()
        self.job_store.clear_jobs()

        self.process_remote_WPS1 = "process_remote_wps1"
        self.process_remote_WPS3 = "process_remote_wps3"
        self.process_public = WpsTestProcess(identifier="process_public")
        self.process_private = WpsTestProcess(identifier="process_private")
        self.process_store.save_process(self.process_public)
        self.process_store.save_process(self.process_private)
        self.process_store.set_visibility(self.process_public.identifier, Visibility.PUBLIC)
        self.process_store.set_visibility(self.process_private.identifier, Visibility.PRIVATE)

    def get_process_deploy_template(self, process_id=None, cwl=None, schema=ProcessSchema.OLD):
        # type: (Optional[str], Optional[CWL], ProcessSchemaType) -> JSON
        """
        Provides deploy process bare minimum template with undefined execution unit.

        To be used in conjunction with :meth:`get_application_package` and :meth:`validate_wps1_package`
        to avoid extra package content-specific validations.
        """
        if not process_id:
            process_id = self.fully_qualified_test_process_name()
        body = {
            "processDescription": {},
            "deploymentProfileName": "http://www.opengis.net/profiles/eoc/dockerizedApplication",
            "executionUnit": []
        }
        meta = {
            "id": process_id,
            "title": f"Test process '{process_id}'.",
        }
        if schema == ProcessSchema.OLD:
            body["processDescription"]["process"] = meta
        else:
            body["processDescription"].update(meta)
        if cwl:
            body["executionUnit"].append({"unit": cwl})
        else:
            # full definition not required with mock
            # use 'href' variant to avoid invalid schema validation via more explicit 'unit'
            # note:
            #   hostname cannot have underscores according to [RFC-1123](https://www.ietf.org/rfc/rfc1123.txt)
            #   schema validator of Reference URL will appropriately raise such invalid string
            body["executionUnit"].append({"href": f"http://weaver.test/{process_id}.cwl"})
        return body

    @staticmethod
    def get_process_execute_template(test_input="not-specified"):
        # type: (str) -> ProcessExecution
        """
        Provides execute process bare minimum template definition.

        Contents correspond to required I/O for WPS process :class:`weaver.processes.wps_testing.WpsTestProcess`.
        """
        return {
            "inputs": [
                {"id": "test_input",
                 "data": test_input},
            ],
            "outputs": [
                {"id": "test_output",
                 "transmissionMode": ExecuteTransmissionMode.VALUE}
            ],
            "mode": ExecuteMode.ASYNC,
            "response": ExecuteResponse.DOCUMENT,
        }

    def test_get_processes(self):
        path = "/processes"
        resp = self.app.get(path, headers=self.json_headers)
        assert resp.status_code == 200
        assert resp.content_type == ContentType.APP_JSON
        assert "processes" in resp.json
        assert isinstance(resp.json["processes"], list) and len(resp.json["processes"]) > 0
        for process in resp.json["processes"]:
            assert "id" in process and isinstance(process["id"], str)
            assert "title" in process and isinstance(process["title"], str)
            assert "version" in process and isinstance(process["version"], str)
            assert "keywords" in process and isinstance(process["keywords"], list)
            assert "metadata" in process and isinstance(process["metadata"], list)
            assert len(process["jobControlOptions"]) == 1
            assert ExecuteControlOption.ASYNC in process["jobControlOptions"]

        processes_id = [p["id"] for p in resp.json["processes"]]
        assert self.process_public.identifier in processes_id
        assert self.process_private.identifier not in processes_id

    def test_get_processes_summary_links(self):
        path = "/processes"
        resp = self.app.get(path, headers=self.json_headers)
        assert resp.status_code == 200
        assert resp.content_type == ContentType.APP_JSON
        assert "processes" in resp.json
        assert len(resp.json["processes"])
        for process in resp.json["processes"]:
            self_link = [link for link in process["links"] if link["rel"] == "self"]
            alt_link = [link for link in process["links"] if link["rel"] == "alternate"]
            assert len(self_link) == 1
            assert len(alt_link) >= 1

        path = "/conformance"
        resp = self.app.get(path, headers=self.json_headers)
        conf = resp.json["conformsTo"]
        assert "http://www.opengis.net/spec/ogcapi-processes-1/1.0/conf/core/process-summary-links" in conf

    def test_get_processes_no_links(self):
        path = "/processes"
        resp = self.app.get(path, headers=self.json_headers, params={"links": False})
        assert resp.status_code == 200
        assert resp.content_type == ContentType.APP_JSON
        assert "processes" in resp.json
        assert len(resp.json["processes"])
        for process in resp.json["processes"]:
            assert "links" not in process

    def test_get_processes_with_paging(self):
        test_prefix = "test-proc-temp"
        for i in range(10):
            p_id = f"{test_prefix}-{i}"
            proc = self.process_private = Process(id=p_id, package={}, visibility=Visibility.PUBLIC)
            self.process_store.save_process(proc)
        _, total = self.process_store.list_processes(total=True, visibility=Visibility.PUBLIC)
        assert 10 < total < 15, "cannot run process paging test with current number of processes"
        limit = 5  # some value to get 3 pages, 2 full and the last partial
        remain = total - (2 * limit)
        limit_kvp = f"limit={limit}"

        path = get_path_kvp("/processes", page=1, limit=limit)
        resp = self.app.get(path, headers=self.json_headers)
        assert resp.status_code == 200
        assert resp.content_type == ContentType.APP_JSON
        assert "processes" in resp.json
        processes = resp.json["processes"]
        assert isinstance(processes, list)
        assert resp.json["total"] == total

        base_url = self.settings["weaver.url"]
        proc_url = f"{base_url}/processes"
        assert len(resp.json["processes"]) == limit
        assert "links" in resp.json
        links = get_links(resp.json["links"])
        assert links["collection"] == proc_url
        assert links["search"] == proc_url
        assert links["up"] == base_url
        assert links["current"].startswith(proc_url) and limit_kvp in links["current"] and "page=1" in links["current"]
        assert links["prev"].startswith(proc_url) and limit_kvp in links["prev"] and "page=0" in links["prev"]
        assert links["next"].startswith(proc_url) and limit_kvp in links["next"] and "page=2" in links["next"]
        assert links["first"].startswith(proc_url) and limit_kvp in links["first"] and "page=0" in links["first"]
        assert links["last"].startswith(proc_url) and limit_kvp in links["last"] and "page=2" in links["last"]

        path = get_path_kvp("/processes", page=0, limit=limit)
        resp = self.app.get(path, headers=self.json_headers)
        assert len(resp.json["processes"]) == limit
        assert "links" in resp.json
        links = get_links(resp.json["links"])
        assert links["collection"] == proc_url
        assert links["search"] == proc_url
        assert links["up"] == base_url
        assert links["current"].startswith(proc_url) and limit_kvp in links["current"] and "page=0" in links["current"]
        assert links["prev"] is None
        assert links["next"].startswith(proc_url) and limit_kvp in links["next"] and "page=1" in links["next"]
        assert links["first"].startswith(proc_url) and limit_kvp in links["first"] and "page=0" in links["first"]
        assert links["last"].startswith(proc_url) and limit_kvp in links["last"] and "page=2" in links["last"]

        path = get_path_kvp("/processes", page=2, limit=limit)
        resp = self.app.get(path, headers=self.json_headers)
        assert len(resp.json["processes"]) == remain, "Last page should have only remaining processes."
        assert "links" in resp.json
        links = get_links(resp.json["links"])
        assert links["collection"] == proc_url
        assert links["search"] == proc_url
        assert links["up"] == base_url
        assert links["current"].startswith(proc_url) and limit_kvp in links["current"] and "page=2" in links["current"]
        assert links["prev"].startswith(proc_url) and limit_kvp in links["prev"] and "page=1" in links["prev"]
        assert links["next"] is None
        assert links["first"].startswith(proc_url) and limit_kvp in links["first"] and "page=0" in links["first"]
        assert links["last"].startswith(proc_url) and limit_kvp in links["last"] and "page=2" in links["last"]

    def test_get_processes_page_out_of_range(self):
        # ensure we have few items to list
        for i in range(10):
            proc = Process(id=f"test-process-paging-{i}", package={}, visibility=Visibility.PUBLIC)
            self.process_store.save_process(proc)
        resp = self.app.get(sd.processes_service.path, headers=self.json_headers)
        total = resp.json["total"]
        limit = total // 2
        max_limit = 1 if 2 * limit == total else 2  # exact match or last page remainder
        bad_page = 4

        path = get_path_kvp(sd.processes_service.path, page=bad_page, limit=limit)
        resp = self.app.get(path, headers=self.json_headers, expect_errors=True)
        assert resp.status_code == 400
        assert "IndexError" in resp.json["error"]
        assert f"[0,{max_limit}]" in resp.json["description"]
        assert "page" in resp.json["value"] and resp.json["value"]["page"] == bad_page

        # note:
        #   Following errors are generated by schema validators (page min=0, limit min=1) rather than above explicit
        #   checks. They don't provide the range because the error can apply to more than just paging failing value
        #   is still explicitly reported though. Because comparisons happen at query param level, it reports str values.

        path = get_path_kvp(sd.processes_service.path, page=-1, limit=limit)
        resp = self.app.get(path, headers=self.json_headers, expect_errors=True)
        assert resp.status_code == 400
        assert resp.json["code"] == "ProcessInvalidParameter"
        assert "page" in str(resp.json["cause"]) and "less than minimum" in str(resp.json["cause"])
        assert "page" in resp.json["value"] and resp.json["value"]["page"] == str(-1)

        path = get_path_kvp(sd.processes_service.path, page=0, limit=0)
        resp = self.app.get(path, headers=self.json_headers, expect_errors=True)
        assert resp.status_code == 400
        assert resp.json["code"] == "ProcessInvalidParameter"
        assert "limit" in str(resp.json["cause"]) and "less than minimum" in str(resp.json["cause"])
        assert "limit" in resp.json["value"] and resp.json["value"]["limit"] == str(0)

    def test_get_processes_bad_request_paging_providers(self):
        path = get_path_kvp("/processes", page=0, limit=10, providers=True)
        resp = self.app.get(path, headers=self.json_headers, expect_errors=True)
        assert resp.status_code == 400
        assert "ListingInvalidParameter" in resp.json["error"]

    def deploy_process_revisions(self, process_id):
        # type: (str) -> List[str]
        """
        Generates some revisions of a given process.
        """
        versions = ["1.2.0"]
        cwl, _ = self.deploy_process_CWL_direct(ContentType.APP_JSON, process_id=process_id, version=versions[0])
        data = {"title": "first revision", "version": "1.2.3"}
        resp = self.app.patch_json(f"/processes/{process_id}", params=data, headers=self.json_headers)
        assert resp.status_code == 200
        versions.append(data["version"])
        data = {"title": "second revision", "version": "1.2.5"}
        resp = self.app.patch_json(f"/processes/{process_id}", params=data, headers=self.json_headers)
        assert resp.status_code == 200
        versions.append(data["version"])
        data = {"title": "third revision", "version": "1.3.2", "jobControlOptions": [ExecuteControlOption.SYNC]}
        resp = self.app.patch_json(f"/processes/{process_id}", params=data, headers=self.json_headers)
        assert resp.status_code == 200
        versions.append(data["version"])
        data = {"title": "fourth revision", "version": "1.3.4"}
        resp = self.app.patch_json(f"/processes/{process_id}", params=data, headers=self.json_headers)
        assert resp.status_code == 200
        versions.append(data["version"])
        data = copy.deepcopy(cwl)  # type: JSON
        data.update({"version": "2.0.0", "inputs": {"message": {"type": "string"}}})
        resp = self.app.put_json(f"/processes/{process_id}", params=data, headers=self.json_headers)
        assert resp.status_code == 201
        versions.append(data["version"])
        data = {"value": Visibility.PUBLIC}  # must make visible otherwise will not be listed/retrievable
        resp = self.app.put_json(f"/processes/{process_id}/visibility", params=data, headers=self.json_headers)
        assert resp.status_code == 200
        return sorted(versions)

    def test_get_processes_with_tagged_revisions(self):
        """
        Listing of mixed processes with and without revisions.

        .. versionadded:: 4.20
        """
        path = get_path_kvp("/processes", revisions=True, detail=False)
        resp = self.app.get(path, headers=self.json_headers, expect_errors=True)
        assert resp.status_code == 200
        body = resp.json
        proc_no_revs = body["processes"]
        assert len(proc_no_revs) > 0, "cannot test mixed no-revision/with-revisions listing without prior processes"

        # create some processes with different combinations of revisions, no-version, single-version
        proc1_id = "first-process"
        proc1_versions = self.deploy_process_revisions(proc1_id)
        proc1_tags = [f"{proc1_id}:{ver}" for ver in proc1_versions]
        proc2_id = "other-process"
        proc2_versions = self.deploy_process_revisions(proc2_id)
        proc2_tags = [f"{proc2_id}:{ver}" for ver in proc2_versions]
        proc_total = len(proc_no_revs) + len(proc1_versions) + len(proc2_versions)

        path = get_path_kvp("/processes", revisions=True, detail=False)
        resp = self.app.get(path, headers=self.json_headers, expect_errors=True)
        assert resp.status_code == 200
        body = resp.json
        assert len(body["processes"]) == proc_total
        assert body["processes"] == sorted(proc_no_revs + proc1_tags + proc2_tags)

        path = get_path_kvp("/processes", revisions=True, detail=True)
        resp = self.app.get(path, headers=self.json_headers, expect_errors=True)
        assert resp.status_code == 200
        body = resp.json
        assert len(body["processes"]) == proc_total
        proc_result = [(proc["id"], proc["version"]) for proc in body["processes"]]
        proc_expect = [(proc_id, "0.0.0") for proc_id in proc_no_revs]
        proc_expect += [(tag, ver) for tag, ver in zip(proc1_tags, proc1_versions)]
        proc_expect += [(tag, ver) for tag, ver in zip(proc2_tags, proc2_versions)]
        assert proc_result == sorted(proc_expect)

    def test_get_processes_with_history_revisions(self):
        """
        When requesting specific process ID with revisions, version history of this process is listed.

        .. versionadded:: 4.20
        """
        p_id = "test-process-history-revision"
        versions = self.deploy_process_revisions(p_id)
        revisions = [f"{p_id}:{ver}" for ver in versions]

        path = get_path_kvp("/processes", process=p_id, revisions=True, detail=False)
        resp = self.app.get(path, headers=self.json_headers)
        assert resp.status_code == 200
        body = resp.json
        assert "processes" in body and len(body["processes"]) > 0
        assert body["processes"] == revisions, (
            "sorted processes by version with tagged representation expected when requesting revisions"
        )

        path = get_path_kvp("/processes", process=p_id, revisions=True, detail=True)
        resp = self.app.get(path, headers=self.json_headers)
        assert resp.status_code == 200
        body = resp.json
        assert "processes" in body and len(body["processes"]) > 0
        result = [(proc["id"], proc["version"]) for proc in body["processes"]]
        expect = list(zip(revisions, versions))
        assert result == expect

    @mocked_remote_server_requests_wps1([
        resources.TEST_REMOTE_SERVER_URL,
        resources.TEST_REMOTE_SERVER_WPS1_GETCAP_XML,
        [resources.TEST_REMOTE_SERVER_WPS1_DESCRIBE_PROCESS_XML],
    ])
    def test_get_processes_with_providers(self):
        test_svc_id = "test-provider-processes-listing"
        test_svc = Service(name=test_svc_id, url=resources.TEST_REMOTE_SERVER_URL)
        self.service_store.save_service(test_svc)
        _, total = self.process_store.list_processes(total=True, visibility=Visibility.PUBLIC)

        path = get_path_kvp("/processes", providers=True, detail=False)
        resp = self.app.get(path, headers=self.json_headers)
        assert resp.status_code == 200
        assert "processes" in resp.json and isinstance(resp.json["processes"], list)
        assert "providers" in resp.json and isinstance(resp.json["providers"], list)
        assert all(isinstance(proc, str) for proc in resp.json["processes"])
        assert all(isinstance(prov, dict) for prov in resp.json["providers"])
        assert len(resp.json["processes"]) == total
        assert len(resp.json["providers"]) == 1
        prov = resp.json["providers"][0]
        assert "id" in prov and prov["id"] == test_svc_id
        assert "processes" in prov and isinstance(prov["processes"], list)
        assert all(isinstance(proc, str) for proc in prov["processes"])
        assert len(prov["processes"]) == 2  # number of descriptions in TEST_REMOTE_SERVER_WPS1_GETCAP_XML
        assert set(prov["processes"]) == {"pavicstestdocs", "test-remote-process-wps1"}
        assert resp.json["total"] == total + 2, "Grand total of local+remote processes should be reported."

    @pytest.mark.filterwarnings("ignore::weaver.warning.NonBreakingExceptionWarning")  # unresponsive services
    @mocked_remote_server_requests_wps1([  # register valid server here, and another invalid within test
        resources.TEST_REMOTE_SERVER_URL,
        resources.TEST_REMOTE_SERVER_WPS1_GETCAP_XML,
        [resources.TEST_REMOTE_SERVER_WPS1_DESCRIBE_PROCESS_XML],
    ])
    def test_get_processes_with_providers_error_servers(self, mock_responses):
        # register service reachable but returning invalid XML
        invalid_id = "test-provider-process-listing-invalid"
        invalid_url = f"{resources.TEST_REMOTE_SERVER_URL}/invalid"
        invalid_data = "<xml> not a wps </xml>"
        mocked_remote_server_requests_wps1((invalid_url, invalid_data, []), mock_responses, data=True)

        # register a provider that doesn't have any responding server
        missing_id = "test-provider-process-listing-missing"
        missing_url = f"{resources.TEST_REMOTE_SERVER_URL}/does-not-exist"

        valid_id = "test-provider-process-listing-valid"
        self.service_store.clear_services()
        self.service_store.save_service(Service(name=valid_id, url=resources.TEST_REMOTE_SERVER_URL))
        self.service_store.save_service(Service(name=invalid_id, url=invalid_url))
        self.service_store.save_service(Service(name=missing_id, url=missing_url))

        # with ignore flag and no detail, failing providers are not validated and operation returns successfully
        # - servers that respond successfully with any content are kept (even if not valid WPS)
        # - servers without responses (cannot ping) are dropped from response
        path = get_path_kvp("/processes", providers=True, detail=False, ignore=True)
        resp = self.app.get(path, headers=self.json_headers)
        assert resp.status_code == 200
        assert "providers" in resp.json
        assert len(resp.json["providers"]) == 2
        providers = [prov["id"] for prov in resp.json["providers"]]
        assert set(providers) == {valid_id, invalid_id}
        valid_processes = resp.json["providers"][providers.index(valid_id)]["processes"]
        invalid_processes = resp.json["providers"][providers.index(invalid_id)]["processes"]
        assert set(valid_processes) == {"pavicstestdocs", "test-remote-process-wps1"}
        assert invalid_processes == []

        # with ignore and detail requested, providers must be parsed to obtain the extra metadata
        # invalid parsing should now also be dropped and return successfully with only the valid provider
        path = get_path_kvp("/processes", providers=True, detail=True, ignore=True)
        resp = self.app.get(path, headers=self.json_headers)
        assert resp.status_code == 200
        assert len(resp.json["providers"]) == 1
        assert resp.json["providers"][0]["id"] == valid_id
        prov_proc_info = resp.json["providers"][0]["processes"]
        assert all(isinstance(proc, dict) for proc in prov_proc_info)
        expected_fields = ["id", "title", "version", "description", "keywords", "metadata", "executeEndpoint"]
        assert all([all([field in proc for field in expected_fields]) for proc in prov_proc_info])
        prov_proc_id = [proc["id"] for proc in prov_proc_info]
        assert set(prov_proc_id) == {"pavicstestdocs", "test-remote-process-wps1"}

        # with ignore disabled, regardless of detail flag, error should be raised instead
        # whole listing fails because at least one provider cannot be generated properly
        for detail in [True, False]:
            path = get_path_kvp("/processes", providers=True, detail=detail, ignore=False)
            resp = self.app.get(path, headers=self.json_headers, expect_errors=True)
            assert resp.status_code == 503, "Parsing error should mark service as unavailable."

    def test_set_jobControlOptions_async_execute(self):
        path = "/processes"
        process_name = self.fully_qualified_test_process_name()
        process_data = self.get_process_deploy_template(process_name)
        process_data["processDescription"]["jobControlOptions"] = [ExecuteControlOption.ASYNC]
        package_mock = mocked_process_package()
        with contextlib.ExitStack() as stack:
            for pkg in package_mock:
                stack.enter_context(pkg)
            resp = self.app.post_json(path, params=process_data, headers=self.json_headers, expect_errors=True)
            assert resp.status_code == 201
            assert resp.json["processSummary"]["id"] == process_name

        process = self.process_store.fetch_by_id(process_name)
        assert ExecuteControlOption.ASYNC in process["jobControlOptions"]

    def test_set_jobControlOptions_sync_execute(self):
        path = "/processes"
        process_name = self.fully_qualified_test_process_name()
        process_data = self.get_process_deploy_template(process_name)
        process_data["processDescription"]["jobControlOptions"] = [ExecuteControlOption.SYNC]
        package_mock = mocked_process_package()
        with contextlib.ExitStack() as stack:
            for pkg in package_mock:
                stack.enter_context(pkg)
            resp = self.app.post_json(path, params=process_data, headers=self.json_headers, expect_errors=True)
            assert resp.status_code == 201
            assert resp.json["processSummary"]["id"] == process_name

        process = self.process_store.fetch_by_id(process_name)
        assert ExecuteControlOption.SYNC in process["jobControlOptions"]

    def test_get_processes_invalid_schemas_handled(self):
        path = "/processes"
        # deploy valid test process
        process_name = self.fully_qualified_test_process_name()
        process_data = self.get_process_deploy_template(process_name)
        package_mock = mocked_process_package()
        with contextlib.ExitStack() as stack:
            for pkg in package_mock:
                stack.enter_context(pkg)
            resp = self.app.post_json(path, params=process_data, headers=self.json_headers, expect_errors=True)
            assert resp.status_code == 201
            assert resp.json["processSummary"]["id"] == process_name

        # change value that will trigger schema error on check
        process = self.process_store.fetch_by_id(process_name)
        process["version"] = "random"  # invalid (cannot use any property that executes in-place fixes)
        process["visibility"] = Visibility.PUBLIC
        self.process_store.save_process(process, overwrite=True)

        resp = self.app.get(path, headers=self.json_headers, expect_errors=True)
        assert resp.status_code == 503
        assert resp.content_type == ContentType.APP_JSON
        assert process_name in resp.json.get("description")

    def test_get_processes_html_accept_header(self):
        path = "/processes"
        resp = self.app.get(path, headers=self.html_headers)
        assert resp.status_code == 200
        assert resp.content_type == ContentType.TEXT_HTML
        assert "</html>" in resp.text
        assert "</body>" in resp.text
        assert "Processes" in resp.text

    def test_get_processes_html_format_query(self):
        path = "/processes"
        resp = self.app.get(path, params={"f": OutputFormat.HTML})
        assert resp.status_code == 200
        assert resp.content_type == ContentType.TEXT_HTML
        assert "</html>" in resp.text
        assert "</body>" in resp.text
        assert "Processes" in resp.text

    def test_describe_process_html_accept_header(self):
        path = f"/processes/{self.process_public.identifier}"
        resp = self.app.get(path, headers=self.html_headers)
        assert resp.status_code == 200
        assert resp.content_type == ContentType.TEXT_HTML
        assert "</html>" in resp.text
        assert "</body>" in resp.text
        assert "Process:" in resp.text
        assert self.process_public.identifier in resp.text

    def test_describe_process_html_format_query(self):
        path = f"/processes/{self.process_public.identifier}"
        resp = self.app.get(path, params={"f": OutputFormat.HTML})
        assert resp.status_code == 200
        assert resp.content_type == ContentType.TEXT_HTML
        assert "</html>" in resp.text
        assert "</body>" in resp.text
        assert "Process:" in resp.text
        assert self.process_public.identifier in resp.text

    def test_get_processes_html_accept_header_user_agent_browser_disabled(self):
        path = "/processes"
        headers = copy.deepcopy(self.html_headers)
        headers["User-Agent"] = "Mozilla/5.0 (X11; Ubuntu; Linux x86_64; rv:127.0) Gecko/20100101 Firefox/127.0"
        resp = self.app.get(path, headers=headers)
        assert resp.status_code == 200
        assert resp.content_type == ContentType.TEXT_HTML
        assert "</html>" in resp.text
        assert "</body>" in resp.text
        assert "Processes" in resp.text

    def test_get_processes_html_accept_header_user_agent_browser_override(self):
        path = "/processes"
        headers = copy.deepcopy(self.html_headers)
        headers["User-Agent"] = "Mozilla/5.0 (X11; Ubuntu; Linux x86_64; rv:127.0) Gecko/20100101 Firefox/127.0"
        settings = copy.deepcopy(self.config.registry.settings)
        settings["weaver.wps_restapi_html_override_user_agent"] = True
        with mock.patch("weaver.tweens.get_settings", return_value=settings):
            resp = self.app.get(path, headers=headers)
        assert resp.status_code == 200
        assert resp.content_type == ContentType.APP_JSON
        assert "processes" in resp.json

    def test_describe_process_visibility_public(self):
        path = f"/processes/{self.process_public.identifier}"
        resp = self.app.get(path, headers=self.json_headers)
        assert resp.status_code == 200
        assert resp.content_type == ContentType.APP_JSON

    def test_describe_process_visibility_private(self):
        path = f"/processes/{self.process_private.identifier}"
        resp = self.app.get(path, headers=self.json_headers, expect_errors=True)
        assert resp.status_code == 403
        assert resp.content_type == ContentType.APP_JSON

    def test_deploy_process_success(self):
        process_name = self.fully_qualified_test_process_name()
        process_data = self.get_process_deploy_template(process_name)
        package_mock = mocked_process_package()

        with contextlib.ExitStack() as stack:
            for pkg in package_mock:
                stack.enter_context(pkg)
            path = "/processes"
            resp = self.app.post_json(path, params=process_data, headers=self.json_headers, expect_errors=False)
            assert resp.status_code == 201
            assert resp.content_type == ContentType.APP_JSON
            assert resp.json["processSummary"]["id"] == process_name
            assert isinstance(resp.json["deploymentDone"], bool) and resp.json["deploymentDone"]

    def test_deploy_process_ogc_schema(self):
        process_name = self.fully_qualified_test_process_name()
        process_data = self.get_process_deploy_template(process_name, schema=ProcessSchema.OGC)
        process_desc = process_data["processDescription"]
        package_mock = mocked_process_package()

        with contextlib.ExitStack() as stack:
            for pkg in package_mock:
                stack.enter_context(pkg)
            assert "process" not in process_desc
            assert "id" in process_desc
            process_desc["visibility"] = Visibility.PUBLIC  # save ourself an update request
            path = "/processes"
            resp = self.app.post_json(path, params=process_data, headers=self.json_headers)
            assert resp.status_code == 201
            assert resp.content_type == ContentType.APP_JSON
            assert resp.json["processSummary"]["id"] == process_name
            assert isinstance(resp.json["deploymentDone"], bool) and resp.json["deploymentDone"]

    def test_deploy_process_short_name(self):
        process_name = "x"
        process_data = self.get_process_deploy_template(process_name, schema=ProcessSchema.OGC)
        process_data["processDescription"]["visibility"] = Visibility.PUBLIC
        process_data["processDescription"]["outputs"] = {"output": {"schema": {"type": "string"}}}
        package_mock = mocked_process_package()

        with contextlib.ExitStack() as stack:
            for pkg in package_mock:
                stack.enter_context(pkg)
            path = "/processes"
            resp = self.app.post_json(path, params=process_data, headers=self.json_headers, expect_errors=False)
            assert resp.status_code == 201
            assert resp.content_type == ContentType.APP_JSON
            assert resp.json["processSummary"]["id"] == process_name
            assert isinstance(resp.json["deploymentDone"], bool) and resp.json["deploymentDone"]

            # perform get to make sure all name checks in the chain, going through db save/load, are validated
            path = f"{path}/{process_name}"
            query = {"schema": ProcessSchema.OLD}
            resp = self.app.get(path, headers=self.json_headers, params=query, expect_errors=False)
            assert resp.status_code == 200
            assert resp.json["process"]["id"] == process_name

    def test_deploy_process_bad_name(self):
        process_name = f"{self.fully_qualified_test_process_name()}..."
        process_data = self.get_process_deploy_template(process_name)
        package_mock = mocked_process_package()

        with contextlib.ExitStack() as stack:
            for pkg in package_mock:
                stack.enter_context(pkg)
            path = "/processes"
            resp = self.app.post_json(path, params=process_data, headers=self.json_headers, expect_errors=True)
            assert resp.status_code == 400
            assert resp.content_type == ContentType.APP_JSON

    def test_deploy_process_conflict(self):
        process_name = self.process_private.identifier
        process_data = self.get_process_deploy_template(process_name)
        package_mock = mocked_process_package()

        with contextlib.ExitStack() as stack:
            for pkg in package_mock:
                stack.enter_context(pkg)
            path = "/processes"
            resp = self.app.post_json(path, params=process_data, headers=self.json_headers, expect_errors=True)
            assert resp.status_code == 409
            assert resp.content_type == ContentType.APP_JSON

    def test_deploy_process_missing_or_invalid_components(self):
        process_name = self.fully_qualified_test_process_name()
        process_data = self.get_process_deploy_template(process_name)
        package_mock = mocked_process_package()

        # remove components for testing different cases
        process_data_tests = [deepcopy(process_data) for _ in range(13)]
        process_data_tests[0].pop("processDescription")
        process_data_tests[1]["processDescription"].pop("process")
        process_data_tests[2]["processDescription"]["process"].pop("id")  # noqa
        process_data_tests[3]["processDescription"]["jobControlOptions"] = ExecuteControlOption.ASYNC
        process_data_tests[4]["processDescription"]["jobControlOptions"] = [ExecuteMode.ASYNC]  # noqa
        process_data_tests[5]["deploymentProfileName"] = "random"  # can be omitted, but if provided, must be valid
        process_data_tests[6].pop("executionUnit")
        process_data_tests[7]["executionUnit"] = {}
        process_data_tests[8]["executionUnit"] = []
        process_data_tests[9]["executionUnit"][0] = {"unit": "something"}  # unit as string instead of package
        process_data_tests[10]["executionUnit"][0] = {"href": {}}  # noqa  # href as package instead of URL
        process_data_tests[11]["executionUnit"][0] = {"unit": {}, "href": ""}  # can't have both unit/href together
        process_data_tests[12]["executionUnit"][0] = {"href": ""}  # href correct type, but missing link reference

        with contextlib.ExitStack() as stack:
            for pkg in package_mock:
                stack.enter_context(pkg)
            path = "/processes"
            for i, data in enumerate(process_data_tests):
                resp = self.app.post_json(path, params=data, headers=self.json_headers, expect_errors=True)
                msg = "Failed with test variation '{}' with value '{}' using data:\n{}"
                assert resp.status_code in [400, 422], msg.format(i, resp.status_code, json.dumps(data, indent=2))
                assert resp.content_type == ContentType.APP_JSON, msg.format(i, resp.content_type, "")

    def test_deploy_process_default_endpoint_wps1(self):
        """
        Validates that the default (localhost) endpoint to execute WPS requests are saved during deployment.
        """
        process_name = self.fully_qualified_test_process_name()
        process_data = self.get_process_deploy_template(process_name)
        package_mock = mocked_process_package()

        with contextlib.ExitStack() as stack:
            for pkg in package_mock:
                stack.enter_context(pkg)
            path = "/processes"
            resp = self.app.post_json(path, params=process_data, headers=self.json_headers, expect_errors=True)
            assert resp.status_code == 201

        weaver_wps_path = get_wps_url(self.config.registry.settings)
        process_wps_endpoint = self.process_store.fetch_by_id(process_name).processEndpointWPS1
        assert isinstance(process_wps_endpoint, str) and len(process_wps_endpoint)
        assert process_wps_endpoint == weaver_wps_path

    @staticmethod
    def assert_deployed_wps3(response_json, expected_process_id, assert_io=True):
        proc = response_json["process"]
        assert expected_process_id in proc["id"]
        if assert_io:
            assert len(proc["inputs"]) == 1
            assert proc["inputs"][0]["id"] == "input-1"
            assert proc["inputs"][0]["minOccurs"] == 1
            assert proc["inputs"][0]["maxOccurs"] == 1
            assert "formats" not in proc["inputs"][0]   # literal data doesn't have "formats"
            assert len(proc["outputs"]) == 1
            assert proc["outputs"][0]["id"] == "output"
            assert "minOccurs" not in proc["outputs"][0]
            assert "maxOccurs" not in proc["outputs"][0]
            # TODO: handling multiple outputs (https://github.com/crim-ca/weaver/issues/25)
            # assert proc["outputs"][0]["minOccurs"] == "1"
            # assert proc["outputs"][0]["maxOccurs"] == "1"
            assert isinstance(proc["outputs"][0]["formats"], list)
            assert len(proc["outputs"][0]["formats"]) == 1
            assert proc["outputs"][0]["formats"][0]["mediaType"] == ContentType.APP_JSON

    def deploy_process_make_visible_and_fetch_deployed(self,
                                                       deploy_payload,          # type: JSON
                                                       expected_process_id,     # type: str
                                                       headers=None,            # type: Optional[AnyHeadersContainer]
                                                       assert_io=True,          # type: bool
                                                       ):                       # type: (...) -> JSON
        """
        Deploy, make visible and obtain process description.

        Attempts to deploy the process using the provided deployment payload, then makes it visible and finally
        fetches the deployed process to validate the resulting WPS-3 REST JSON description.
        Any failure along the way is raised, ensuring that returned data corresponds to a process ready for execution.

        .. note::
            This is a shortcut method for all ``test_deploy_process_<>`` cases.
        """
        deploy_headers = copy.deepcopy(self.json_headers)
        deploy_headers.update(headers or {})
        resp = mocked_sub_requests(self.app, "post", "/processes",  # mock in case of TestApp self-reference URLs
                                   data=deploy_payload, headers=deploy_headers, only_local=True)
        assert resp.status_code == 201, f"{resp!s}\n{resp.text}"
        assert resp.content_type == ContentType.APP_JSON

        # apply visibility to allow retrieval
        proc_id = resp.json["processSummary"]["id"]  # process id could have been cleaned up
        proc_url = f"/processes/{proc_id}"
        vis_url = f"{proc_url}/visibility"
        body = {"value": Visibility.PUBLIC}
        resp = self.app.put_json(vis_url, params=body, headers=self.json_headers)
        assert resp.status_code == 200

        body = self.get_process_description(proc_id)
        self.assert_deployed_wps3(body, expected_process_id, assert_io=assert_io)
        return body

    def get_process_description(self, process_id, schema=ProcessSchema.OLD):
        # type: (str, ProcessSchema) -> JSON
        proc_query = {"schema": schema}
        proc_url = f"/processes/{process_id}"
        resp = self.app.get(proc_url, params=proc_query, headers=self.json_headers)
        assert resp.status_code == 200
        return resp.json

    def get_application_package(self, process_id):
        # type: (str) -> CWL
        resp = self.app.get(f"/processes/{process_id}/package", headers=self.json_headers)
        assert resp.status_code == 200
        return resp.json

    def validate_wps1_package(self, process_id, provider_url):
        cwl = self.get_application_package(process_id)
        assert "hints" in cwl and any(hint.endswith(CWL_REQUIREMENT_APP_WPS1) for hint in cwl["hints"])
        hint = cwl["hints"].get(CWL_REQUIREMENT_APP_WPS1) or cwl["hints"].get(f"weaver:{CWL_REQUIREMENT_APP_WPS1}")
        assert "process" in hint
        assert "provider" in hint
        assert hint["process"] == process_id
        if provider_url.endswith("/"):
            valid_urls = [provider_url, provider_url[:-1]]
        else:
            valid_urls = [provider_url, f"{provider_url}/"]
        assert hint["provider"] in valid_urls

    def test_deploy_process_CWL_DockerRequirement_auth_header_format(self):
        """
        Test deployment of a process with authentication to access the referenced repository.

        .. note::
            Use same definition as the one provided in :ref:`app_pkg_script` documentation.
        """
        cwl = load_file(os.path.join(WEAVER_ROOT_DIR, "docs/examples/docker-shell-script-cat.cwl"))  # type: CWL
        docker = "fake.repo/org/private-image:latest"
        cwl["requirements"][CWL_REQUIREMENT_APP_DOCKER]["dockerPull"] = docker
        body = self.get_process_deploy_template(cwl=cwl)
        headers = copy.deepcopy(self.json_headers)

        for bad_token in ["0123456789", "Basic:0123456789", "Bearer fake:0123456789"]:  # nosec
            headers.update({"X-Auth-Docker": bad_token})
            resp = self.app.post_json("/processes", params=body, headers=headers, expect_errors=True)
            assert resp.status_code == 422
            assert resp.content_type == ContentType.APP_JSON
            assert "authentication header" in resp.json["description"]

        token = base64.b64encode(b"fake:0123456789").decode("utf-8")  # nosec
        headers.update({"X-Auth-Docker": f"Basic {token}"})  # nosec
        resp = self.app.post_json("/processes", params=body, headers=headers)
        assert resp.status_code == 201
        proc_id = body["processDescription"]["process"]["id"]  # noqa
        process = self.process_store.fetch_by_id(proc_id)
        assert process.auth is not None
        assert process.auth.type == AuthenticationTypes.DOCKER
        assert process.auth.token == token  # noqa
        assert process.auth.docker == docker

    def test_deploy_process_CWL_direct_raised_missing_id(self):
        # normally valid CWL, but not when submitted directly due to missing ID for the process
        cwl = {
            "cwlVersion": "v1.0",
            "class": "CommandLineTool",
            "baseCommand": ["python3", "-V"],
            "inputs": {},
            "outputs": {
                "output": {
                    "type": "File",
                    "outputBinding": {
                        "glob": "stdout.log"
                    },
                }
            },
        }
        headers = {"Content-Type": ContentType.APP_CWL_JSON, "Accept": ContentType.APP_JSON}
        resp = self.app.post_json("/processes", params=cwl, headers=headers, expect_errors=True)
        assert resp.status_code == 400
        assert "DeployCWL.id" in resp.json["cause"]
        assert "Missing required field." in resp.json["cause"]["DeployCWL.id"]

    def deploy_process_CWL_direct(self,
                                  content_type,                         # type: ContentType
                                  graph_count=0,                        # type: int
                                  process_id="test-direct-cwl-json",    # type: str
                                  version=None,                         # type: Optional[AnyVersion]
                                  ):                                    # type: (...) -> Tuple[CWL, JSON]
        cwl = {}
        cwl_core = self.get_cwl_docker_python_version(cwl_version=None, process_id=process_id)
        cwl_base = {"cwlVersion": "v1.0"}
        cwl.update(cwl_base)
        if version:
            cwl["version"] = version
        if graph_count:
            cwl["$graph"] = [cwl_core] * graph_count
        else:
            cwl.update(cwl_core)
        if "yaml" in content_type:
            cwl = yaml.safe_dump(cwl, sort_keys=False)
        headers = {"Content-Type": content_type}
        desc = self.deploy_process_make_visible_and_fetch_deployed(cwl, process_id, headers=headers, assert_io=False)
        pkg = self.get_application_package(process_id)
        assert desc["deploymentProfile"] == "http://www.opengis.net/profiles/eoc/dockerizedApplication"

        # once parsed, CWL I/O are converted to listing form
        # rest should remain intact with the original definition
        expect_cwl = copy.deepcopy(cwl_base)  # type: CWL
        expect_cwl.update(cwl_core)
        expect_cwl["inputs"] = []
        cwl_out = cwl_core["outputs"]["output"]
        cwl_out["id"] = "output"
        expect_cwl["outputs"] = [cwl_out]
        assert pkg == expect_cwl

        # process description should have been generated with relevant I/O
        proc = desc["process"]
        assert proc["id"] == process_id
        assert proc["inputs"] == []
        assert proc["outputs"] == [{
            "id": "output",
            "title": "output",
            "schema": {"type": "string", "contentMediaType": "text/plain"},
            "formats": [{"default": True, "mediaType": "text/plain"}]
        }]
        return cwl, desc

    def test_deploy_process_CWL_direct_JSON(self):
        self.deploy_process_CWL_direct(ContentType.APP_CWL_JSON)

    def test_deploy_process_CWL_direct_YAML(self):
        self.deploy_process_CWL_direct(ContentType.APP_CWL_YAML)

    def test_deploy_process_CWL_direct_graph_JSON(self):
        self.deploy_process_CWL_direct(ContentType.APP_CWL_JSON, graph_count=1)

    def test_deploy_process_CWL_direct_graph_YAML(self):
        self.deploy_process_CWL_direct(ContentType.APP_CWL_YAML, graph_count=1)

    # FIXME: make xfail once nested CWL definitions implemented (https://github.com/crim-ca/weaver/issues/56)
    def test_deploy_process_CWL_direct_graph_multi_invalid(self):
        with pytest.raises((webtest.app.AppError, AssertionError)) as exc:  # noqa
            self.deploy_process_CWL_direct(ContentType.APP_CWL_JSON, graph_count=2)
        error = str(exc.value)
        assert "400 Bad Request" in error
        assert "Invalid schema" in error
        assert "Longer than maximum length 1" in error

    @staticmethod
    def get_cwl_docker_python_version(cwl_version="v1.0", process_id=None):
        # type: (Optional[str], Optional[str]) -> CWL
        cwl = {}
        if cwl_version:
            cwl["cwlVersion"] = cwl_version
        if process_id:
            cwl["id"] = process_id
        cwl.update({
            "class": "CommandLineTool",
            "requirements": {
                CWL_REQUIREMENT_APP_DOCKER: {
                    "dockerPull": "python:3.7-alpine"
                }
            },
            "baseCommand": ["python3", "-V"],
            "inputs": {},
            "outputs": {
                "output": {
                    "type": "File",
                    "outputBinding": {
                        "glob": "stdout.log"
                    },
                }
            },
        })
        return cwl

    def test_deploy_process_CWL_DockerRequirement_href(self):
        with contextlib.ExitStack() as stack:
            stack.enter_context(mocked_wps_output(self.settings))
            out_dir = self.settings["weaver.wps_output_dir"]
            out_url = self.settings["weaver.wps_output_url"]
            assert out_url.startswith("http"), "test can run only if reference is an HTTP reference"  # sanity check
            tmp_dir = stack.enter_context(tempfile.TemporaryDirectory(dir=out_dir))
            tmp_file = os.path.join(tmp_dir, "docker-python.cwl")
            tmp_href = tmp_file.replace(out_dir, out_url, 1)
            cwl = self.get_cwl_docker_python_version()
            with open(tmp_file, mode="w", encoding="utf-8") as cwl_file:
                json.dump(cwl, cwl_file)

            p_id = "test-docker-python-version"
            body = {
                "processDescription": {"process": {"id": p_id}},
                "executionUnit": [{"href": tmp_href}],
                "deploymentProfileName": "http://www.opengis.net/profiles/eoc/dockerizedApplication",
            }
            desc = self.deploy_process_make_visible_and_fetch_deployed(body, p_id, assert_io=False)
            pkg = self.get_application_package(p_id)
            assert desc["deploymentProfile"] == "http://www.opengis.net/profiles/eoc/dockerizedApplication"

            # once parsed, CWL I/O are converted to listing form
            # rest should remain intact with the original definition
            cwl["inputs"] = []
            cwl_out = cwl["outputs"]["output"]
            cwl_out["id"] = "output"
            cwl["outputs"] = [cwl_out]
            assert pkg == cwl

            # process description should have been generated with relevant I/O
            proc = desc["process"]
            assert proc["id"] == p_id
            assert proc["inputs"] == []
            assert proc["outputs"] == [{
                "id": "output",
                "title": "output",
                "schema": {"type": "string", "contentMediaType": "text/plain"},
                "formats": [{"default": True, "mediaType": "text/plain"}]
            }]

    def test_deploy_process_CWL_DockerRequirement_owsContext(self):
        with contextlib.ExitStack() as stack:
            stack.enter_context(mocked_wps_output(self.settings))
            out_dir = self.settings["weaver.wps_output_dir"]
            out_url = self.settings["weaver.wps_output_url"]
            assert out_url.startswith("http"), "test can run only if reference is an HTTP reference"  # sanity check
            tmp_dir = stack.enter_context(tempfile.TemporaryDirectory(dir=out_dir))
            tmp_file = os.path.join(tmp_dir, "docker-python.cwl")
            tmp_href = tmp_file.replace(out_dir, out_url, 1)
            cwl = self.get_cwl_docker_python_version()
            with open(tmp_file, mode="w", encoding="utf-8") as cwl_file:
                json.dump(cwl, cwl_file)

            ows_ctx = ows_context_href(tmp_href)
            p_id = "test-docker-python-version"
            ows_ctx.update({"id": p_id})
            body = {"processDescription": {"process": ows_ctx}}  # optional 'executionUnit' since 'owsContext' has href
            desc = self.deploy_process_make_visible_and_fetch_deployed(body, p_id, assert_io=False)
            pkg = self.get_application_package(p_id)
            assert desc["deploymentProfile"] == "http://www.opengis.net/profiles/eoc/dockerizedApplication"

            # once parsed, CWL I/O are converted to listing form
            # rest should remain intact with the original definition
            cwl["inputs"] = []
            cwl_out = cwl["outputs"]["output"]
            cwl_out["id"] = "output"
            cwl["outputs"] = [cwl_out]
            assert pkg == cwl

            # process description should have been generated with relevant I/O
            proc = desc["process"]
            assert proc["id"] == p_id
            assert proc["inputs"] == []
            assert proc["outputs"] == [{
                "id": "output",
                "title": "output",
                "schema": {"type": "string", "contentMediaType": "text/plain"},
                "formats": [{"default": True, "mediaType": "text/plain"}]
            }]

    def test_deploy_process_CWL_DockerRequirement_executionUnit(self):
        with contextlib.ExitStack() as stack:
            stack.enter_context(mocked_wps_output(self.settings))
            cwl = self.get_cwl_docker_python_version()

            p_id = "test-docker-python-version"
            body = {
                "processDescription": {"process": {"id": p_id}},
                "executionUnit": [{"unit": cwl}],
                "deploymentProfileName": "http://www.opengis.net/profiles/eoc/dockerizedApplication",
            }
            desc = self.deploy_process_make_visible_and_fetch_deployed(body, p_id, assert_io=False)
            pkg = self.get_application_package(p_id)
            assert desc["deploymentProfile"] == "http://www.opengis.net/profiles/eoc/dockerizedApplication"

            # once parsed, CWL I/O are converted to listing form
            # rest should remain intact with the original definition
            cwl["inputs"] = []
            cwl_out = cwl["outputs"]["output"]
            cwl_out["id"] = "output"
            cwl["outputs"] = [cwl_out]
            cwl.pop("$schema", None)
            cwl.pop("$id", None)
            pkg.pop("$schema", None)
            pkg.pop("$id", None)
            assert pkg == cwl

            # process description should have been generated with relevant I/O
            proc = desc["process"]
            assert proc["id"] == p_id
            assert proc["inputs"] == []
            assert proc["outputs"] == [{
                "id": "output",
                "title": "output",
                "schema": {"type": "string", "contentMediaType": "text/plain"},
                "formats": [{"default": True, "mediaType": "text/plain"}]
            }]

    def test_deploy_process_CWL_DockerRequirement_executionUnit_DirectUnit(self):
        with contextlib.ExitStack() as stack:
            stack.enter_context(mocked_wps_output(self.settings))
            cwl = self.get_cwl_docker_python_version()

            p_id = "test-docker-python-version"
            body = {
                "processDescription": {"process": {"id": p_id}},
                "executionUnit": cwl,
                "deploymentProfileName": "http://www.opengis.net/profiles/eoc/dockerizedApplication",
            }
            desc = self.deploy_process_make_visible_and_fetch_deployed(body, p_id, assert_io=False)
            pkg = self.get_application_package(p_id)
            assert desc["deploymentProfile"] == "http://www.opengis.net/profiles/eoc/dockerizedApplication"

            # once parsed, CWL I/O are converted to listing form
            # rest should remain intact with the original definition
            cwl["inputs"] = []
            cwl_out = cwl["outputs"]["output"]
            cwl_out["id"] = "output"
            cwl["outputs"] = [cwl_out]
            cwl.pop("$schema", None)
            cwl.pop("$id", None)
            pkg.pop("$schema", None)
            pkg.pop("$id", None)
            assert pkg == cwl

            # process description should have been generated with relevant I/O
            proc = desc["process"]
            assert proc["id"] == p_id
            assert proc["inputs"] == []
            assert proc["outputs"] == [{
                "id": "output",
                "title": "output",
                "schema": {"type": "string", "contentMediaType": "text/plain"},
                "formats": [{"default": True, "mediaType": "text/plain"}]
            }]

    def test_deploy_process_CWL_DockerRequirement_executionUnit_UnitWithMediaType(self):
        with contextlib.ExitStack() as stack:
            stack.enter_context(mocked_wps_output(self.settings))
            cwl = self.get_cwl_docker_python_version()

            p_id = "test-docker-python-version"
            body = {
                "processDescription": {"process": {"id": p_id}},
                "executionUnit": {"unit": cwl, "type": ContentType.APP_CWL_JSON},
                "deploymentProfileName": "http://www.opengis.net/profiles/eoc/dockerizedApplication",
            }
            desc = self.deploy_process_make_visible_and_fetch_deployed(body, p_id, assert_io=False)
            pkg = self.get_application_package(p_id)
            assert desc["deploymentProfile"] == "http://www.opengis.net/profiles/eoc/dockerizedApplication"

            # once parsed, CWL I/O are converted to listing form
            # rest should remain intact with the original definition
            cwl["inputs"] = []
            cwl_out = cwl["outputs"]["output"]
            cwl_out["id"] = "output"
            cwl["outputs"] = [cwl_out]
            cwl.pop("$schema", None)
            cwl.pop("$id", None)
            pkg.pop("$schema", None)
            pkg.pop("$id", None)
            assert pkg == cwl

            # process description should have been generated with relevant I/O
            proc = desc["process"]
            assert proc["id"] == p_id
            assert proc["inputs"] == []
            assert proc["outputs"] == [{
                "id": "output",
                "title": "output",
                "schema": {"type": "string", "contentMediaType": "text/plain"},
                "formats": [{"default": True, "mediaType": "text/plain"}]
            }]

    @pytest.mark.usefixtures("assert_cwl_no_warn_unknown_hint")
    @pytest.mark.parametrize("assert_cwl_no_warn_unknown_hint", [CWL_REQUIREMENT_CUDA_NAME], indirect=True)
    def test_deploy_process_CWL_CudaRequirement_executionUnit(self):
        with contextlib.ExitStack() as stack:
            stack.enter_context(mocked_wps_output(self.settings))
            cuda_requirements = {
                "cudaVersionMin": "11.4",
                "cudaComputeCapability": "3.0",
                "cudaDeviceCountMin": 1,
                "cudaDeviceCountMax": 8
            }
            docker_requirement = {"dockerPull": "python:3.7-alpine"}
            cwl = {
                "class": "CommandLineTool",
                "cwlVersion": "v1.2",
                "hints": {
                    "cwltool:CUDARequirement": cuda_requirements,
                    "DockerRequirement": docker_requirement
                },
                "$namespaces": {
                    "cwltool": "http://commonwl.org/cwltool#"
                },
                "inputs": {},
                "outputs": {
                    "output": {
                        "type": "File",
                        "outputBinding": {
                            "glob": "stdout.log"
                        },
                    }
                }
            }

            p_id = "test-cuda"
            body = {
                "processDescription": {"process": {"id": p_id}},
                "executionUnit": [{"unit": cwl}],
                "deploymentProfileName": "http://www.opengis.net/profiles/eoc/dockerizedApplication",
            }
            desc = self.deploy_process_make_visible_and_fetch_deployed(body, p_id, assert_io=False)
            pkg = self.get_application_package(p_id)
            assert desc["deploymentProfile"] == "http://www.opengis.net/profiles/eoc/dockerizedApplication"
            assert desc["process"]["id"] == p_id
            assert pkg["hints"]["cwltool:CUDARequirement"] == cuda_requirements
            assert pkg["hints"]["DockerRequirement"] == docker_requirement

    def test_deploy_process_CWL_NetworkRequirement_executionUnit(self):
        with contextlib.ExitStack() as stack:
            stack.enter_context(mocked_wps_output(self.settings))
            network_access_requirement = {"networkAccess": True}
            docker_requirement = {"dockerPull": "python:3.7-alpine"}
            for req_type in ["hints", "requirements"]:
                cwl = {
                    "class": "CommandLineTool",
                    "cwlVersion": "v1.2",
                    req_type: {
                        "NetworkAccess": network_access_requirement,
                        "DockerRequirement": docker_requirement
                    },
                    "inputs": {},
                    "outputs": {
                        "output": {
                            "type": "File",
                            "outputBinding": {
                                "glob": "stdout.log"
                            },
                        }
                    }
                }

                p_id = f"test-network-access-{req_type}"
                body = {
                    "processDescription": {"process": {"id": p_id}},
                    "executionUnit": [{"unit": cwl}],
                    "deploymentProfileName": "http://www.opengis.net/profiles/eoc/dockerizedApplication",
                }
                desc = self.deploy_process_make_visible_and_fetch_deployed(body, p_id, assert_io=False)
                pkg = self.get_application_package(p_id)
                assert desc["deploymentProfile"] == "http://www.opengis.net/profiles/eoc/dockerizedApplication"
                assert desc["process"]["id"] == p_id
                assert pkg[req_type]["NetworkAccess"] == network_access_requirement
                assert pkg[req_type]["DockerRequirement"] == docker_requirement

    @pytest.mark.usefixtures("assert_cwl_no_warn_unknown_hint")
    @pytest.mark.parametrize("assert_cwl_no_warn_unknown_hint", [CWL_REQUIREMENT_APP_WPS1], indirect=True)
    @mocked_remote_server_requests_wps1([
        resources.TEST_REMOTE_SERVER_URL,
        resources.TEST_REMOTE_SERVER_WPS1_GETCAP_XML,
        [resources.TEST_REMOTE_SERVER_WPS1_DESCRIBE_PROCESS_XML],
    ])
    def test_deploy_process_CWL_WPS1Requirement_href(self):
        with contextlib.ExitStack() as stack:
            stack.enter_context(mocked_wps_output(self.settings))
            out_dir = self.settings["weaver.wps_output_dir"]
            out_url = self.settings["weaver.wps_output_url"]
            assert out_url.startswith("http"), "test can run only if reference is an HTTP reference"  # sanity check
            tmp_dir = stack.enter_context(tempfile.TemporaryDirectory(dir=out_dir))
            tmp_file = os.path.join(tmp_dir, "wps1.cwl")
            tmp_href = tmp_file.replace(out_dir, out_url, 1)
            ns, fmt = get_cwl_file_format(ContentType.APP_JSON)
            with open(tmp_file, mode="w", encoding="utf-8") as cwl_file:
                json.dump({
                    "cwlVersion": "v1.0",
                    "class": "CommandLineTool",
                    "hints": {
                        CWL_REQUIREMENT_APP_WPS1: {
                            "process": resources.TEST_REMOTE_SERVER_WPS1_PROCESS_ID,
                            "provider": resources.TEST_REMOTE_SERVER_URL
                        }
                    },
                    # FIXME: must provide inputs/outputs since CWL provided explicitly.
                    #   Update from CWL->WPS complementary details is supported.
                    #   Inverse update WPS->CWL is not supported (https://github.com/crim-ca/weaver/issues/50).
                    # following are based on expected results for I/O defined in XML
                    "inputs": {
                        "input-1": {
                            "type": "string"
                        },
                    },
                    "outputs": {
                        "output": {
                            "type": "File",
                            "format": fmt,
                            "outputBinding": {
                                "glob": "*.json"
                            },
                        }
                    },
                    "$namespaces": ns
                }, cwl_file)

            body = {
                "processDescription": {"process": {"id": resources.TEST_REMOTE_SERVER_WPS1_PROCESS_ID}},
                "executionUnit": [{"href": tmp_href}],
                # FIXME: avoid error on omitted deploymentProfileName (https://github.com/crim-ca/weaver/issues/319)
                "deploymentProfileName": "http://www.opengis.net/profiles/eoc/wpsApplication",
            }
            self.deploy_process_make_visible_and_fetch_deployed(body, resources.TEST_REMOTE_SERVER_WPS1_PROCESS_ID)
            self.validate_wps1_package(
                resources.TEST_REMOTE_SERVER_WPS1_PROCESS_ID,
                resources.TEST_REMOTE_SERVER_URL
            )

    @pytest.mark.usefixtures("assert_cwl_no_warn_unknown_hint")
    @pytest.mark.parametrize("assert_cwl_no_warn_unknown_hint", [CWL_REQUIREMENT_APP_WPS1], indirect=True)
    @mocked_remote_server_requests_wps1([
        resources.TEST_REMOTE_SERVER_URL,
        resources.TEST_REMOTE_SERVER_WPS1_GETCAP_XML,
        [resources.TEST_REMOTE_SERVER_WPS1_DESCRIBE_PROCESS_XML],
    ])
    def test_deploy_process_CWL_WPS1Requirement_owsContext(self):
        ns, fmt = get_cwl_file_format(ContentType.APP_JSON)
        cwl = {
            "cwlVersion": "v1.0",
            "class": "CommandLineTool",
            "hints": {
                CWL_REQUIREMENT_APP_WPS1: {
                    "process": resources.TEST_REMOTE_SERVER_WPS1_PROCESS_ID,
                    "provider": resources.TEST_REMOTE_SERVER_URL
                }
            },
            # FIXME: must provide inputs/outputs since CWL provided explicitly.
            #   Update from CWL->WPS complementary details is supported.
            #   Inverse update WPS->CWL is not supported (https://github.com/crim-ca/weaver/issues/50).
            # following are based on expected results for I/O defined in XML
            "inputs": {
                "input-1": {
                    "type": "string"
                },
            },
            "outputs": {
                "output": {
                    "type": "File",
                    "format": fmt,
                    "outputBinding": {
                        "glob": "*.json"
                    },
                }
            },
            "$namespaces": ns
        }
        with contextlib.ExitStack() as stack:
            stack.enter_context(mocked_wps_output(self.settings))
            wps_dir = self.settings["weaver.wps_output_dir"]
            wps_url = self.settings["weaver.wps_output_url"]
            assert wps_url.startswith("http"), "test can run only if reference is an HTTP reference"  # sanity check
            tmp_file = stack.enter_context(tempfile.NamedTemporaryFile(dir=wps_dir, mode="w", suffix=".cwl"))
            tmp_http = tmp_file.name.replace(wps_dir, wps_url, 1)
            json.dump(cwl, tmp_file)
            tmp_file.flush()
            tmp_file.seek(0)

            body = {
                "processDescription": {"process": {
                    "id": resources.TEST_REMOTE_SERVER_WPS1_PROCESS_ID,
                }},
                "executionUnit": [{"href": resources.TEST_REMOTE_SERVER_URL}],  # just to fulfill schema validation
                # FIXME: avoid error on omitted deploymentProfileName (https://github.com/crim-ca/weaver/issues/319)
                "deploymentProfileName": "http://www.opengis.net/profiles/eoc/wpsApplication",
            }
            ows_ctx = ows_context_href(tmp_http)
            body["processDescription"]["process"].update(ows_ctx)
            self.deploy_process_make_visible_and_fetch_deployed(body, resources.TEST_REMOTE_SERVER_WPS1_PROCESS_ID)
            self.validate_wps1_package(
                resources.TEST_REMOTE_SERVER_WPS1_PROCESS_ID,
                resources.TEST_REMOTE_SERVER_URL
            )

    @pytest.mark.usefixtures("assert_cwl_no_warn_unknown_hint")
    @pytest.mark.parametrize("assert_cwl_no_warn_unknown_hint", [CWL_REQUIREMENT_APP_WPS1], indirect=True)
    @mocked_remote_server_requests_wps1([
        resources.TEST_REMOTE_SERVER_URL,
        resources.TEST_REMOTE_SERVER_WPS1_GETCAP_XML,
        [resources.TEST_REMOTE_SERVER_WPS1_DESCRIBE_PROCESS_XML],
    ])
    def test_deploy_process_CWL_WPS1Requirement_executionUnit(self):
        ns, fmt = get_cwl_file_format(ContentType.APP_JSON)
        cwl = {
            "cwlVersion": "v1.0",
            "class": "CommandLineTool",
            "hints": {
                CWL_REQUIREMENT_APP_WPS1: {
                    "process": resources.TEST_REMOTE_SERVER_WPS1_PROCESS_ID,
                    "provider": resources.TEST_REMOTE_SERVER_URL
                }
            },
            # FIXME: must provide inputs/outputs since CWL provided explicitly.
            #   Update from CWL->WPS complementary details is supported.
            #   Inverse update WPS->CWL is not supported (https://github.com/crim-ca/weaver/issues/50).
            # following are based on expected results for I/O defined in XML
            "inputs": {
                "input-1": {
                    "type": "string"
                },
            },
            "outputs": {
                "output": {
                    "type": "File",
                    "format": fmt,
                    "outputBinding": {
                        "glob": "*.json"
                    },
                }
            },
            "$namespaces": ns
        }
        body = {
            "processDescription": {"process": {
                "id": resources.TEST_REMOTE_SERVER_WPS1_PROCESS_ID,
            }},
            "executionUnit": [{"unit": cwl}],
            # FIXME: avoid error on omitted deploymentProfileName (https://github.com/crim-ca/weaver/issues/319)
            "deploymentProfileName": "http://www.opengis.net/profiles/eoc/wpsApplication",
        }
        self.deploy_process_make_visible_and_fetch_deployed(body, resources.TEST_REMOTE_SERVER_WPS1_PROCESS_ID)
        self.validate_wps1_package(
            resources.TEST_REMOTE_SERVER_WPS1_PROCESS_ID,
            resources.TEST_REMOTE_SERVER_URL
        )

    @pytest.mark.usefixtures("assert_cwl_no_warn_unknown_hint")
    @pytest.mark.parametrize("assert_cwl_no_warn_unknown_hint", [CWL_REQUIREMENT_APP_WPS1], indirect=True)
    @mocked_remote_server_requests_wps1([
        resources.TEST_REMOTE_SERVER_URL,
        resources.TEST_REMOTE_SERVER_WPS1_GETCAP_XML,
        [resources.TEST_REMOTE_SERVER_WPS1_DESCRIBE_PROCESS_XML],
    ])
    def test_deploy_process_WPS1_DescribeProcess_href(self):
        body = {
            "processDescription": {
                "href": resources.TEST_REMOTE_SERVER_WPS1_DESCRIBE_PROCESS_URL  # this one should be used
            },
            "executionUnit": [{"href": resources.TEST_REMOTE_SERVER_URL}]  # some URL just to fulfill schema validation
        }
        self.deploy_process_make_visible_and_fetch_deployed(body, resources.TEST_REMOTE_SERVER_WPS1_PROCESS_ID)
        self.validate_wps1_package(
            resources.TEST_REMOTE_SERVER_WPS1_PROCESS_ID,
            resources.TEST_REMOTE_SERVER_URL
        )

    @pytest.mark.usefixtures("assert_cwl_no_warn_unknown_hint")
    @pytest.mark.parametrize("assert_cwl_no_warn_unknown_hint", [CWL_REQUIREMENT_APP_WPS1], indirect=True)
    @mocked_remote_server_requests_wps1([
        resources.TEST_REMOTE_SERVER_URL,
        resources.TEST_REMOTE_SERVER_WPS1_GETCAP_XML,
        [resources.TEST_REMOTE_SERVER_WPS1_DESCRIBE_PROCESS_XML],
    ])
    def test_deploy_process_WPS1_DescribeProcess_owsContext(self):
        body = {
            "processDescription": {"process": {"id": resources.TEST_REMOTE_SERVER_WPS1_PROCESS_ID}},
            "executionUnit": [{"href": resources.TEST_REMOTE_SERVER_URL}]  # some URL just to fulfill schema validation
        }
        desc_url = ows_context_href(resources.TEST_REMOTE_SERVER_WPS1_DESCRIBE_PROCESS_URL)
        body["processDescription"]["process"].update(desc_url)
        self.deploy_process_make_visible_and_fetch_deployed(body, resources.TEST_REMOTE_SERVER_WPS1_PROCESS_ID)

    @pytest.mark.usefixtures("assert_cwl_no_warn_unknown_hint")
    @pytest.mark.parametrize("assert_cwl_no_warn_unknown_hint", [CWL_REQUIREMENT_APP_WPS1], indirect=True)
    @mocked_remote_server_requests_wps1([
        resources.TEST_REMOTE_SERVER_URL,
        resources.TEST_REMOTE_SERVER_WPS1_GETCAP_XML,
        [resources.TEST_REMOTE_SERVER_WPS1_DESCRIBE_PROCESS_XML],
    ])
    def test_deploy_process_WPS1_DescribeProcess_executionUnit(self):
        """
        Test process deployment using a WPS-1 DescribeProcess URL specified as an execution unit reference.
        """
        body = {
            "processDescription": {"process": {"id": resources.TEST_REMOTE_SERVER_WPS1_PROCESS_ID}},
            "executionUnit": [{"href": resources.TEST_REMOTE_SERVER_WPS1_DESCRIBE_PROCESS_URL}],
            "deploymentProfileName": "http://www.opengis.net/profiles/eoc/wpsApplication",
        }
        self.deploy_process_make_visible_and_fetch_deployed(body, resources.TEST_REMOTE_SERVER_WPS1_PROCESS_ID)
        self.validate_wps1_package(
            resources.TEST_REMOTE_SERVER_WPS1_PROCESS_ID,
            resources.TEST_REMOTE_SERVER_URL
        )

    @pytest.mark.usefixtures("assert_cwl_no_warn_unknown_hint")
    @pytest.mark.parametrize("assert_cwl_no_warn_unknown_hint", [CWL_REQUIREMENT_APP_WPS1], indirect=True)
    @mocked_remote_server_requests_wps1([
        resources.TEST_REMOTE_SERVER_URL,
        resources.TEST_REMOTE_SERVER_WPS1_GETCAP_XML,
        [resources.TEST_REMOTE_SERVER_WPS1_DESCRIBE_PROCESS_XML],
    ])
    def test_deploy_process_WPS1_GetCapabilities_href(self):
        """
        Test process deployment using a WPS-1 GetCapabilities URL specified as process description reference.
        """
        body = {
            "processDescription": {
                "id": resources.TEST_REMOTE_SERVER_WPS1_PROCESS_ID,    # must tell which process from GetCapabilities
                "href": resources.TEST_REMOTE_SERVER_WPS1_GETCAP_URL,  # this one should be used
            },
            "executionUnit": [{"href": resources.TEST_REMOTE_SERVER_URL}]  # some URL just to fulfill schema validation
        }
        self.deploy_process_make_visible_and_fetch_deployed(body, resources.TEST_REMOTE_SERVER_WPS1_PROCESS_ID)

    @pytest.mark.usefixtures("assert_cwl_no_warn_unknown_hint")
    @pytest.mark.parametrize("assert_cwl_no_warn_unknown_hint", [CWL_REQUIREMENT_APP_WPS1], indirect=True)
    @mocked_remote_server_requests_wps1([
        resources.TEST_REMOTE_SERVER_URL,
        resources.TEST_REMOTE_SERVER_WPS1_GETCAP_XML,
        [resources.TEST_REMOTE_SERVER_WPS1_DESCRIBE_PROCESS_XML],
    ])
    def test_deploy_process_WPS1_GetCapabilities_owsContext(self):
        """
        Test process deployment using a WPS-1 GetCapabilities URL specified through the OwsContext definition.
        """
        body = {
            "processDescription": {"process": {"id": resources.TEST_REMOTE_SERVER_WPS1_PROCESS_ID}},
            "executionUnit": [{"href": resources.TEST_REMOTE_SERVER_URL}]  # some URL just to fulfill schema validation
        }
        body["processDescription"]["process"].update(ows_context_href(resources.TEST_REMOTE_SERVER_WPS1_GETCAP_URL))
        self.deploy_process_make_visible_and_fetch_deployed(body, resources.TEST_REMOTE_SERVER_WPS1_PROCESS_ID)

    @pytest.mark.usefixtures("assert_cwl_no_warn_unknown_hint")
    @pytest.mark.parametrize("assert_cwl_no_warn_unknown_hint", [CWL_REQUIREMENT_APP_WPS1], indirect=True)
    @mocked_remote_server_requests_wps1([
        resources.TEST_REMOTE_SERVER_URL,
        resources.TEST_REMOTE_SERVER_WPS1_GETCAP_XML,
        [resources.TEST_REMOTE_SERVER_WPS1_DESCRIBE_PROCESS_XML],
    ])
    def test_deploy_process_WPS1_GetCapabilities_executionUnit(self):
        """
        Test process deployment using a WPS-1 GetCapabilities URL specified through the ExecutionUnit parameter.
        """
        body = {
            "processDescription": {"process": {"id": resources.TEST_REMOTE_SERVER_WPS1_PROCESS_ID}},
            "executionUnit": [{"href": resources.TEST_REMOTE_SERVER_WPS1_GETCAP_URL}],
            "deploymentProfileName": "http://www.opengis.net/profiles/eoc/wpsApplication",
        }
        self.deploy_process_make_visible_and_fetch_deployed(body, resources.TEST_REMOTE_SERVER_WPS1_PROCESS_ID)

    def validate_ogcapi_process_description(self, process_description, process_id, remote_process):
        # type: (JSON, str, str) -> None
        assert process_id != remote_process
        assert process_description["deploymentProfile"] == "http://www.opengis.net/profiles/eoc/ogcapiApplication"

        # process description should have been generated with relevant I/O
        proc = process_description["process"]
        ref_desc = self.get_process_description(remote_process)
        ref_proc = ref_desc["process"]
        ref_url = ref_proc["processDescriptionURL"]
        assert proc["id"] == process_id
        assert proc["inputs"] == ref_proc["inputs"]
        assert proc["outputs"] == ref_proc["outputs"]

        # package should have been generated with corresponding I/O from "remote process"
        ref = self.get_application_package(remote_process)
        pkg = self.get_application_package(process_id)
        assert pkg["hints"] == {
            f"{CWL_NAMESPACE_WEAVER}:{CWL_REQUIREMENT_APP_OGC_API}": {
                "process": ref_url
            }
        }
        for io_select in ["input", "output"]:
            io_section = f"{io_select}s"
            for io_pkg, io_ref in zip(pkg[io_section], ref[io_section]):
                assert io_pkg["id"] == io_ref["id"]
                assert io_pkg["format"] == io_ref["format"]

    @pytest.mark.usefixtures("assert_cwl_no_warn_unknown_hint")
    @pytest.mark.parametrize("assert_cwl_no_warn_unknown_hint", [CWL_REQUIREMENT_APP_OGC_API], indirect=True)
    def test_deploy_process_OGC_API_DescribeProcess_href(self):
        """
        Use the basic :term:`Process` URL format for referencing remote OGC API definition.

        This will be helpful to support `Part 3 - Workflow` nested definitions.

        .. note::
            This does not support nested OGC Workflows by itself.
            Only sets up the required parsing of the body to eventually deploy them.

        .. seealso::
            - https://github.com/opengeospatial/ogcapi-processes/issues/279
            - https://github.com/opengeospatial/ogcapi-processes/tree/master/extensions/workflows
            - https://github.com/crim-ca/weaver/issues/412
        """
        register_builtin_processes(self.app.app.registry)  # must register since collection reset in 'setUp'
        remote_process = "jsonarray2netcdf"  # use builtin, re-deploy as "remote process"
        href = f"{self.url}/processes/{remote_process}"
        p_id = "new-test-ogc-api"
        body = {
            "id": p_id,  # normally optional, but since an existing process is re-deployed, conflict ID is raised
            "process": href
        }
        desc = self.deploy_process_make_visible_and_fetch_deployed(body, p_id, assert_io=False)
        self.validate_ogcapi_process_description(desc, p_id, remote_process)

    @pytest.mark.usefixtures("assert_cwl_no_warn_unknown_hint")
    @pytest.mark.parametrize("assert_cwl_no_warn_unknown_hint", [CWL_REQUIREMENT_APP_OGC_API], indirect=True)
    def test_deploy_process_OGC_API_DescribeProcess_owsContext(self):
        register_builtin_processes(self.app.app.registry)  # must register since collection reset in 'setUp'
        remote_process = "jsonarray2netcdf"  # use builtin, re-deploy as "remote process"
        href = f"{self.url}/processes/{remote_process}"
        p_id = "new-test-ogc-api"
        ows_ctx = ows_context_href(href)
        ows_ctx.update({"id": p_id})
        body = {
            "processDescription": {"process": ows_ctx}
        }
        desc = self.deploy_process_make_visible_and_fetch_deployed(body, p_id, assert_io=False)
        self.validate_ogcapi_process_description(desc, p_id, remote_process)

    @pytest.mark.usefixtures("assert_cwl_no_warn_unknown_hint")
    @pytest.mark.parametrize("assert_cwl_no_warn_unknown_hint", [CWL_REQUIREMENT_APP_OGC_API], indirect=True)
    def test_deploy_process_OGC_API_DescribeProcess_executionUnit(self):
        register_builtin_processes(self.app.app.registry)  # must register since collection reset in 'setUp'
        remote_process = "jsonarray2netcdf"  # use builtin, re-deploy as "remote process"
        href = f"{self.url}/processes/{remote_process}"
        p_id = "new-test-ogc-api"
        body = {
            "processDescription": {"process": {"id": p_id}},
            "executionUnit": [{"href": href}],
        }
        desc = self.deploy_process_make_visible_and_fetch_deployed(body, p_id, assert_io=False)
        self.validate_ogcapi_process_description(desc, p_id, remote_process)

    def test_deploy_process_with_revision_invalid(self):
        """
        Ensure that new deployment directly using a ``{processID}:{version}`` reference is not allowed.

        This nomenclature is reserved for revisions accomplished with PUT or PATCH requests with controlled versioning.

        .. versionadded:: 4.20
        """
        cwl = {
            "cwlVersion": "v1.0",
            "class": "CommandLineTool",
            "baseCommand": ["python3", "-V"],
            "inputs": {},
            "outputs": {
                "output": {
                    "type": "File",
                    "outputBinding": {
                        "glob": "stdout.log"
                    },
                }
            },
        }

        headers = {"Content-Type": ContentType.APP_CWL_JSON, "Accept": ContentType.APP_JSON}
        data = copy.deepcopy(cwl)
        data["id"] = "invalid-process:1.2.3"
        resp = self.app.post_json("/processes", params=cwl, headers=headers, expect_errors=True)
        assert resp.status_code in [400, 422]
        assert "Invalid" in resp.json["error"]

        data = {
            "processDescription": {"process": {"id": "invalid-process:1.2.3"}},
            "executionUnit": [{"unit": cwl}],
            "deploymentProfileName": "http://www.opengis.net/profiles/eoc/dockerizedApplication",
        }
        resp = self.app.post_json("/processes", params=data, headers=self.json_headers, expect_errors=True)
        assert resp.status_code in [400, 422]
        assert "Invalid" in resp.json["error"]

    def test_update_process_not_found(self):
        resp = self.app.patch_json("/processes/not-found", params={}, headers=self.json_headers, expect_errors=True)
        assert resp.status_code == 404

    def test_update_process_no_data(self):
        """
        Error expected if no data is provided for an update request.

        .. versionadded:: 4.20
        """
        p_id = "test-update-no-data"
        self.deploy_process_CWL_direct(ContentType.APP_JSON, process_id=p_id)
        resp = self.app.patch_json(f"/processes/{p_id}", params={}, headers=self.json_headers, expect_errors=True)
        assert resp.status_code == 400
        assert resp.json["title"] == "Failed process parameter update."

        data = {"description": None, "title": None}
        resp = self.app.patch_json(f"/processes/{p_id}", params=data, headers=self.json_headers, expect_errors=True)
        assert resp.status_code == 400
        assert resp.json["title"] == "Failed process parameter update."

        data = {"unknown-field": "new content"}
        resp = self.app.patch_json(f"/processes/{p_id}", params=data, headers=self.json_headers, expect_errors=True)
        assert resp.status_code == 400
        assert resp.json["title"] == "Failed process parameter update."

    def test_update_process_latest_valid(self):
        """
        Update the current process revision with new metadata (making it an older revision and new one becomes latest).

        Change should be marked as PATCH revision.

        .. versionadded:: 4.20
        """
        p_id = "test-update-cwl-json"
        _, desc = self.deploy_process_CWL_direct(ContentType.APP_JSON, process_id=p_id)
        assert desc["process"]["version"] is None, "No version provided should be reported as such."
        data = {
            "description": "New description",
            "title": "Another title",
        }
        resp = self.app.patch_json(f"/processes/{p_id}", params=data, headers=self.json_headers)
        assert resp.status_code == 200
        body = resp.json
        assert body["processSummary"]["title"] == data["title"]
        assert body["processSummary"]["description"] == data["description"]

        resp = self.app.get(f"/processes/{p_id}", headers=self.json_headers)
        assert resp.status_code == 200
        body = resp.json
        assert body["title"] == data["title"]
        assert body["description"] == data["description"]
        assert body["version"] == "0.0.1", (
            "PATCH revision expected. Since previous did not have a version, "
            "it should be assumed 0.0.0, making this revision 0.0.1."
        )

    def test_update_process_older_valid(self):
        """
        Update an older process (already a previous revision) with new metadata.

        The older and updated process references must then be adjusted to ensure that fetching by process name only
        returns the new latest definition, while specific process tag returns the expected revision.

        .. versionadded:: 4.20
        """
        p_id = "test-update-cwl-json"
        version = "1.2.3"
        self.deploy_process_CWL_direct(ContentType.APP_JSON, process_id=p_id, version=version)
        resp = self.app.get(f"/processes/{p_id}", headers=self.json_headers)
        assert resp.status_code == 200
        assert resp.json["version"] == version
        assert "description" not in resp.json

        data = {
            "description": "New description",
            "title": "Another title",
        }
        resp = self.app.patch_json(f"/processes/{p_id}:{version}", params=data, headers=self.json_headers)
        assert resp.status_code == 200

        resp = self.app.get(f"/processes/{p_id}", headers=self.json_headers)
        assert resp.status_code == 200
        body = resp.json
        assert body["version"] == "1.2.4", "Patch update expected"
        assert body["title"] == data["title"]
        assert body["description"] == data["description"]

        data = {
            "title": "Another change with version",
            "version": "1.2.7",  # doesn't have to be the one right after latest (as long as greater than 1.2.4)
        }
        resp = self.app.patch_json(f"/processes/{p_id}:{version}", params=data, headers=self.json_headers)
        assert resp.status_code == 200

        # check that previous 'latest' can be fetched by specific version
        resp = self.app.get(f"/processes/{p_id}:{version}", headers=self.json_headers)
        assert resp.status_code == 200
        body = resp.json
        assert body["id"] == f"{p_id}:{version}"
        assert body["version"] == version
        assert "description" not in body

        # check final result with both explicit '1.2.7' version and new 'latest'
        for p_ref in [p_id, f"{p_id}:1.2.7"]:
            resp = self.app.get(f"/processes/{p_ref}", headers=self.json_headers)
            assert resp.status_code == 200
            body = resp.json
            assert body["version"] == data["version"], "Specific version update expected"
            assert body["title"] == data["title"]
            assert "description" not in body, (
                "Not modified since no new value, value from reference process must be used. "
                "Must not make use of the intermediate '1.2.4' version, since '1.2.3' explicitly requested for update."
            )

    def test_update_process_auto_revision(self):
        """
        When updating a process, if not version is explicitly provided, the next one is automatically applied.

        Next version depends on the level of changes implied. Proper semantic level should be bumped using corresponding
        information that gets updated.
        """
        p_id = "test-process-auto-revision"
        cwl, _ = self.deploy_process_CWL_direct(ContentType.APP_JSON, process_id=p_id, version="1.0")

        data = {"title": "new title"}
        resp = self.app.patch_json(f"/processes/{p_id}", params=data, headers=self.json_headers)
        assert resp.status_code == 200
        body = resp.json
        assert body["processSummary"]["title"] == data["title"]
        assert body["processSummary"]["version"] == "1.0.1", "only metadata updated, PATCH auto-revision expected"

        old_title = data["title"]
        data = {"description": "modify description"}
        resp = self.app.patch_json(f"/processes/{p_id}", params=data, headers=self.json_headers)
        assert resp.status_code == 200
        body = resp.json
        assert body["processSummary"]["title"] == old_title
        assert body["processSummary"]["version"] == "1.0.2", "only metadata updated, PATCH auto-revision expected"
        assert body["processSummary"]["description"] == data["description"]
        assert body["processSummary"]["jobControlOptions"] == [ExecuteControlOption.ASYNC]  # default, validate for next

        old_desc = data["description"]
        data = {"jobControlOptions": ExecuteControlOption.values(), "title": "any exec control"}
        resp = self.app.patch_json(f"/processes/{p_id}", params=data, headers=self.json_headers)
        assert resp.status_code == 200
        body = resp.json
        assert body["processSummary"]["title"] == data["title"]
        assert body["processSummary"]["version"] == "1.1.0", "MINOR revision expected for change that affects execute"
        assert body["processSummary"]["description"] == old_desc
        assert body["processSummary"]["jobControlOptions"] == data["jobControlOptions"]

        old_title = data["title"]
        old_jco = data["jobControlOptions"]
        data = {"outputs": {"output": {"title": "the output"}}}
        resp = self.app.patch_json(f"/processes/{p_id}", params=data, headers=self.json_headers)
        assert resp.status_code == 200
        body = resp.json
        assert body["processSummary"]["title"] == old_title
        assert body["processSummary"]["version"] == "1.1.1", "only metadata updated, PATCH auto-revision expected"
        assert body["processSummary"]["description"] == old_desc
        assert body["processSummary"]["jobControlOptions"] == old_jco
        resp = self.app.get(f"/processes/{p_id}", headers=self.json_headers)
        assert resp.status_code == 200
        body = resp.json
        assert body["outputs"]["output"]["title"] == data["outputs"]["output"]["title"]

        cwl["inputs"] = {"message": {"type": "string"}}
        cwl.pop("version", None)  # make sure none specified, let MAJOR auto-revision with latest
        data = {
            "processDescription": {"process": {"id": p_id, "visibility": Visibility.PUBLIC}},
            "executionUnit": [{"unit": cwl}]
        }
        resp = self.app.put_json(f"/processes/{p_id}", params=data, headers=self.json_headers)
        assert resp.status_code == 201
        body = resp.json
        assert "title" not in body["processSummary"]  # everything resets because PUT replaces, not updated like PATCH
        assert "description" not in body["processSummary"]
        assert body["processSummary"]["version"] == "2.0.0", "full process updated, MAJOR auto-revision expected"
        assert body["processSummary"]["jobControlOptions"] == ExecuteControlOption.values()
        resp = self.app.get(f"/processes/{p_id}", headers=self.json_headers)
        assert resp.status_code == 200
        body = resp.json
        assert "message" in body["inputs"]
        assert "description" not in body["outputs"]["output"]
        assert body["outputs"]["output"]["title"] == "output", "default title generated from ID since none provided"

        data = {  # validate mixed format use and distinct PATCH/MINOR level changes
            "title": "mixed format",
            "outputs": [{"id": "output", "title": "updated output title", "description": "new description added"}],
            "inputs": {"message": {"description": "message input"}},
        }
        resp = self.app.patch_json(f"/processes/{p_id}", params=data, headers=self.json_headers)
        assert resp.status_code == 200
        body = resp.json
        assert body["processSummary"]["title"] == data["title"]
        assert body["processSummary"]["version"] == "2.0.1", "only metadata updated, PATCH auto-revision expected"
        resp = self.app.get(f"/processes/{p_id}", headers=self.json_headers)
        assert resp.status_code == 200
        body = resp.json
        assert body["version"] == "2.0.1", "only metadata updated, PATCH auto-revision expected"
        assert body["inputs"]["message"]["description"] == data["inputs"]["message"]["description"]
        assert body["outputs"]["output"]["title"] == data["outputs"][0]["title"]
        assert body["outputs"]["output"]["description"] == data["outputs"][0]["description"]

    def test_update_process_jobs_adjusted(self):
        """
        Validate that given a valid process update, associated jobs update their references to preserve links.

        If links were not updated with the new tagged revision, older jobs would refer to the updated (latest) process,
        which might not make sense according to the level of modifications applied for this process.

        .. versionadded:: 4.20
        """
        p_id = "test-update-job-refs"
        self.deploy_process_CWL_direct(ContentType.APP_JSON, process_id=p_id)
        job = self.job_store.save_job(task_id=uuid.uuid4(), process=p_id, access=Visibility.PUBLIC)

        # verify that job initially refers to "latest" process
        path = f"/jobs/{job.id}"
        resp = self.app.get(path, headers=self.json_headers)
        body = resp.json
        assert "processID" in body and body["processID"] == p_id
        path = get_path_kvp(f"/processes/{p_id}/jobs", detail=False)
        resp = self.app.get(path, headers=self.json_headers)
        body = resp.json
        assert len(body["jobs"]) == 1 and str(job.id) in body["jobs"]

        # update process
        data = {
            "description": "New description",
            "title": "Another title",
        }
        resp = self.app.patch_json(f"/processes/{p_id}", params=data, headers=self.json_headers)
        assert resp.status_code == 200
        body = resp.json
        assert "version" in body["processSummary"] and body["processSummary"]["version"] not in [None, "0.0.0"]

        # verify job was updated with new reference
        path = f"/jobs/{job.id}"
        resp = self.app.get(path, headers=self.json_headers)
        body = resp.json
        assert "processID" in body and body["processID"] == f"{p_id}:0.0.0"

        path = get_path_kvp(f"/processes/{p_id}/jobs", detail=False)
        resp = self.app.get(path, headers=self.json_headers)
        body = resp.json
        assert len(body["jobs"]) == 0
        path = get_path_kvp(f"/processes/{p_id}:0.0.0/jobs", detail=False)
        resp = self.app.get(path, headers=self.json_headers)
        body = resp.json
        assert len(body["jobs"]) == 1 and str(job.id) in body["jobs"]

    def test_replace_process_valid(self):
        """
        Redeploy a process by replacing its definition (MAJOR revision update).

        Validate both different deploy formats (CWL, OAS, OGC) and different resolution methods of target version based
        auto-resolved latest process when omitted or using an explicit version specification in the payload.

        .. versionadded:: 4.20
        """
        # first deploy uses direct CWL, following update uses OGC-AppPackage schema, and last used OpenAPI schema
        # validate that distinct deployment schema does not pose a problem to parse update contents
        p_id = "test-replace-cwl"
        v1 = "1.2.3"
        cwl_v1, desc_v1 = self.deploy_process_CWL_direct(ContentType.APP_JSON, process_id=p_id, version=v1)
        assert desc_v1["process"]["version"] == v1
        assert desc_v1["process"]["inputs"] == []

        cwl_v2 = copy.deepcopy(cwl_v1)
        cwl_v2.pop("id", None)  # ensure no reference
        cwl_v2.pop("version", None)  # avoid conflict
        cwl_v2["inputs"]["test"] = {"type": "string"}  # type: ignore
        data = {
            "processDescription": {"process": {
                # must include ID in deploy payload for counter validation against updated process
                # (error otherwise since reusing same Deploy schema that requires it)
                "id": p_id,
                # make public to allow retrieving the process
                # since we "override" the revision with PUT, omitting this would make the new version private
                "visibility": Visibility.PUBLIC,
                # new information to apply, validate that it is also considered, not just the package redefinition
                "title": "Updated CWL"
            }},
            "executionUnit": [{"unit": cwl_v2}],
            "deploymentProfileName": "http://www.opengis.net/profiles/eoc/dockerizedApplication",
        }
        v2 = "2.0.0"  # not explicitly provided, expected resolved MAJOR update for revision
        resp = self.app.put_json(f"/processes/{p_id}", params=data, headers=self.json_headers)
        assert resp.status_code == 201
        body = resp.json
        assert body["processSummary"]["title"] == data["processDescription"]["process"]["title"], (
            "Even though MAJOR update for CWL is accomplished, other fields that usually correspond to MINOR changes "
            "should also be applied at the same time since the operation replaces the new process definition (PUT)."
        )
        assert (
            "description" not in body["processSummary"] or  # if undefined, dropped from body
            body["processSummary"]["description"] != desc_v1["description"]  # just in case, check otherwise
        ), (
            "Description should not have remained from previous version since this is a replacement (PUT),"
            "not a revision update (PATCH)."
        )

        path = get_path_kvp(f"/processes/{p_id}:{v1}", schema=ProcessSchema.OGC)
        resp = self.app.get(path, headers=self.json_headers)
        assert resp.status_code == 200
        body = resp.json
        assert "title" not in body, "should be missing as in original definition"
        assert "description" not in body, "should be missing as in original definition"
        assert body["version"] == v1
        assert body["inputs"] == {}, "empty mapping due to OGC schema, no input as in original definition"

        resp = self.app.get(f"/processes/{p_id}", headers=self.json_headers)
        assert resp.status_code == 200
        body = resp.json
        assert body["title"] == data["processDescription"]["process"]["title"]
        assert "description" not in body
        assert body["version"] == v2, f"Since no version was specified, next MAJOR version after {v1} was expected."
        assert len(body["inputs"]) == 1 and "test" in body["inputs"]

        # redeploy with explicit version
        cwl_v3 = copy.deepcopy(cwl_v2)
        cwl_v3.pop("version", None)  # avoid conflict
        # need to provide basic input definition in CWL to avoid dropping it when checked against payload definitions
        # add extra literal data domain information in OAS structure
        cwl_v3["inputs"]["number"] = {"type": "int"}  # type: ignore
        v3 = "4.3.2"  # does not necessarily need to be the next one
        data = {
            "processDescription": {
                "id": p_id,  # required to fulfill schema validation, must omit 'version' part and match request path ID
                "version": "4.3.2",  # explicitly provided to avoid auto-bump to '3.0.0'
                # use OAS representation in this case to validate it is still valid using update request
                "inputs": {"number": {"schema": {"type": "integer", "minimum": 1, "maximum": 3}}},
                "visibility": Visibility.PUBLIC,  # ensure we can retrieve the description later
            },
            "executionUnit": [{"unit": cwl_v3}],
        }
        # don't need to refer to "latest" process since we provide an explicit version that is available
        resp = self.app.put_json(f"/processes/{p_id}:{v1}", params=data, headers=self.json_headers)
        assert resp.status_code == 201

        # check all versions are properly resolved
        resp = self.app.get(f"/processes/{p_id}:{v1}", headers=self.json_headers)
        assert resp.status_code == 200
        body = resp.json
        assert body["version"] == v1
        assert body["id"] == f"{p_id}:{v1}"
        resp = self.app.get(f"/processes/{p_id}:{v2}", headers=self.json_headers)
        assert resp.status_code == 200
        body = resp.json
        assert body["version"] == v2
        assert body["id"] == f"{p_id}:{v2}"
        resp = self.app.get(f"/processes/{p_id}:{v3}", headers=self.json_headers)  # explicitly the latest by version
        assert resp.status_code == 200
        body = resp.json
        assert body["version"] == v3
        assert body["id"] == p_id
        resp = self.app.get(f"/processes/{p_id}", headers=self.json_headers)  # latest implicitly
        assert resp.status_code == 200
        body = resp.json
        assert body["version"] == v3
        assert body["id"] == p_id

    def test_delete_process_revision(self):
        """
        Process revisions can be deleted (undeployed) just like any other process.

        In the event that the revision to delete happens to be the active latest, the next one by semantic version
        should become the new latest revision.

        .. versionadded:: 4.20
        """
        p_id = "test-delete-process-revision"
        versions = self.deploy_process_revisions(p_id)

        # delete a process revision
        del_ver = versions[3]  # pick any not latest
        path = f"/processes/{p_id}:{del_ver}"
        resp = self.app.delete_json(path, headers=self.json_headers)
        assert resp.status_code == 200

        # check that revision was properly removed
        resp = self.app.get(path, headers=self.json_headers, expect_errors=True)
        assert resp.status_code == 404
        path = get_path_kvp("/processes", detail=False, revisions=True, process=p_id)
        resp = self.app.get(path, headers=self.json_headers)
        assert resp.status_code == 200
        body = resp.json
        assert body["processes"] == [f"{p_id}:{ver}" for ver in versions if ver != del_ver]

        # check that latest version was not affected since it wasn't the latest that was deleted
        resp = self.app.get(f"/processes/{p_id}", headers=self.json_headers)
        assert resp.status_code == 200
        body = resp.json
        assert body["version"] == versions[-1]

        # delete latest to valide it gets updated with the version before it
        latest_ver = versions[-1]
        path = f"/processes/{p_id}:{latest_ver}"
        resp = self.app.delete_json(path, headers=self.json_headers)
        assert resp.status_code == 200

        resp = self.app.get(f"/processes/{p_id}", headers=self.json_headers)
        assert resp.status_code == 200
        body = resp.json
        assert body["version"] == versions[-2], "new latest should be the version before the previously removed latest"

    def test_delete_process_success(self):
        path = f"/processes/{self.process_public.identifier}"
        resp = self.app.delete_json(path, headers=self.json_headers)
        assert resp.status_code == 200, f"Error: {resp.text}"
        assert resp.content_type == ContentType.APP_JSON
        assert resp.json["identifier"] == self.process_public.identifier
        assert isinstance(resp.json["undeploymentDone"], bool) and resp.json["undeploymentDone"]
        with pytest.raises(ProcessNotFound):
            self.process_store.fetch_by_id(self.process_public.identifier)

    def test_delete_process_not_accessible(self):
        path = f"/processes/{self.process_private.identifier}"
        resp = self.app.delete_json(path, headers=self.json_headers, expect_errors=True)
        assert resp.status_code == 403, f"Error: {resp.text}"
        assert resp.content_type == ContentType.APP_JSON

    def test_delete_process_not_found(self):
        name = self.fully_qualified_test_process_name()
        path = f"/processes/{name}"
        resp = self.app.delete_json(path, headers=self.json_headers, expect_errors=True)
        assert resp.status_code == 404, f"Error: {resp.text}"
        assert resp.content_type == ContentType.APP_JSON

    def test_delete_process_bad_name(self):
        name = f"{self.fully_qualified_test_process_name()}..."
        path = f"/processes/{name}"
        resp = self.app.delete_json(path, headers=self.json_headers, expect_errors=True)
        assert resp.status_code == 400, f"Error: {resp.text}"
        assert resp.content_type == ContentType.APP_JSON

    def test_execute_process_success(self):
        path = f"/processes/{self.process_public.identifier}/jobs"
        data = self.get_process_execute_template()
        task = f"job-{fully_qualified_name(self)}"
        mock_execute = mocked_process_job_runner(task)

        with contextlib.ExitStack() as stack:
            for exe in mock_execute:
                stack.enter_context(exe)
            resp = self.app.post_json(path, params=data, headers=self.json_headers)
            assert resp.status_code == 201, f"Error: {resp.text}"
            assert resp.content_type == ContentType.APP_JSON
            assert resp.json["location"].endswith(resp.json["jobID"])
            assert resp.headers["Location"] == resp.json["location"]
            try:
                job = self.job_store.fetch_by_id(resp.json["jobID"])
            except JobNotFound:
                self.fail("Job should have been created and be retrievable.")
            assert str(job.id) == resp.json["jobID"]
            assert job.task_id == Status.ACCEPTED  # temporary value until processed by celery

    def test_execute_process_language(self):
        path = f"/processes/{self.process_public.identifier}/jobs"
        data = self.get_process_execute_template()
        task = f"job-{fully_qualified_name(self)}"
        mock_execute = mocked_process_job_runner(task)

        with contextlib.ExitStack() as stack:
            for exe in mock_execute:
                stack.enter_context(exe)
            headers = self.json_headers.copy()
            headers["Accept-Language"] = AcceptLanguage.FR_CA
            resp = self.app.post_json(path, params=data, headers=headers)
            assert resp.status_code == 201, f"Error: {resp.text}"
            try:
                job = self.job_store.fetch_by_id(resp.json["jobID"])
            except JobNotFound:
                self.fail("Job should have been created and be retrievable.")
            assert str(job.id) == resp.json["jobID"]
            assert job.accept_language == AcceptLanguage.FR_CA

    def test_execute_process_no_json_body(self):
        path = f"/processes/{self.process_public.identifier}/jobs"
        resp = self.app.post_json(path, headers=self.json_headers, expect_errors=True)
        assert resp.status_code == 400
        assert resp.content_type == ContentType.APP_JSON

    def test_execute_process_valid_empty_string(self):
        """
        Ensure that a process expecting an input string parameter can be provided as empty (not resolved as "missing").
        """
        path = f"/processes/{self.process_public.identifier}/jobs"
        data = self.get_process_execute_template(test_input="")

        with contextlib.ExitStack() as stack:
            for exe in mocked_process_job_runner():
                stack.enter_context(exe)
            resp = self.app.post_json(path, params=data, headers=self.json_headers)
            assert resp.status_code == 201, "Expected job submission without inputs created without error."
            job = self.job_store.fetch_by_id(resp.json["jobID"])
            assert job.inputs[0]["data"] == "", "Input value should be an empty string."

    def test_execute_process_missing_required_params(self):
        """
        Validate execution against missing parameters.

        .. versionchanged:: 4.15
            Multiple parameters are not **required** anymore because the alternative with ``Prefer`` header
            for :term:`OGC API - Processes` compliance is permitted. When the values are specified through,
            they should still be validated to provide relevant error details to the user.
        """
        execute_data = self.get_process_execute_template(fully_qualified_name(self))

        # remove components for testing different cases
        execute_data_tests = [[True, deepcopy(execute_data)] for _ in range(7)]
        execute_data_tests[0][0] = False
        execute_data_tests[0][1].pop("outputs")
        execute_data_tests[1][0] = False
        execute_data_tests[1][1].pop("mode")
        execute_data_tests[2][0] = False
        execute_data_tests[2][1].pop("response")
        execute_data_tests[3][1]["mode"] = "random"
        execute_data_tests[4][1]["response"] = "random"
        execute_data_tests[5][1]["inputs"] = [{"test_input": "test_value"}]  # noqa  # bad format on purpose
        execute_data_tests[6][1]["outputs"] = [{"id": "test_output", "transmissionMode": "random"}]

        def no_op(*_, **__):
            return Status.SUCCEEDED

        path = f"/processes/{self.process_public.identifier}/jobs"
        with contextlib.ExitStack() as stack_exec:
            for mock_exec in mocked_execute_celery(func_execute_task=no_op):
                stack_exec.enter_context(mock_exec)
            for i, (is_invalid, exec_data) in enumerate(execute_data_tests):
                data_json = json.dumps(exec_data, indent=2)
                try:
                    # timeout to kill execution if schema validation did not raise
                    with stopit.ThreadingTimeout(3) as timeout:
                        resp = self.app.post_json(path, params=exec_data, headers=self.json_headers, expect_errors=True)
                        msg = "Failed with test variation '{}' with status '{}' using:\n{}"
                        code = [400, 422] if is_invalid else [201]
                        assert resp.status_code in code, msg.format(i, resp.status_code, data_json)
                        assert resp.content_type == ContentType.APP_JSON, msg.format(i, resp.content_type)
                except stopit.TimeoutException:
                    # if required, not normal to have passed validation
                    # if optional, valid since omitting field does not raise missing field in schema
                    if is_invalid:
                        msg = f"Killed test '{i}' request taking too long using:\n{data_json}"
                        assert timeout.state == timeout.EXECUTED, msg  # pylint: disable=E0601

    def test_execute_process_dont_cast_one_of(self):
        """
        When validating the schema for OneOf values, don't cast the result to the first valid schema.
        """
        # get basic mock/data templates
        name = fully_qualified_name(self)
        execute_mock_data_tests = []

        mock_execute = mocked_process_job_runner(f"job-{name}")
        data_execute = self.get_process_execute_template("100")
        execute_mock_data_tests.append((mock_execute, data_execute))

        with contextlib.ExitStack() as stack:
            for exe in mock_execute:
                stack.enter_context(exe)
            path = f"/processes/{self.process_public.identifier}/jobs"
            resp = self.app.post_json(path, params=data_execute, headers=self.json_headers)
            assert resp.status_code == 201, "Expected job submission without inputs created without error."
            job = self.job_store.fetch_by_id(resp.json["jobID"])
            assert job.inputs[0]["data"] == "100", "Input value should remain string and not be cast to float/integer"

    def test_execute_process_no_error_not_required_params(self):
        """
        Test that optional parameters not provided during execute request do not fail.

        Optional parameters for execute job shouldn't raise an error if omitted, and should resolve to default
        values if any was explicitly specified during deployment, or inferred from it.
        """
        # get basic mock/data templates
        name = fully_qualified_name(self)

        # define a process without inputs
        process_no_inputs = WpsTestProcess(identifier="process_no_inputs", inputs=[])
        self.process_store.save_process(process_no_inputs)
        self.process_store.set_visibility(process_no_inputs.identifier, Visibility.PUBLIC)
        execute_no_inputs = self.get_process_execute_template()
        execute_no_inputs.pop("inputs")

        # define a process with default input
        default_inputs = [
            LiteralInput("test_input", "Input Required", data_type="string"),
            LiteralInput("other_input", "Input Optional", data_type="string", default="omitted", min_occurs=0)
        ]
        process_default_input = WpsTestProcess(identifier="process_default_input", inputs=default_inputs)
        self.process_store.save_process(process_default_input)
        self.process_store.set_visibility(process_default_input.identifier, Visibility.PUBLIC)
        execute_default_input = self.get_process_execute_template("input-required")  # other input omitted
        assert len(execute_default_input["inputs"]) == 1
        assert not any("input_default" in input_exec for input_exec in execute_default_input["inputs"])

        execute_no_outputs = self.get_process_execute_template()
        execute_no_outputs.pop("outputs")

        execute_no_out_mode = self.get_process_execute_template()
        execute_no_out_mode["outputs"][0].pop("transmissionMode")  # should resolve to default value

        # define and run tests
        execute_mock_data_tests = [
            (process_no_inputs.identifier, execute_no_inputs),
            (process_default_input.identifier, execute_default_input),
            (self.process_public.identifier, execute_no_outputs),
            (self.process_public.identifier, execute_no_out_mode),
        ]
        for i, (proc_execute, data_execute) in enumerate(execute_mock_data_tests):
            mock_execute = mocked_process_job_runner(f"job-{name}-{i}")
            with contextlib.ExitStack() as stack:
                for exe in mock_execute:
                    stack.enter_context(exe)
                path = f"/processes/{proc_execute}/jobs"
                resp = self.app.post_json(path, params=data_execute, headers=self.json_headers)
                assert resp.status_code == 201, "Expected job submission without inputs created without error."

    def test_execute_process_not_visible(self):
        path = f"/processes/{self.process_private.identifier}/jobs"
        data = self.get_process_execute_template()
        resp = self.app.post_json(path, params=data, headers=self.json_headers, expect_errors=True)
        assert resp.status_code == 403
        assert resp.content_type == ContentType.APP_JSON

    def test_get_process_visibility_expected_response(self):
        for http_code, wps_process in [(403, self.process_private), (200, self.process_public)]:
            process = self.process_store.fetch_by_id(wps_process.identifier)
            path = f"/processes/{process.identifier}/visibility"
            resp = self.app.get(path, headers=self.json_headers, expect_errors=True)
            assert resp.status_code == http_code
            assert resp.content_type == ContentType.APP_JSON
            if http_code == 200:
                assert resp.json["value"] == process.visibility
            else:
                assert "value" not in resp.json

    def test_get_process_visibility_not_found(self):
        path = f"/processes/{self.fully_qualified_test_process_name()}/visibility"
        resp = self.app.get(path, headers=self.json_headers, expect_errors=True)
        assert resp.status_code == 404
        assert resp.content_type == ContentType.APP_JSON

    def test_set_process_visibility_success(self):
        test_process = self.process_private.identifier
        proc_schema = {"schema": ProcessSchema.OLD}
        path_describe = f"/processes/{test_process}"
        path_visibility = f"{path_describe}/visibility"

        # validate cannot be found before
        resp = self.app.get(path_describe, params=proc_schema, headers=self.json_headers, expect_errors=True)
        assert resp.status_code == 403

        # make public
        data = {"value": Visibility.PUBLIC}
        resp = self.app.put_json(path_visibility, params=data, headers=self.json_headers)
        assert resp.status_code == 200
        assert resp.content_type == ContentType.APP_JSON
        assert resp.json["value"] == Visibility.PUBLIC

        # validate now visible and found
        resp = self.app.get(path_describe, params=proc_schema, headers=self.json_headers)
        assert resp.status_code == 200
        assert resp.json["process"]["id"] == test_process

        # make private
        data = {"value": Visibility.PRIVATE}
        resp = self.app.put_json(path_visibility, params=data, headers=self.json_headers)
        assert resp.status_code == 200
        assert resp.content_type == ContentType.APP_JSON
        assert resp.json["value"] == Visibility.PRIVATE

        # validate cannot be found anymore
        resp = self.app.get(path_describe, params=proc_schema, headers=self.json_headers, expect_errors=True)
        assert resp.status_code == 403

    def test_set_process_visibility_immutable(self):
        test_process = self.process_public.identifier
        path_describe = f"/processes/{test_process}"
        path_visibility = f"{path_describe}/visibility"

        process = self.process_store.fetch_by_id(test_process)
        process["type"] = ProcessType.BUILTIN  # this defines an immutable process
        self.process_store.save_process(process, overwrite=True)

        # self-check accessible
        resp = self.app.get(path_describe, headers=self.json_headers)
        assert resp.status_code == 200
        assert not resp.json["mutable"]

        # try to make private
        data = {"value": Visibility.PRIVATE}
        resp = self.app.put_json(path_visibility, params=data, headers=self.json_headers, expect_errors=True)
        assert resp.status_code == 403

    def test_set_process_visibility_bad_formats(self):
        path = f"/processes/{self.process_private.identifier}/visibility"
        test_data = [
            {"visibility": Visibility.PUBLIC},
            {"visibility": True},
            {"visibility": None},
            {"visibility": 1},
            {"value": True},
            {"value": None},
            {"value": 1}
        ]

        # bad body format or types
        for data in test_data:
            resp = self.app.put_json(path, params=data, headers=self.json_headers, expect_errors=True)
            assert resp.status_code in [400, 422]
            assert resp.content_type == ContentType.APP_JSON

        # bad method POST
        data = {"value": Visibility.PUBLIC}
        resp = self.app.post_json(path, params=data, headers=self.json_headers, expect_errors=True)
        assert resp.status_code == 405
        assert resp.content_type == ContentType.APP_JSON

    def test_process_description_metadata_href_or_value_valid(self):
        """
        Validates that metadata is accepted as either hyperlink reference or literal string value.
        """
        process = {
            "id": self._testMethodName,
            "metadata": [
                {"role": "http://example.com/value-typed", "value": "some-value", "lang": "en-US"},
                {"type": ContentType.TEXT_PLAIN, "href": "https://example.com", "hreflang": "en-US", "rel": "example"}
            ],
            "inputs": [],
            "outputs": [],
        }
        result = sd.Process().deserialize(process)
        assert process["metadata"] == result["metadata"]

    def test_process_description_metadata_href_or_value_invalid(self):
        """
        Validates that various invalid metadata definitions are indicated as such.
        """
        test_meta = [
            [{"type": "value", "lang": "en-US"}],  # missing 'value'
            [{"href": "https://example.com", "hreflang": "en-US"}],  # missing 'rel'
            [{"value": "https://example.com", "rel": "value-type"}],  # incorrect 'rel' with 'value' type
            [{"href": "https://example.com", "lang": "en-US"}],  # incorrect 'lang' instead of 'hreflang' with 'href'
            [{"value": "https://example.com", "hreflang": "en-US"}],  # incorrect 'hreflang' with 'value'
        ]
        for i, meta in enumerate(test_meta):
            try:
                sd.Process().deserialize({
                    "id": f"{self._testMethodName}_meta_{i}",
                    "metadata": meta,
                })
            except colander.Invalid:
                pass
            else:
                self.fail(f"Metadata is expected to be raised as invalid: (test: {i}, metadata: {meta})")


# pylint: disable=C0103,invalid-name
@pytest.mark.functional
class WpsRestApiProcessesNoHTMLTest(WpsConfigBase):
    settings = {
        "weaver.url": "https://localhost",
        "weaver.wps_restapi_html": False,
    }

    def test_not_acceptable_html_format_query(self):
        resp = self.app.get("/processes", params={"f": "html"}, expect_errors=True)
        assert resp.status_code == 406

    def test_not_acceptable_html_accept_header(self):
        resp = self.app.get("/processes", headers={"Accept": ContentType.TEXT_HTML}, expect_errors=True)
        assert resp.status_code == 406<|MERGE_RESOLUTION|>--- conflicted
+++ resolved
@@ -12,6 +12,7 @@
 
 import colander
 import mock
+import pyramid.testing
 import pytest
 import stopit
 import webtest.app
@@ -22,12 +23,17 @@
 from tests.functional.utils import WpsConfigBase
 from tests.utils import (
     get_links,
+    get_test_weaver_app,
     mocked_execute_celery,
     mocked_process_job_runner,
     mocked_process_package,
     mocked_remote_server_requests_wps1,
     mocked_sub_requests,
-    mocked_wps_output
+    mocked_wps_output,
+    setup_config_with_mongodb,
+    setup_mongodb_jobstore,
+    setup_mongodb_processstore,
+    setup_mongodb_servicestore
 )
 from weaver import WEAVER_ROOT_DIR
 from weaver.datatype import AuthenticationTypes, Process, Service
@@ -46,7 +52,7 @@
 from weaver.processes.types import ProcessType
 from weaver.processes.wps_testing import WpsTestProcess
 from weaver.status import Status
-from weaver.utils import fully_qualified_name, get_path_kvp, load_file, ows_context_href
+from weaver.utils import fully_qualified_name, get_path_kvp, get_weaver_url, load_file, ows_context_href
 from weaver.visibility import Visibility
 from weaver.wps.utils import get_wps_url
 from weaver.wps_restapi import swagger_definitions as sd
@@ -54,12 +60,9 @@
 if TYPE_CHECKING:
     from typing import List, Optional, Tuple
 
-<<<<<<< HEAD
     import _pytest  # noqa: W0212
     from pyramid.config import Configurator
 
-=======
->>>>>>> 3c52386c
     from weaver.processes.constants import ProcessSchemaType
     from weaver.typedefs import AnyHeadersContainer, AnyVersion, CWL, JSON, ProcessExecution
 
@@ -117,7 +120,6 @@
 @pytest.mark.functional
 class WpsRestApiProcessesTest(WpsConfigBase):
     remote_server = None    # type: str
-<<<<<<< HEAD
     settings = {}           # type: SettingsType
     config = None           # type: Configurator
 
@@ -136,16 +138,6 @@
     @classmethod
     def tearDownClass(cls):
         pyramid.testing.tearDown()
-
-    def fully_qualified_test_process_name(self):
-        return f"{fully_qualified_name(self)}-{self._testMethodName}".replace(".", "-")
-=======
-    settings = {
-        "weaver.url": "https://localhost",
-        "weaver.wps_path": "/ows/wps",
-        "weaver.wps_output_url": "http://localhost/wpsoutputs",
-    }
->>>>>>> 3c52386c
 
     def setUp(self):
         # rebuild clean db on each test
