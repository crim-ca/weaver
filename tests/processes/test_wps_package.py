--- conflicted
+++ resolved
@@ -40,11 +40,8 @@
     CWL_REQUIREMENT_CUDA_NAME,
     CWL_REQUIREMENT_CUDA_NAMESPACE,
     CWL_REQUIREMENT_PROCESS_GENERATOR,
-<<<<<<< HEAD
     CWL_REQUIREMENT_RESOURCE,
-=======
     CWL_REQUIREMENT_SECRETS,
->>>>>>> 3c52386c
     CWL_REQUIREMENT_TIME_LIMIT
 )
 from weaver.processes.wps_package import (
@@ -58,14 +55,10 @@
 from weaver.wps.service import WorkerRequest
 
 if TYPE_CHECKING:
-<<<<<<< HEAD
-    from typing import Dict, TypeVar
+    from typing import Any, Dict, TypeVar
     from typing_extensions import Literal
 
     from weaver.typedefs import CWL
-=======
-    from typing import Any, Dict, TypeVar
->>>>>>> 3c52386c
 
     KT = TypeVar("KT")
     VT_co = TypeVar("VT_co", covariant=True)
