--- conflicted
+++ resolved
@@ -150,8 +150,6 @@
     assert f.ContentEncoding.encode(data, encoding, binary) == result  # type: ignore
     b_data = isinstance(data, bytes)
     assert f.ContentEncoding.decode(result, encoding, b_data) == data  # type: ignore
-<<<<<<< HEAD
-=======
 
 
 def test_content_encoding_values():
@@ -212,7 +210,6 @@
         assert result[0][-1] == "b"
         assert result[0][:-1] == mode
         assert result[1] is None
->>>>>>> f1d0463c
 
 
 @pytest.mark.parametrize(
@@ -638,31 +635,6 @@
 
 
 @pytest.mark.parametrize(
-<<<<<<< HEAD
-    ["io_definition", "expected_media_type"],
-    [
-        ({}, None),
-        (
-            {"formats": [{"type": f.ContentType.APP_GEOJSON}]},
-            [f.ContentType.APP_GEOJSON],
-        ),
-        (
-            {"formats": [{"type": f.ContentType.IMAGE_JPEG}, {"type": f.ContentType.IMAGE_COG}]},
-            [f.ContentType.IMAGE_JPEG, f.ContentType.IMAGE_COG],
-        ),
-        (
-            {"formats": [{"type": f.ContentType.IMAGE_JPEG}, {"random": "ignore"}]},
-            [f.ContentType.IMAGE_JPEG],
-        ),
-    ]
-)
-def test_find_supported_media_types(io_definition, expected_media_type):
-    found_media_type = f.find_supported_media_types(io_definition)
-    if isinstance(found_media_type, list):
-        assert sorted(found_media_type) == sorted(expected_media_type)
-    else:
-        assert found_media_type == expected_media_type
-=======
     "test_format",
     f.OutputFormat.values()
 )
@@ -752,4 +724,29 @@
 def test_output_format_convert(test_format, expect_data):
     data = f.OutputFormat.convert({"data": [123]}, test_format)
     assert data == expect_data
->>>>>>> f1d0463c
+
+    ["io_definition", "expected_media_type"],
+    [
+        ({}, None),
+        (
+            {"formats": [{"type": f.ContentType.APP_GEOJSON}]},
+            [f.ContentType.APP_GEOJSON],
+        ),
+        (
+            {"formats": [{"type": f.ContentType.IMAGE_JPEG}, {"type": f.ContentType.IMAGE_COG}]},
+            [f.ContentType.IMAGE_JPEG, f.ContentType.IMAGE_COG],
+        ),
+        (
+            {"formats": [{"type": f.ContentType.IMAGE_JPEG}, {"random": "ignore"}]},
+            [f.ContentType.IMAGE_JPEG],
+        ),
+    ]
+)
+
+
+def test_find_supported_media_types(io_definition, expected_media_type):
+    found_media_type = f.find_supported_media_types(io_definition)
+    if isinstance(found_media_type, list):
+        assert sorted(found_media_type) == sorted(expected_media_type)
+    else:
+        assert found_media_type == expected_media_type