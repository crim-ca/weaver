--- conflicted
+++ resolved
@@ -2567,10 +2567,7 @@
         """
         Test that HTTP returning JSON list of directory contents retrieves children files for the process.
 
-<<<<<<< HEAD
-=======
         .. fixme:
->>>>>>> 3c52386c
         .. todo::
             In some circonstances when running the complete test suite, this test fails sporadically when asserting
             the expected output listing size and paths. Re-running this test by itself validates if this case happened.
