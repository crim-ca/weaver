--- conflicted
+++ resolved
@@ -65,23 +65,13 @@
             shutil.rmtree(tmp_wps_out, ignore_errors=True)
 
     @staticmethod
-<<<<<<< HEAD
     def get_resource_file(name, process="Echo"):
         return os.path.join(APP_PKG_ROOT, process, name)
 
-    @staticmethod
-    def load_resource_file(name, process="Echo"):
+    @classmethod
+    def load_resource_file(cls, name, process="Echo"):
         with open(TestWeaverClientBase.get_resource_file(name, process)) as res_file:
             return yaml.safe_load(res_file)
-=======
-    def get_resource_file(name):
-        return os.path.join(APP_PKG_ROOT, name)
-
-    @classmethod
-    def load_resource_file(cls, name):
-        with open(cls.get_resource_file(APP_PKG_ROOT, name)) as echo_file:
-            return yaml.safe_load(echo_file)
->>>>>>> cdbc4f5d
 
 
 class TestWeaverClient(TestWeaverClientBase):
