--- conflicted
+++ resolved
@@ -7,22 +7,14 @@
 from typing import TYPE_CHECKING
 
 import pytest
-<<<<<<< HEAD
 from owslib.crs import Crs
-=======
 from pywps.inout.outputs import MetaFile, MetaLink, MetaLink4
->>>>>>> f36c35da
 
 from tests.functional.utils import WpsConfigBase
 from tests.utils import get_settings_from_testapp, mocked_execute_celery, mocked_sub_requests
 from weaver.execute import ExecuteControlOption, ExecuteMode, ExecuteResponse, ExecuteTransmissionMode
-<<<<<<< HEAD
-from weaver.formats import ContentEncoding, ContentType, repr_json
-from weaver.processes.builtin import jsonarray2netcdf, register_builtin_processes
-=======
-from weaver.formats import ContentType, get_format, repr_json
+from weaver.formats import ContentEncoding, ContentType, get_format, repr_json
 from weaver.processes.builtin import file_index_selector, jsonarray2netcdf, metalink2netcdf, register_builtin_processes
->>>>>>> f36c35da
 from weaver.status import Status
 from weaver.wps.utils import map_wps_output_location
 from weaver.wps_restapi import swagger_definitions as sd
@@ -49,11 +41,7 @@
     def setUp(self):
         # register builtin processes from scratch to have clean state
         self.process_store.clear_processes()
-<<<<<<< HEAD
         register_builtin_processes(self.settings)  # type: ignore  # not using registry since pre-configured by test
-=======
-        register_builtin_processes(self.settings)  # type: ignore
->>>>>>> f36c35da
 
     def test_jsonarray2netcdf_describe_old_schema(self):
         resp = self.app.get("/processes/jsonarray2netcdf?schema=OLD", headers=self.json_headers)
@@ -380,7 +368,6 @@
         assert resp.status_code == 200, f"Error job outputs:\n{repr_json(resp.text, indent=2)}"
         outputs = resp.json
 
-<<<<<<< HEAD
         self.validate_jsonarray2netcdf_results(results, outputs, nc_data, None)
 
     def test_echo_process_describe(self):
@@ -746,9 +733,6 @@
             job_url = resp.json["location"]
             results = self.monitor_job(job_url)
             self.validate_echo_process_results(results, body["inputs"])
-=======
-        self.validate_results(results, outputs, nc_data, None)
->>>>>>> f36c35da
 
 
 def test_jsonarray2netcdf_process():
@@ -777,9 +761,6 @@
             nc_path = os.path.join(tmp_out_dir, nc_name)
             assert os.path.isfile(nc_path)
             with open(nc_path, mode="r", encoding="utf-8") as nc_ref:
-<<<<<<< HEAD
-                assert nc_ref.read() == nc_data
-=======
                 assert nc_ref.read() == nc_data
 
 
@@ -982,5 +963,4 @@
 
         with pytest.raises(ValueError) as err:
             file_index_selector.main("-f", "", "-i", "1", "-o", tmp_out_dir)
-        assert "does not exist" in str(err.value)
->>>>>>> f36c35da
+        assert "does not exist" in str(err.value)