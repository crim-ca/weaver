--- conflicted
+++ resolved
@@ -99,14 +99,7 @@
         assert body["jobControlOptions"] == [ExecuteControlOption.ASYNC, ExecuteControlOption.SYNC]
         assert body["outputTransmission"] == [ExecuteTransmissionMode.REFERENCE, ExecuteTransmissionMode.VALUE]
 
-<<<<<<< HEAD
-    def setup_jsonarray2netcdf_inputs(self, stack):
-        tmp_dir = stack.enter_context(tempfile.TemporaryDirectory())  # pylint: disable=R1732
-        nc_data = "Hello NetCDF!"
-        tmp_ncdf = tempfile.NamedTemporaryFile(dir=tmp_dir, mode="w", suffix=".nc")     # pylint: disable=R1732
-        tmp_json = tempfile.NamedTemporaryFile(dir=tmp_dir, mode="w", suffix=".json")   # pylint: disable=R1732
-=======
-    def setup_inputs(self, stack, use_temp_file=False):
+    def setup_jsonarray2netcdf_inputs(self, stack, use_temp_file=False):
         if use_temp_file:
             dir_path = tempfile.gettempdir()
             url_path = f"file://{dir_path}"
@@ -116,20 +109,13 @@
         nc_data = "Hello NetCDF!"
         tmp_ncdf = tempfile.NamedTemporaryFile(dir=dir_path, mode="w", suffix=".nc")     # pylint: disable=R1732
         tmp_json = tempfile.NamedTemporaryFile(dir=dir_path, mode="w", suffix=".json")   # pylint: disable=R1732
->>>>>>> e5f79a51
         tmp_ncdf = stack.enter_context(tmp_ncdf)  # noqa
         tmp_json = stack.enter_context(tmp_json)  # noqa
         tmp_ncdf.write(nc_data)
         tmp_ncdf.seek(0)
-<<<<<<< HEAD
-        tmp_json.write(json.dumps([f"file://{os.path.join(tmp_dir, tmp_ncdf.name)}"]))
-        tmp_json.seek(0)
-        body = {"inputs": [{"id": "input", "href": os.path.join(tmp_dir, tmp_json.name)}]}
-=======
         tmp_json.write(json.dumps([f"{url_path}/{os.path.basename(tmp_ncdf.name)}"]))
         tmp_json.seek(0)
         body = {"inputs": [{"id": "input", "href": f"{url_path}/{os.path.basename(tmp_json.name)}"}]}
->>>>>>> e5f79a51
         return body, nc_data
 
     def validate_jsonarray2netcdf_results(self, results, outputs, data, links):
@@ -184,7 +170,7 @@
         Validate that local file path as input is not permitted anymore.
         """
         with contextlib.ExitStack() as stack_exec:
-            body, _ = self.setup_inputs(stack_exec, use_temp_file=True)
+            body, _ = self.setup_jsonarray2netcdf_inputs(stack_exec, use_temp_file=True)
             body.update({
                 "mode": ExecuteMode.ASYNC,
                 "response": ExecuteResponse.DOCUMENT,
