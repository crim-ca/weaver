--- conflicted
+++ resolved
@@ -95,8 +95,5 @@
 xmltodict
 webob
 werkzeug>=3.0.3,<3.1
-<<<<<<< HEAD
 urllib3>=2.2.2 # not directly required, pinned by Snyk to avoid a vulnerability
-=======
-zipp>=3.19.1 # not directly required, pinned by Snyk to avoid a vulnerability
->>>>>>> 7a11842c
+zipp>=3.19.1 # not directly required, pinned by Snyk to avoid a vulnerability