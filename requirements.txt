--- conflicted
+++ resolved
@@ -122,7 +122,6 @@
 urlmatch
 xmltodict
 webob
-<<<<<<< HEAD
 werkzeug>2
 
 # transformer
@@ -134,7 +133,5 @@
 # gdal
 rasterio
 python-magic
-=======
 werkzeug>=3.0.3,<3.1
-zipp>=3.19.1 # not directly required, pinned by Snyk to avoid a vulnerability
->>>>>>> 81e12e44
+zipp>=3.19.1 # not directly required, pinned by Snyk to avoid a vulnerability