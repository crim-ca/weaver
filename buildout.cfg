[buildout]
develop = .

# buildout options
versions = versions
show-picked-versions = true
newest = false
download-cache = ${buildout:directory}/downloads
log-level = INFO

# conda
# offline: make sure all deps are in environment.yml
conda-offline = true
channel-priority = true
override-channels = true
conda-channels = birdhouse defaults conda-forge

## extensions

# use python site-packages
# https://pypi.python.org/pypi/buildout.locallib/
extensions = buildout.locallib

# supervisor extension
#extensions +=
#    birdhousebuilder.recipe.supervisor
supervisor-port = 9001

parts =
      twitcher
      config
      mongodb
      gunicorn
      supervisor
      nginx
      pytest
      sphinx

[environment]
recipe = collective.recipe.environment

[settings]
prefix =  ${environment:HOME}/birdhouse
user = ${environment:USER}
etc-user = ${:user}
project = twitcher
version = 0.3
log-level = WARN
hostname = localhost
https-port = 5000
twitcher-url = https://${:hostname}:${:https-port}
mongodb-port = 27027
username =
password =
workdir =
workdir-prefix =
ows-security = true
ows-security-provider = default
ows-proxy = true
ows-proxy-delegate = false
ows-proxy-url = true
ows-proxy-protected-path = /ows
rpcinterface = true
wps = true
wps-cfg =
wps-restapi = false
wps-provider-registry = default
restapi-path = /
<<<<<<< HEAD
secret = default
postgres-user = user
postgres-host = localhost
postgres-password = password
postgres-port = 5432
postgres-db = default
magpie-url = localhost
=======
extra-options =
>>>>>>> 53e584a5

[deployment]
recipe = zc.recipe.deployment
name = twitcher
prefix = ${settings:prefix}
user = ${settings:user}
etc-user = ${settings:etc-user}

[twitcher]
recipe = zc.recipe.egg
eggs =
    pyramid_twitcher
interpreter = python

[config]
recipe = collective.recipe.template
input = ${buildout:directory}/templates/twitcher.ini
output = ${deployment:etc-directory}/twitcher.ini

prefix = ${deployment:prefix}
socket = ${deployment:var-prefix}/run/twitcher.socket
workers = 3

[mongodb]
recipe = birdhousebuilder.recipe.mongodb
name = mongodb
# conda
pkgs = mongodb
# deployment
prefix = ${deployment:prefix}
user = ${deployment:user}
etc-user = ${deployment:etc-user}
# mongodb config
port = ${settings:mongodb-port}

[gunicorn]
recipe = zc.recipe.egg
eggs =
    gunicorn
    ${twitcher:eggs}
scripts =
    gunicorn=gunicorn

[supervisor]
recipe = birdhousebuilder.recipe.supervisor
name = twitcher
# deployment
prefix = ${deployment:prefix}
user = ${deployment:user}
etc-user = ${deployment:etc-user}
# supervisor config
program = ${:name}
command = ${buildout:bin-directory}/gunicorn --paste ${config:output}

[nginx]
recipe = birdhousebuilder.recipe.nginx
name = twitcher
# deployment
prefix = ${deployment:prefix}
user = ${deployment:user}
etc-user = ${deployment:etc-user}
# nginx config
input = ${buildout:directory}/templates/nginx.conf
socket = ${config:socket}
hostname =  ${settings:hostname}
https-port = ${settings:https-port}
ssl-verify-client = optional

[pytest]
recipe = zc.recipe.egg
eggs =
    pytest
    mock
    ${twitcher:eggs}

[sphinx]
recipe = zc.recipe.egg
eggs =
    sphinx
    ${twitcher:eggs}

[noversions]

[versions]
birdhousebuilder.recipe.mongodb = 0.4.0
birdhousebuilder.recipe.nginx = 0.3.7
buildout.locallib = 0.3.1
collective.recipe.environment = 1.1.0
collective.recipe.template = 2.0
oauthlib = 2.0.6
zc.recipe.deployment = 1.3.0
zc.recipe.egg = 2.0.5

# Required by:
# birdhousebuilder.recipe.mongodb==0.4.0
birdhousebuilder.recipe.conda = 0.3.6

# Required by:
# birdhousebuilder.recipe.mongodb==0.4.0
birdhousebuilder.recipe.supervisor = 0.3.6<|MERGE_RESOLUTION|>--- conflicted
+++ resolved
@@ -66,17 +66,7 @@
 wps-restapi = false
 wps-provider-registry = default
 restapi-path = /
-<<<<<<< HEAD
-secret = default
-postgres-user = user
-postgres-host = localhost
-postgres-password = password
-postgres-port = 5432
-postgres-db = default
-magpie-url = localhost
-=======
 extra-options =
->>>>>>> 53e584a5
 
 [deployment]
 recipe = zc.recipe.deployment
