[buildout]
develop = .

# buildout options
versions = versions
show-picked-versions = true
newest = false
download-cache = ${buildout:directory}/downloads
log-level = INFO

# conda
# offline: make sure all deps are in environment.yml
conda-offline = true
channel-priority = true
override-channels = true
conda-channels = birdhouse defaults conda-forge

## extensions

# use python site-packages
# https://pypi.python.org/pypi/buildout.locallib/
extensions = buildout.locallib

# supervisor extension
#extensions +=
#    birdhousebuilder.recipe.supervisor
supervisor-port = 9001

parts =
      twitcher
      config
      mongodb
      gunicorn
      supervisor
      nginx
      pytest
      sphinx
      celery

[environment]
recipe = collective.recipe.environment

[settings]
prefix =  ${environment:HOME}/birdhouse
user = ${environment:USER}
etc-user = ${:user}
project = twitcher
version = 0.3
log-level = WARN
protocol = https
hostname = localhost
https-port = 5000
twitcher-url = ${:protocol}://${:hostname}:${:https-port}
<<<<<<< HEAD
# db selection: {mongodb, postgres}
=======
>>>>>>> 8a92467d
db-factory = mongodb
mongodb-host = localhost
mongodb-port = 27017
mongodb-dbname = twitcher_db
postgres-host = localhost
postgres-port = 5432
postgres-dbname = twitcher_db
username =
password =
workdir =
workdir-prefix =
ows-security = true
ows-proxy = true
ows-proxy-delegate = false
ows-proxy-url = true
ows-proxy-protected-path = /ows
rpcinterface = true
wps = true
wps-cfg =
wps-restapi = false
wps-restapi-path = /
adapter = default
extra-options =

[deployment]
recipe = zc.recipe.deployment
name = twitcher
prefix = ${settings:prefix}
user = ${settings:user}
etc-user = ${settings:etc-user}

[twitcher]
recipe = zc.recipe.egg
eggs =
    pyramid_twitcher
interpreter = python
extra-paths =
    ${deployment:etc-prefix}/celery

[config]
recipe = collective.recipe.template
input = ${buildout:directory}/templates/twitcher.ini
output = ${deployment:etc-directory}/twitcher.ini
keepalive-timeout = 5s

prefix = ${deployment:prefix}
socket = ${deployment:var-prefix}/run/twitcher.socket
workers = 3

[mongodb]
recipe = birdhousebuilder.recipe.mongodb
name = mongodb
# conda
pkgs = mongodb
# deployment
prefix = ${deployment:prefix}
user = ${deployment:user}
etc-user = ${deployment:etc-user}
# mongodb config
host = ${settings:mongodb-host}
port = ${settings:mongodb-port}

[gunicorn]
recipe = zc.recipe.egg
eggs =
    gunicorn
    ${twitcher:eggs}
extra-paths =
    ${deployment:etc-prefix}/celery
scripts =
    gunicorn=gunicorn

[supervisor]
recipe = birdhousebuilder.recipe.supervisor
name = twitcher
# deployment
prefix = ${deployment:prefix}
user = ${deployment:user}
etc-user = ${deployment:etc-user}
# supervisor config
program = ${:name}
command = ${buildout:bin-directory}/gunicorn --paste ${config:output}

[nginx]
recipe = birdhousebuilder.recipe.nginx
name = twitcher
# deployment
prefix = ${deployment:prefix}
user = ${deployment:user}
etc-user = ${deployment:etc-user}
# nginx config
input = ${buildout:directory}/templates/nginx.conf
keepalive-timeout = ${config:keepalive-timeout}
socket = ${config:socket}
hostname =  ${settings:hostname}
https-port = ${settings:https-port}
ssl-verify-client = optional

[celery]
recipe = birdhousebuilder.recipe.celery
name = celery
prefix = ${deployment:prefix}
user = ${deployment:user}
etc-user = ${deployment:etc-user}
app = pyramid_celery.celery_app --ini ${config:output}
eggs = ${twitcher:eggs}
#celeryd-concurrency = 1
use-celeryconfig = true
broker-url = mongodb://${settings:mongodb-host}:${settings:mongodb-port}/celery
celery-result-backend = mongodb://${settings:mongodb-host}:${settings:mongodb-port}
celery-mongodb-backend-settings = {'database': 'celery', 'taskmeta_collection': 'celery_taskmeta',}
loglevel = ${settings:log-level}

[pytest]
recipe = zc.recipe.egg
eggs =
    pytest
    mock
    ${twitcher:eggs}

[sphinx]
recipe = zc.recipe.egg
eggs =
    sphinx
    ${twitcher:eggs}

[noversions]

[versions]
birdhousebuilder.recipe.mongodb = 0.4.0
birdhousebuilder.recipe.nginx = 0.3.7
buildout.locallib = 0.3.1
collective.recipe.environment = 1.1.0
collective.recipe.template = 2.0
oauthlib = 2.0.6
zc.recipe.deployment = 1.3.0
zc.recipe.egg = 2.0.5

# Required by:
# birdhousebuilder.recipe.mongodb==0.4.0
birdhousebuilder.recipe.conda = 0.3.6

# Required by:
# birdhousebuilder.recipe.mongodb==0.4.0
birdhousebuilder.recipe.supervisor = 0.3.6<|MERGE_RESOLUTION|>--- conflicted
+++ resolved
@@ -51,10 +51,6 @@
 hostname = localhost
 https-port = 5000
 twitcher-url = ${:protocol}://${:hostname}:${:https-port}
-<<<<<<< HEAD
-# db selection: {mongodb, postgres}
-=======
->>>>>>> 8a92467d
 db-factory = mongodb
 mongodb-host = localhost
 mongodb-port = 27017
