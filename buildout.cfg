--- conflicted
+++ resolved
@@ -63,18 +63,15 @@
 rpcinterface = true
 wps = true
 wps-cfg =
-<<<<<<< HEAD
+wps-restapi = true
+wps-provider-registry = default
+restapi-path = /
 secret = default
 postgres-user = user
 postgres-host = localhost
 postgres-password = password
 postgres-port = 5432
 postgres-db = default
-=======
-wps-restapi = true
-wps-provider-registry = default
-restapi-path = /
->>>>>>> 4555139f
 
 [deployment]
 recipe = zc.recipe.deployment
