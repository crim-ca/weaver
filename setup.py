import logging
import os
import sys
import re

from distutils.version import LooseVersion
from setuptools import find_packages, setup
from typing import Iterable, Set, Tuple, Union

CUR_DIR = os.path.abspath(os.path.dirname(__file__))
LONG_DESCRIPTION = None
if all(os.path.isfile(os.path.join(CUR_DIR, f)) for f in ["README.rst", "CHANGES.rst"]):
    README = open(os.path.join(CUR_DIR, "README.rst")).read()
    CHANGES = open(os.path.join(CUR_DIR, "CHANGES.rst")).read()
    LONG_DESCRIPTION = README + "\n\n" + CHANGES

# ensure that 'weaver' directory can be found for metadata import
sys.path.insert(0, CUR_DIR)
sys.path.insert(0, os.path.join(CUR_DIR, os.path.split(CUR_DIR)[-1]))
# pylint: disable=C0413,wrong-import-order
from weaver import __meta__  # isort:skip # noqa: E402

LOGGER = logging.getLogger("weaver.setup")


def _split_requirement(requirement, version=False, python=False):
    # type: (str, bool, bool) -> Union[str, Tuple[str, str]]
    """
    Splits a requirement package definition into it's name and version specification.

    Returns the appropriate part(s) according to :paramref:`version`. If ``True``, returns the operator and version
    string. The returned version in this case would be either the package's or the environment python's version string
    according to the value of :paramref:`python`. Otherwise, only returns the 'other part' of the requirement, which
    will be the plain package name without version or the complete ``package+version`` without ``python_version`` part.

    Package requirement format::

        package [<|<=|==|>|>=|!= x.y.z][; python_version <|<=|==|>|>=|!= "x.y.z"]

    :param requirement: full package string requirement.
    :param version: retrieve version operator and version instead of package's name.
    :param python: retrieve python operator and version instead of the package's version.
    :return: extracted requirement part(s).
    """
    idx_pkg = -1 if version else 0
    idx_pyv = -1 if python else 0
    if python and "python_version" not in requirement:
        return ("", "") if version else ""
    requirement = requirement.split("python_version")[idx_pyv].replace(";", "").replace("\"", "")
    op_str = ""
    for operator in [">=", ">", "<=", "<", "!=", "==", "="]:
        if operator in requirement:
            op_str = operator
            requirement = requirement.split(operator)[idx_pkg]
            break
    return requirement.strip() if not version else (op_str.strip(), requirement.strip())


def _parse_requirements(file_path, requirements, links):
    # type: (str, Set[str], Set[str]) -> None
    """
    Parses a requirements file to extra packages and links.

    If a python version specific is present, requirements are added only if they match the current environment.

    :param file_path: file path to the requirements file.
    :param requirements: pre-initialized set in which to store extracted package requirements.
    :param links: pre-initialized set in which to store extracted link reference requirements.
    :returns: None
    """
    with open(file_path, "r") as requirements_file:
        for line in requirements_file:
            # ignore empty line, comment line or reference to other requirements file (-r flag)
            if not line or line.startswith("#") or line.startswith("-"):
                continue
            if "python_version" in line:
                operator, py_ver = _split_requirement(line, version=True, python=True)
                op_map = {
                    "==": LooseVersion(sys.version) == LooseVersion(py_ver),
                    ">=": LooseVersion(sys.version) >= LooseVersion(py_ver),
                    "<=": LooseVersion(sys.version) <= LooseVersion(py_ver),
                    "!=": LooseVersion(sys.version) != LooseVersion(py_ver),
                    ">": LooseVersion(sys.version) > LooseVersion(py_ver),
                    "<": LooseVersion(sys.version) < LooseVersion(py_ver),
                }
                if not op_map[operator]:
                    continue
                line = _split_requirement(line)  # remove the python part
            if "git+https" in line:
                pkg = line.split("#")[-1]
                links.add(line.strip())
                requirements.add(pkg.replace("egg=", "").rstrip())
            elif line.startswith("http"):
                links.add(line.strip())
            else:
                requirements.add(line.strip())


def _extra_requirements(base_requirements, other_requirements):
    # type: (Iterable[str], Iterable[str]) -> Set[str]
    """
    Extracts only the extra requirements not already defined within the base requirements.

    :param base_requirements: base package requirements.
    :param other_requirements: other set of requirements referring to additional dependencies.
    """
    raw_requirements = set()
    for req in base_requirements:
        raw_req = _split_requirement(req)
        raw_requirements.add(raw_req)
    filtered_requirements = set()
    for req in other_requirements:
        raw_req = _split_requirement(req)
        if raw_req and raw_req not in raw_requirements:
            filtered_requirements.add(req)
    return filtered_requirements


LOGGER.info("reading requirements")

# See https://github.com/pypa/pip/issues/3610
# use set to have unique packages by name
LINKS = set()
REQUIREMENTS = set()
DOCS_REQUIREMENTS = set()
TEST_REQUIREMENTS = set()
_parse_requirements("requirements.txt", REQUIREMENTS, LINKS)
_parse_requirements("requirements-docs.txt", DOCS_REQUIREMENTS, LINKS)
_parse_requirements("requirements-dev.txt", TEST_REQUIREMENTS, LINKS)
LINKS = list(LINKS)
REQUIREMENTS = list(REQUIREMENTS)
DOCS_REQUIREMENTS = list(_extra_requirements(REQUIREMENTS, DOCS_REQUIREMENTS))
TEST_REQUIREMENTS = list(_extra_requirements(REQUIREMENTS, TEST_REQUIREMENTS))

LOGGER.info("base requirements: %s", REQUIREMENTS)
LOGGER.info("docs requirements: %s", DOCS_REQUIREMENTS)
LOGGER.info("test requirements: %s", TEST_REQUIREMENTS)
LOGGER.info("link requirements: %s", LINKS)

setup(name=__meta__.__name__,
      version=__meta__.__version__,
      description=__meta__.__description__,
      long_description=LONG_DESCRIPTION,
      classifiers=[
          "Natural Language :: English",
          "Programming Language :: Python :: 2.7",
          "Programming Language :: Python :: 3.6",
          "Programming Language :: Python :: 3.7",
          "Programming Language :: Python :: 3.8",
          "Framework :: Pyramid",
          "Topic :: Internet :: WWW/HTTP",
          "Topic :: Internet :: WWW/HTTP :: WSGI :: Application",
          "Development Status :: 4 - Beta",
      ],
      author=__meta__.__author__,
      author_email=", ".join(__meta__.__emails__),
      url=__meta__.__source_repository__,
      download_url=__meta__.__docker_repository__,
      license=__meta__.__license_type__,
      keywords=" ".join(__meta__.__keywords__),
      packages=find_packages(),
      include_package_data=True,
      package_data={"": ["*.mako"]},
      zip_safe=False,
      test_suite="tests",
      python_requires=">=2.7, >=3.0.*, !=3.1.*, !=3.2.*, !=3.3.*, !=3.4.*, !=3.5.*, <4",
<<<<<<< HEAD
      install_requires=requirements,
      dependency_links=[
          "git+https://github.com/ESGF/esgf-compute-api.git@v2.1.0#egg=esgf_compute_api"
      ],
=======
      install_requires=REQUIREMENTS,
      dependency_links=LINKS,
      extras_require={
          "docs": DOCS_REQUIREMENTS,
          "dev": TEST_REQUIREMENTS,
          "test": TEST_REQUIREMENTS,
      },
>>>>>>> fc88d21d
      entry_points={
          "paste.app_factory": [
              "main = {}:main".format(__meta__.__name__)
          ]
      }
      )<|MERGE_RESOLUTION|>--- conflicted
+++ resolved
@@ -1,11 +1,7 @@
-import logging
 import os
 import sys
-import re
 
-from distutils.version import LooseVersion
 from setuptools import find_packages, setup
-from typing import Iterable, Set, Tuple, Union
 
 CUR_DIR = os.path.abspath(os.path.dirname(__file__))
 LONG_DESCRIPTION = None
@@ -20,122 +16,7 @@
 # pylint: disable=C0413,wrong-import-order
 from weaver import __meta__  # isort:skip # noqa: E402
 
-LOGGER = logging.getLogger("weaver.setup")
-
-
-def _split_requirement(requirement, version=False, python=False):
-    # type: (str, bool, bool) -> Union[str, Tuple[str, str]]
-    """
-    Splits a requirement package definition into it's name and version specification.
-
-    Returns the appropriate part(s) according to :paramref:`version`. If ``True``, returns the operator and version
-    string. The returned version in this case would be either the package's or the environment python's version string
-    according to the value of :paramref:`python`. Otherwise, only returns the 'other part' of the requirement, which
-    will be the plain package name without version or the complete ``package+version`` without ``python_version`` part.
-
-    Package requirement format::
-
-        package [<|<=|==|>|>=|!= x.y.z][; python_version <|<=|==|>|>=|!= "x.y.z"]
-
-    :param requirement: full package string requirement.
-    :param version: retrieve version operator and version instead of package's name.
-    :param python: retrieve python operator and version instead of the package's version.
-    :return: extracted requirement part(s).
-    """
-    idx_pkg = -1 if version else 0
-    idx_pyv = -1 if python else 0
-    if python and "python_version" not in requirement:
-        return ("", "") if version else ""
-    requirement = requirement.split("python_version")[idx_pyv].replace(";", "").replace("\"", "")
-    op_str = ""
-    for operator in [">=", ">", "<=", "<", "!=", "==", "="]:
-        if operator in requirement:
-            op_str = operator
-            requirement = requirement.split(operator)[idx_pkg]
-            break
-    return requirement.strip() if not version else (op_str.strip(), requirement.strip())
-
-
-def _parse_requirements(file_path, requirements, links):
-    # type: (str, Set[str], Set[str]) -> None
-    """
-    Parses a requirements file to extra packages and links.
-
-    If a python version specific is present, requirements are added only if they match the current environment.
-
-    :param file_path: file path to the requirements file.
-    :param requirements: pre-initialized set in which to store extracted package requirements.
-    :param links: pre-initialized set in which to store extracted link reference requirements.
-    :returns: None
-    """
-    with open(file_path, "r") as requirements_file:
-        for line in requirements_file:
-            # ignore empty line, comment line or reference to other requirements file (-r flag)
-            if not line or line.startswith("#") or line.startswith("-"):
-                continue
-            if "python_version" in line:
-                operator, py_ver = _split_requirement(line, version=True, python=True)
-                op_map = {
-                    "==": LooseVersion(sys.version) == LooseVersion(py_ver),
-                    ">=": LooseVersion(sys.version) >= LooseVersion(py_ver),
-                    "<=": LooseVersion(sys.version) <= LooseVersion(py_ver),
-                    "!=": LooseVersion(sys.version) != LooseVersion(py_ver),
-                    ">": LooseVersion(sys.version) > LooseVersion(py_ver),
-                    "<": LooseVersion(sys.version) < LooseVersion(py_ver),
-                }
-                if not op_map[operator]:
-                    continue
-                line = _split_requirement(line)  # remove the python part
-            if "git+https" in line:
-                pkg = line.split("#")[-1]
-                links.add(line.strip())
-                requirements.add(pkg.replace("egg=", "").rstrip())
-            elif line.startswith("http"):
-                links.add(line.strip())
-            else:
-                requirements.add(line.strip())
-
-
-def _extra_requirements(base_requirements, other_requirements):
-    # type: (Iterable[str], Iterable[str]) -> Set[str]
-    """
-    Extracts only the extra requirements not already defined within the base requirements.
-
-    :param base_requirements: base package requirements.
-    :param other_requirements: other set of requirements referring to additional dependencies.
-    """
-    raw_requirements = set()
-    for req in base_requirements:
-        raw_req = _split_requirement(req)
-        raw_requirements.add(raw_req)
-    filtered_requirements = set()
-    for req in other_requirements:
-        raw_req = _split_requirement(req)
-        if raw_req and raw_req not in raw_requirements:
-            filtered_requirements.add(req)
-    return filtered_requirements
-
-
-LOGGER.info("reading requirements")
-
-# See https://github.com/pypa/pip/issues/3610
-# use set to have unique packages by name
-LINKS = set()
-REQUIREMENTS = set()
-DOCS_REQUIREMENTS = set()
-TEST_REQUIREMENTS = set()
-_parse_requirements("requirements.txt", REQUIREMENTS, LINKS)
-_parse_requirements("requirements-docs.txt", DOCS_REQUIREMENTS, LINKS)
-_parse_requirements("requirements-dev.txt", TEST_REQUIREMENTS, LINKS)
-LINKS = list(LINKS)
-REQUIREMENTS = list(REQUIREMENTS)
-DOCS_REQUIREMENTS = list(_extra_requirements(REQUIREMENTS, DOCS_REQUIREMENTS))
-TEST_REQUIREMENTS = list(_extra_requirements(REQUIREMENTS, TEST_REQUIREMENTS))
-
-LOGGER.info("base requirements: %s", REQUIREMENTS)
-LOGGER.info("docs requirements: %s", DOCS_REQUIREMENTS)
-LOGGER.info("test requirements: %s", TEST_REQUIREMENTS)
-LOGGER.info("link requirements: %s", LINKS)
+requirements = [line.strip() for line in open("requirements.txt")]
 
 setup(name=__meta__.__name__,
       version=__meta__.__version__,
@@ -164,20 +45,10 @@
       zip_safe=False,
       test_suite="tests",
       python_requires=">=2.7, >=3.0.*, !=3.1.*, !=3.2.*, !=3.3.*, !=3.4.*, !=3.5.*, <4",
-<<<<<<< HEAD
       install_requires=requirements,
       dependency_links=[
           "git+https://github.com/ESGF/esgf-compute-api.git@v2.1.0#egg=esgf_compute_api"
       ],
-=======
-      install_requires=REQUIREMENTS,
-      dependency_links=LINKS,
-      extras_require={
-          "docs": DOCS_REQUIREMENTS,
-          "dev": TEST_REQUIREMENTS,
-          "test": TEST_REQUIREMENTS,
-      },
->>>>>>> fc88d21d
       entry_points={
           "paste.app_factory": [
               "main = {}:main".format(__meta__.__name__)
