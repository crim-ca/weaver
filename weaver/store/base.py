--- conflicted
+++ resolved
@@ -7,20 +7,11 @@
     from pyramid.request import Request
     from pywps import Process as ProcessWPS
     from weaver.datatype import Bill, Job, Process, Quote, Service
-<<<<<<< HEAD
     from weaver.typedefs import DatetimeIntervalType, TypedDict
 
     JobGroupCategory = TypedDict("JobGroupCategory",
                                  {"category": Dict[str, Optional[str]], "count": int, "jobs": List[Job]})
     JobSearchResult = Tuple[Union[List[Job], JobGroupCategory], int]
-=======
-    from weaver.typedefs import AnyValue, DatetimeIntervalType, TypedDict
-
-    JobListAndCount = Tuple[List[Job], int]
-    JobGroupCategory = TypedDict("JobGroupCategory",
-                                 {"category": Dict[str, Optional[str]], "count": int, "jobs": List[Job]})
-    JobCategoriesAndCount = Tuple[List[JobGroupCategory], int]
->>>>>>> 6a7381ed
 
 
 class StoreInterface(object, metaclass=abc.ABCMeta):
@@ -150,11 +141,7 @@
     def find_jobs(self,
                   process=None,             # type: Optional[str]
                   service=None,             # type: Optional[str]
-<<<<<<< HEAD
                   job_type=None,            # type: Optional[str]
-=======
-                  type=None,                # type: Optional[str]
->>>>>>> 6a7381ed
                   tags=None,                # type: Optional[List[str]]
                   access=None,              # type: Optional[str]
                   notification_email=None,  # type: Optional[str]
