--- conflicted
+++ resolved
@@ -64,26 +64,7 @@
             raise HTTPServiceUnavailable(
                 "Previously deployed processes are causing invalid schema integrity errors. "
                 "Manual cleanup of following processes is required: {}".format(invalid_processes))
-<<<<<<< HEAD
-        body = {"processes": processes if detail else [get_any_id(p) for p in processes]}
-
-        # if 'EMS' and '?providers=True', also fetch each provider's processes
-        settings = get_settings(request)
-        if get_weaver_configuration(settings) in WEAVER_CONFIGURATIONS_REMOTE:
-            with_providers = asbool(request.params.get("providers", False))
-            if with_providers:
-                services = get_provider_services(request)  # must fetch for listing of available processes
-                body.update({
-                    "providers": [svc.summary(request) if detail else {"id": svc.name} for svc in services]
-                })
-                for i, provider in enumerate(services):
-                    processes = provider.processes(request)
-                    body["providers"][i].update({
-                        "processes": processes if detail else [get_any_id(proc) for proc in processes]
-                    })
-        body["description"] = sd.OkGetProcessesListResponse.description
-        return HTTPOk(json=body)
-=======
+
         body = {"processes": processes if detail else [get_any_id(p) for p in processes]}  # type: JSON
         if not with_providers:
             paging = {"page": paging.get("page"), "limit": paging.get("limit")}  # remove other params
@@ -130,6 +111,7 @@
                 body["providers"] = [svc for svc, ignore in zip(body["providers"], invalid_services) if not ignore]
 
         body["total"] = total_processes
+        body["description"] = sd.OkGetProcessesListResponse.description
         LOGGER.debug("Process listing generated, validating schema...")
         body = sd.MultiProcessesListing().deserialize(body)
         return HTTPOk(json=body)
@@ -144,7 +126,6 @@
         })
     except HTTPException:
         raise
->>>>>>> a5b893cc
     # FIXME: handle colander invalid directly in tween (https://github.com/crim-ca/weaver/issues/112)
     except colander.Invalid as ex:
         raise HTTPBadRequest("Invalid schema: [{!s}]".format(ex))
