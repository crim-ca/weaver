from typing import TYPE_CHECKING

from box import Box
from celery.utils.log import get_task_logger
from colander import Invalid
from pyramid.httpexceptions import (
    HTTPBadRequest,
    HTTPNoContent,
    HTTPOk,
    HTTPPermanentRedirect,
    HTTPUnprocessableEntity,
    HTTPUnsupportedMediaType
)
from pyramid.settings import asbool

from weaver import xml_util
from weaver.database import get_db
from weaver.datatype import Job
from weaver.exceptions import JobNotFound, JobStatisticsNotFound, log_unhandled_exceptions
from weaver.execute import parse_prefer_header_execute_mode, rebuild_prefer_header
from weaver.formats import (
    ContentType,
    OutputFormat,
    add_content_type_charset,
    clean_media_type_format,
    guess_target_format,
    repr_json
)
from weaver.processes.constants import JobInputsOutputsSchema, JobStatusProfileSchema, JobStatusType
from weaver.processes.convert import convert_input_values_schema, convert_output_params_schema
from weaver.processes.execution import (
    submit_job,
    submit_job_dispatch_task,
    submit_job_dispatch_wps,
    update_job_parameters
)
from weaver.processes.utils import get_process
from weaver.processes.wps_package import mask_process_inputs
from weaver.status import StatusCompliant, map_status
from weaver.store.base import StoreJobs
from weaver.utils import get_header, get_path_kvp, get_settings, make_link_header
from weaver.wps_restapi import swagger_definitions as sd
from weaver.wps_restapi.jobs.utils import (
    dismiss_job_task,
    get_job,
    get_job_io_schema_query,
    get_job_list_links,
    get_job_results_response,
    get_job_status_schema,
    get_job_status_wps_xml_response,
    get_results,
    raise_job_bad_status_locked,
    raise_job_bad_status_success,
    raise_job_dismissed,
    validate_service_process
)
from weaver.wps_restapi.providers.utils import get_service
from weaver.wps_restapi.swagger_definitions import datetime_interval_parser

if TYPE_CHECKING:
    from typing import Iterable, List

    from pyramid.config import Configurator

    from weaver.typedefs import AnyResponseType, AnyViewResponse, JSON, PyramidRequest

LOGGER = get_task_logger(__name__)


@sd.provider_jobs_service.get(
    tags=[sd.TAG_JOBS, sd.TAG_PROVIDERS],
    schema=sd.GetProviderJobsEndpoint(),
    accept=ContentType.TEXT_HTML,
    renderer="weaver.wps_restapi:templates/responses/job_listing.mako",
    response_schemas=sd.derive_responses(
        sd.get_provider_all_jobs_responses,
        sd.GenericHTMLResponse(name="HTMLProviderJobListing", description="Listing of jobs.")
    ),
)
@sd.provider_jobs_service.get(
    tags=[sd.TAG_JOBS, sd.TAG_PROVIDERS],
    schema=sd.GetProviderJobsEndpoint(),
    accept=ContentType.APP_JSON,
    renderer=OutputFormat.JSON,
    response_schemas=sd.get_provider_all_jobs_responses,
)
@sd.process_jobs_service.get(
    tags=[sd.TAG_JOBS, sd.TAG_PROCESSES],
    schema=sd.GetProcessJobsEndpoint(),
    accept=ContentType.TEXT_HTML,
    renderer="weaver.wps_restapi:templates/responses/job_listing.mako",
    response_schemas=sd.derive_responses(
        sd.get_all_jobs_responses,
        sd.GenericHTMLResponse(name="HTMLProcessJobListing", description="Listing of jobs.")
    ),
)
@sd.process_jobs_service.get(
    tags=[sd.TAG_JOBS, sd.TAG_PROCESSES],
    schema=sd.GetProcessJobsEndpoint(),
    accept=ContentType.APP_JSON,
    renderer=OutputFormat.JSON,
    response_schemas=sd.get_all_jobs_responses,
)
@sd.jobs_service.get(
    tags=[sd.TAG_JOBS],
    schema=sd.GetJobsEndpoint(),
    accept=ContentType.TEXT_HTML,
    renderer="weaver.wps_restapi:templates/responses/job_listing.mako",
    response_schemas=sd.derive_responses(
        sd.get_all_jobs_responses,
        sd.GenericHTMLResponse(name="HTMLJobListing", description="Listing of jobs.")
    ),
)
@sd.jobs_service.get(
    tags=[sd.TAG_JOBS],
    schema=sd.GetJobsEndpoint(),
    accept=ContentType.APP_JSON,
    renderer=OutputFormat.JSON,
    response_schemas=sd.get_all_jobs_responses,
)
@log_unhandled_exceptions(logger=LOGGER, message=sd.InternalServerErrorResponseSchema.description)
def get_queried_jobs(request):
    # type: (PyramidRequest) -> AnyViewResponse
    """
    Retrieve the list of jobs which can be filtered, sorted, paged and categorized using query parameters.
    """

    settings = get_settings(request)
    params = dict(request.params)
    if params.get("datetime", False):
        # replace white space with '+' since request.params replaces '+' with whitespaces when parsing
        params["datetime"] = params["datetime"].replace(" ", "+")

    try:
        params = sd.GetJobsQueries().deserialize(params)
    except Invalid as ex:
        raise HTTPBadRequest(json={
            "code": "JobInvalidParameter",
            "description": "Job query parameters failed validation.",
            "error": Invalid.__name__,
            "cause": str(ex),
            "value": repr_json(ex.value or params, force_string=False),
        })

    service, process = validate_service_process(request)
    LOGGER.debug("Job search queries (raw):\n%s", repr_json(params, indent=2))
    for param_name in ["process", "processID", "provider", "service"]:
        params.pop(param_name, None)
    filters = {**params, "process": process, "service": service}

    f_html = ContentType.TEXT_HTML in str(guess_target_format(request))
    detail = filters.pop("detail", False) or f_html  # detail always required in HTML for rendering
    groups = filters.pop("groups", None)
    if f_html and groups:
        raise HTTPBadRequest(json={
            "code": "JobInvalidParameter",
            "description": "Job query parameter 'groups' is unsupported for HTML rendering.",
            "cause": {"name": "groups", "in": "query"},
            "value": repr_json(groups, force_string=False),
        })

    filters["status"] = filters["status"].split(",") if "status" in filters else None
    filters["min_duration"] = filters.pop("minDuration", None)
    filters["max_duration"] = filters.pop("maxDuration", None)
    filters["job_type"] = filters.pop("type", None)

    dti = datetime_interval_parser(params["datetime"]) if params.get("datetime", False) else None
    if dti and dti.get("before", False) and dti.get("after", False) and dti["after"] > dti["before"]:
        raise HTTPUnprocessableEntity(json={
            "code": "InvalidDateFormat",
            "description": "Datetime at the start of the interval must be less than the datetime at the end."
        })
    filters["datetime_interval"] = dti
    filters.pop("datetime", None)
    LOGGER.debug("Job search queries (processed):\n%s", repr_json(filters, indent=2))

    store = get_db(request).get_store(StoreJobs)
    items, total = store.find_jobs(request=request, group_by=groups, **filters)
    body = {"total": total}  # type: JSON

    def _job_list(_jobs):  # type: (Iterable[Job]) -> List[JSON]
        return [j.json(settings) if detail else j.id for j in _jobs]

    paging = {}
    if groups:
        count = 0
        for grouped_jobs in items:
            jobs = _job_list(grouped_jobs["jobs"])
            grouped_jobs["jobs"] = jobs
            count += len(jobs)
        body.update({"groups": items, "count": count})
    else:
        jobs = _job_list(items)
        paging = {"page": filters["page"], "limit": filters["limit"], "count": len(jobs)}
        body.update({"jobs": jobs, **paging})
    try:
        body.update({"links": get_job_list_links(total, filters, groups, request)})
    except IndexError as exc:
        raise HTTPBadRequest(json={
            "code": "JobInvalidParameter",
            "description": str(exc),
            "cause": "Invalid paging parameters.",
            "error": type(exc).__name__,
            "value": repr_json(paging, force_string=False)
        })
    body = sd.GetQueriedJobsSchema().deserialize(body)
<<<<<<< HEAD
    return Box(body, service=service, process=process)  # pass queries for contextual HTML elements
=======
    request.response.headers.extend([
        ("Link", make_link_header(link))
        for link in body["links"]
    ])
    return Box(body)
>>>>>>> 7875ee32


@sd.jobs_service.post(
    tags=[sd.TAG_EXECUTE, sd.TAG_JOBS],
    content_type=list(ContentType.ANY_XML),
    schema=sd.PostJobsEndpointXML(),
    accept=ContentType.APP_JSON,
    renderer=OutputFormat.JSON,
    response_schemas=sd.post_jobs_responses,
)
@sd.jobs_service.post(
    tags=[sd.TAG_EXECUTE, sd.TAG_JOBS, sd.TAG_PROCESSES],
    content_type=ContentType.APP_JSON,
    schema=sd.PostJobsEndpointJSON(),
    accept=ContentType.APP_JSON,
    renderer=OutputFormat.JSON,
    response_schemas=sd.post_jobs_responses,
)
def create_job(request):
    # type: (PyramidRequest) -> AnyViewResponse
    """
    Create a new processing job with advanced management and execution capabilities.
    """
    proc_key = "process"
    proc_url = None
    proc_id = None
    prov_id = None
    try:
        ctype = get_header("Content-Type", request.headers, default=ContentType.APP_JSON)
        ctype = clean_media_type_format(ctype, strip_parameters=True)
        if ctype == ContentType.APP_JSON and "process" in request.json_body:
            proc_url = request.json_body["process"]
            proc_url = sd.ProcessURL().deserialize(proc_url)
            prov_url, proc_id = proc_url.rsplit("/processes/", 1)
            prov_parts = prov_url.rsplit("/providers/", 1)
            prov_id = prov_parts[-1] if len(prov_parts) > 1 else None
        elif ctype in ContentType.ANY_XML:
            proc_key = "ows:Identifier"
            body_xml = xml_util.fromstring(request.text)
            proc_id = body_xml.xpath(proc_key, namespaces=body_xml.getroottree().nsmap)[0].text
    except Exception as exc:
        raise HTTPBadRequest(json={
            "title": "NoSuchProcess",
            "type": "http://www.opengis.net/def/exceptions/ogcapi-processes-1/1.0/no-such-process",
            "detail": "Process URL or identifier reference could not be parsed.",
            "status": HTTPBadRequest.code,
            "cause": {"in": "body", proc_key: repr_json(proc_url, force_string=False)}
        }) from exc

    if ctype in ContentType.ANY_XML:
        process = get_process(process_id=proc_id)
        return submit_job_dispatch_wps(request, process)

    if prov_id:
        ref = get_service(request, provider_id=prov_id)
    else:
        ref = get_process(process_id=proc_id)
    return submit_job(request, ref, process_id=proc_id, tags=["wps-rest", "ogc-api"])


@sd.jobs_service.post()
def create_job_unsupported_media_type(request):
    # type: (PyramidRequest) -> AnyViewResponse
    """
    Handle the case where no ``content_type`` was matched for decorated service handlers on :func:`create_job`.

    This operation must be defined with a separate service decorator allowing "any" ``content_type`` because
    match by ``content_type`` is performed prior to invoking the applicable decorated view function.
    Therefore, using a custom ``error_handler`` on the decorators of :func:`create_job` would never be invoked
    since their preconditions would never be encountered. Decorated views that provide a ``content_type`` explicitly
    are prioritized. Therefore, this will match any fallback ``content_type`` not already defined by another decorator.

    .. warning::
        It is very important that this is defined after :func:`create_job` such that its docstring is employed for
        rendering the :term:`OpenAPI` definition instead of this docstring.
    """
    ctype = get_header("Content-Type", request.headers)
    return HTTPUnsupportedMediaType(
        json={
            "title": "Unsupported Media Type",
            "type": "http://www.opengis.net/def/exceptions/ogcapi-processes-4/1.0/unsupported-media-type",
            "detail": "Process URL or identifier reference missing or invalid.",
            "status": HTTPUnsupportedMediaType.code,
            "cause": {"in": "headers", "name": "Content-Type", "value": ctype},
        }
    )


@sd.process_results_service.post(
    tags=[sd.TAG_JOBS, sd.TAG_EXECUTE, sd.TAG_RESULTS, sd.TAG_PROCESSES],
    schema=sd.ProcessJobResultsTriggerExecutionEndpoint(),
    accept=ContentType.APP_JSON,
    renderer=OutputFormat.JSON,
    response_schemas=sd.post_job_results_responses,
)
@sd.job_results_service.post(
    tags=[sd.TAG_JOBS, sd.TAG_EXECUTE, sd.TAG_RESULTS],
    schema=sd.JobResultsTriggerExecutionEndpoint(),
    accept=ContentType.APP_JSON,
    renderer=OutputFormat.JSON,
    response_schemas=sd.post_job_results_responses,
)
def trigger_job_execution(request):
    # type: (PyramidRequest) -> AnyResponseType
    """
    Trigger the execution of a previously created job.
    """
    job = get_job(request)
    raise_job_dismissed(job, request)
    raise_job_bad_status_locked(job, request)
    return submit_job_dispatch_task(job, container=request, force_submit=True)


@sd.provider_job_service.get(
    tags=[sd.TAG_JOBS, sd.TAG_STATUS, sd.TAG_PROVIDERS],
    schema=sd.GetProviderJobEndpoint(),
    accept=ContentType.TEXT_HTML,
    renderer="weaver.wps_restapi:templates/responses/job_status.mako",
    response_schemas=sd.derive_responses(
        sd.get_provider_single_job_status_responses,
        sd.GenericHTMLResponse(name="HTMLProviderJobStatus", description="Job status.")
    ),
)
@sd.provider_job_service.get(
    tags=[sd.TAG_JOBS, sd.TAG_STATUS, sd.TAG_PROVIDERS],
    schema=sd.GetProviderJobEndpoint(),
    accept=ContentType.ANY_XML,
    response_schemas=sd.derive_responses(
        sd.get_provider_single_job_status_responses,
        sd.WPSExecuteResponse(description="Job XML status.")
    ),
)
@sd.provider_job_service.get(
    tags=[sd.TAG_JOBS, sd.TAG_STATUS, sd.TAG_PROVIDERS],
    schema=sd.GetProviderJobEndpoint(),
    accept=[ContentType.APP_JSON] + [
        f"{ContentType.APP_JSON}; profile={profile}"
        for profile in JobStatusProfileSchema.values()
    ],
    renderer=OutputFormat.JSON,
    response_schemas=sd.get_provider_single_job_status_responses,
)
@sd.process_job_service.get(
    tags=[sd.TAG_JOBS, sd.TAG_STATUS, sd.TAG_PROCESSES],
    schema=sd.GetProcessJobEndpoint(),
    accept=ContentType.TEXT_HTML,
    renderer="weaver.wps_restapi:templates/responses/job_status.mako",
    response_schemas=sd.derive_responses(
        sd.get_single_job_status_responses,
        sd.GenericHTMLResponse(name="HTMLProcessJobStatus", description="Job status.")
    ),
)
@sd.process_job_service.get(
    tags=[sd.TAG_JOBS, sd.TAG_STATUS, sd.TAG_PROCESSES],
    schema=sd.GetProcessJobEndpoint(),
    accept=ContentType.ANY_XML,
    response_schemas=sd.derive_responses(
        sd.get_single_job_status_responses,
        sd.WPSExecuteResponse(description="Job XML status.")
    ),
)
@sd.process_job_service.get(
    tags=[sd.TAG_JOBS, sd.TAG_STATUS, sd.TAG_PROCESSES],
    schema=sd.GetProcessJobEndpoint(),
    accept=[ContentType.APP_JSON] + [
        f"{ContentType.APP_JSON}; profile={profile}"
        for profile in JobStatusProfileSchema.values()
    ],
    renderer=OutputFormat.JSON,
    response_schemas=sd.get_single_job_status_responses,
)
@sd.job_service.get(
    tags=[sd.TAG_JOBS, sd.TAG_STATUS],
    schema=sd.GetJobEndpoint(),
    accept=ContentType.TEXT_HTML,
    renderer="weaver.wps_restapi:templates/responses/job_status.mako",
    response_schemas=sd.derive_responses(
        sd.get_single_job_status_responses,
        sd.GenericHTMLResponse(name="HTMLJobStatus", description="Job status.")
    ),
)
@sd.job_service.get(
    tags=[sd.TAG_JOBS, sd.TAG_STATUS],
    schema=sd.GetJobEndpoint(),
    accept=ContentType.ANY_XML,
    response_schemas=sd.derive_responses(
        sd.get_single_job_status_responses,
        sd.WPSExecuteResponse(description="Job XML status.")
    ),
)
@sd.job_service.get(
    tags=[sd.TAG_JOBS, sd.TAG_STATUS],
    schema=sd.GetJobEndpoint(),
    accept=[ContentType.APP_JSON] + [
        f"{ContentType.APP_JSON}; profile={profile}"
        for profile in JobStatusProfileSchema.values()
    ],
    renderer=OutputFormat.JSON,
    response_schemas=sd.get_single_job_status_responses,
)
@log_unhandled_exceptions(logger=LOGGER, message=sd.InternalServerErrorResponseSchema.description)
def get_job_status(request):
    # type: (PyramidRequest) -> AnyViewResponse
    """
    Retrieve the status of a job.
    """
    # resolve the job and the requested profile/schema representation
    schema, headers = get_job_status_schema(request)
    job = get_job(request)

    content_type = str(headers.get("Content-Type"))
    media_type = clean_media_type_format(content_type, strip_parameters=True)
    if media_type in ContentType.ANY_XML or (media_type == ContentType.ANY and schema == JobStatusProfileSchema.WPS):
        return get_job_status_wps_xml_response(job, request)

    # apply additional properties that are profile-dependant
    if schema == JobStatusProfileSchema.OPENEO:
        cwl_url = get_path_kvp(f"{job.process_url(request)}/package", f=OutputFormat.JSON)
        job_body = job.json(
            request,
            process={"title": "CWL Application Package", "href": cwl_url, "type": ContentType.APP_CWL_JSON},
            type=JobStatusType.OPENEO,
        )
        # additional properties that are not validated explicitly, or that contradict the 'OGC-API processes' definition
        # must apply the properties after (not via 'kwargs' to 'job.json()') to avoid JSON validation error
        # (i.e.: 'status' reported in OpenAPI is OGC-only statuses, and '$schema' is set by the class definition)
        job_body["$schema"] = sd.OPENEO_API_SCHEMA_JOB_STATUS_URL
        job_body["status"] = map_status(job_body["status"], StatusCompliant.OPENEO)
    elif schema == JobStatusProfileSchema.WPS:
        job_body = job.json(
            request,
            type=JobStatusType.WPS,
        )
        # remove the schema reference since it is technically invalid with modified status,
        # and we do not have a corresponding JSON-schema for the WPS-XML status values
        # use the PyWPS mapping since this is what runs under the hood, with WPS-1 status values
        job_body.pop("$schema", None)
        job_body["status"] = map_status(job_body["status"], StatusCompliant.PYWPS)
    else:
        job_body = job.json(request)

    # adjust response contents according to rendering
    # provide 'job' object directly for HTML templating to allow extra operations dynamically
    if ContentType.APP_JSON in content_type:
        return HTTPOk(json=job_body, headers=headers)
    return Box(**job_body, job=job, box_intact_types=[Job])


@sd.provider_job_service.patch(
    tags=[sd.TAG_JOBS, sd.TAG_PROVIDERS],
    schema=sd.PatchProviderJobEndpoint(),
    accept=ContentType.APP_JSON,
    renderer=OutputFormat.JSON,
    response_schemas=sd.patch_provider_job_responses,
)
@sd.process_job_service.patch(
    tags=[sd.TAG_JOBS, sd.TAG_PROCESSES],
    schema=sd.PatchProcessJobEndpoint(),
    accept=ContentType.APP_JSON,
    renderer=OutputFormat.JSON,
    response_schemas=sd.patch_process_job_responses,
)
@sd.job_service.patch(
    tags=[sd.TAG_JOBS],
    schema=sd.PatchJobEndpoint(),
    accept=ContentType.APP_JSON,
    renderer=OutputFormat.JSON,
    response_schemas=sd.patch_job_responses,
)
def update_pending_job(request):
    # type: (PyramidRequest) -> AnyResponseType
    """
    Update a previously created job still pending execution.
    """
    job = get_job(request)
    raise_job_dismissed(job, request)
    raise_job_bad_status_locked(job, request)
    update_job_parameters(job, request)
    links = job.links(request, self_link="status")
    headers = [("Link", make_link_header(link)) for link in links]
    return HTTPNoContent(headers=headers)


@sd.provider_job_service.delete(
    tags=[sd.TAG_JOBS, sd.TAG_DISMISS, sd.TAG_PROVIDERS],
    schema=sd.DeleteProviderJobEndpoint(),
    accept=ContentType.APP_JSON,
    renderer=OutputFormat.JSON,
    response_schemas=sd.delete_provider_job_responses,
)
@sd.process_job_service.delete(
    tags=[sd.TAG_JOBS, sd.TAG_DISMISS, sd.TAG_PROCESSES],
    schema=sd.DeleteProcessJobEndpoint(),
    accept=ContentType.APP_JSON,
    renderer=OutputFormat.JSON,
    response_schemas=sd.delete_job_responses,
)
@sd.job_service.delete(
    tags=[sd.TAG_JOBS, sd.TAG_DISMISS],
    schema=sd.DeleteJobEndpoint(),
    accept=ContentType.APP_JSON,
    renderer=OutputFormat.JSON,
    response_schemas=sd.delete_job_responses,
)
@log_unhandled_exceptions(logger=LOGGER, message=sd.InternalServerErrorResponseSchema.description)
def cancel_job(request):
    # type: (PyramidRequest) -> AnyResponseType
    """
    Dismiss a planned or running job execution, or remove result artifacts of a completed job.

    Note:
        Will only stop tracking this particular process execution when not supported by underlying provider
        services such as WPS 1.0. Services supporting cancel operation could attempt to terminate remote jobs.
    """
    job = get_job(request)
    job = dismiss_job_task(job, request)
    return HTTPOk(json={
        "jobID": str(job.id),
        "status": job.status,
        "message": job.status_message,
        "percentCompleted": job.progress,
    })


@sd.provider_jobs_service.delete(
    tags=[sd.TAG_JOBS, sd.TAG_DISMISS, sd.TAG_PROVIDERS],
    schema=sd.DeleteProviderJobsEndpoint(),
    accept=ContentType.APP_JSON,
    renderer=OutputFormat.JSON,
    response_schemas=sd.delete_jobs_responses,
)
@sd.process_jobs_service.delete(
    tags=[sd.TAG_JOBS, sd.TAG_DISMISS, sd.TAG_PROCESSES],
    schema=sd.DeleteProcessJobsEndpoint(),
    accept=ContentType.APP_JSON,
    renderer=OutputFormat.JSON,
    response_schemas=sd.delete_jobs_responses,
)
@sd.jobs_service.delete(
    tags=[sd.TAG_JOBS, sd.TAG_DISMISS],
    schema=sd.DeleteJobsEndpoint(),
    accept=ContentType.APP_JSON,
    renderer=OutputFormat.JSON,
    response_schemas=sd.delete_jobs_responses,
)
@log_unhandled_exceptions(logger=LOGGER, message=sd.InternalServerErrorResponseSchema.description)
def cancel_job_batch(request):
    # type: (PyramidRequest) -> AnyResponseType
    """
    Dismiss operation for multiple jobs.

    Note:
        Will only stop tracking jobs when underlying remote provider services do not support cancel operation.
    """
    try:
        body = sd.DeleteJobsBodySchema().deserialize(request.json)
        jobs = body["jobs"]
    except Invalid as exc:
        raise HTTPUnprocessableEntity(json={"code": Invalid.__name__, "description": str(exc)})
    except Exception as exc:
        raise HTTPBadRequest(json={"code": "Could not parse request body.", "description": str(exc)})

    store = get_db(request).get_store(StoreJobs)
    found_jobs = []
    for job_id in jobs:
        try:
            job = store.fetch_by_id(job_id)
        except JobNotFound as exc:
            LOGGER.debug("Job [%s] not found, cannot be dismissed: [%s]", job_id, exc)
            continue
        found_jobs.append(job.id)
        try:
            dismiss_job_task(job, request)
        except JobNotFound as exc:
            LOGGER.debug("Job [%s] cannot be dismissed: %s.", job_id, exc.description)

    body["description"] = "Following jobs have been successfully dismissed."
    body = sd.BatchDismissJobsBodySchema().deserialize({"jobs": found_jobs})
    return HTTPOk(json=body)


@sd.provider_inputs_service.get(
    tags=[sd.TAG_JOBS, sd.TAG_RESULTS, sd.TAG_PROVIDERS],
    schema=sd.ProviderInputsEndpoint(),
    accept=ContentType.APP_JSON,
    renderer=OutputFormat.JSON,
    response_schemas=sd.get_provider_inputs_responses,
)
@sd.process_inputs_service.get(
    tags=[sd.TAG_JOBS, sd.TAG_RESULTS, sd.TAG_PROCESSES],
    schema=sd.ProcessInputsEndpoint(),
    accept=ContentType.APP_JSON,
    renderer=OutputFormat.JSON,
    response_schemas=sd.get_job_inputs_responses,
)
@sd.job_inputs_service.get(
    tags=[sd.TAG_JOBS, sd.TAG_RESULTS],
    schema=sd.JobInputsEndpoint(),
    accept=ContentType.APP_JSON,
    renderer=OutputFormat.JSON,
    response_schemas=sd.get_job_inputs_responses,
)
@log_unhandled_exceptions(logger=LOGGER, message=sd.InternalServerErrorResponseSchema.description)
def get_job_inputs(request):
    # type: (PyramidRequest) -> AnyResponseType
    """
    Retrieve the inputs values and outputs definitions of a job.
    """
    job = get_job(request)
    schema = get_job_io_schema_query(request.params.get("schema"), strict=False, default=JobInputsOutputsSchema.OGC)
    job_inputs = job.inputs
    job_outputs = job.outputs
    if job.is_local:
        process = get_process(job.process, request=request)
        job_inputs = mask_process_inputs(process.package, job_inputs)
    job_inputs = convert_input_values_schema(job_inputs, schema)
    job_outputs = convert_output_params_schema(job_outputs, schema)
    job_prefer = rebuild_prefer_header(job)
    job_mode, _, _ = parse_prefer_header_execute_mode({"Prefer": job_prefer}, return_auto=True)
    job_headers = {
        "Accept": job.accept_type,
        "Accept-Language": job.accept_language,
        "Accept-Profile": job.accept_profile,
        "Prefer": job_prefer,
        "X-WPS-Output-Context": job.context,
    }
    with_links = asbool(request.params.get("links", True))
    job_links = None
    if with_links:
        job_links = job.links(request, self_link="inputs")
    body = {
        "mode": job_mode,
        "response": job.execution_response,
        "inputs": job_inputs,
        "outputs": job_outputs,
        "headers": job_headers,
        "links": job_links,
    }
    body = sd.JobInputsBody().deserialize(body)
    return HTTPOk(json=body)


@sd.provider_outputs_service.get(
    tags=[sd.TAG_JOBS, sd.TAG_RESULTS, sd.TAG_PROCESSES],
    schema=sd.ProviderOutputsEndpoint(),
    accept=ContentType.APP_JSON,
    renderer=OutputFormat.JSON,
    response_schemas=sd.get_provider_outputs_responses,
)
@sd.process_outputs_service.get(
    tags=[sd.TAG_JOBS, sd.TAG_RESULTS, sd.TAG_PROCESSES],
    schema=sd.ProcessOutputsEndpoint(),
    accept=ContentType.APP_JSON,
    renderer=OutputFormat.JSON,
    response_schemas=sd.get_job_outputs_responses,
)
@sd.job_outputs_service.get(
    tags=[sd.TAG_JOBS, sd.TAG_RESULTS, sd.TAG_PROCESSES],
    schema=sd.JobOutputsEndpoint(),
    accept=ContentType.APP_JSON,
    renderer=OutputFormat.JSON,
    response_schemas=sd.get_job_outputs_responses,
)
@log_unhandled_exceptions(logger=LOGGER, message=sd.InternalServerErrorResponseSchema.description)
def get_job_outputs(request):
    # type: (PyramidRequest) -> AnyResponseType
    """
    Retrieve the output values resulting from a job execution.
    """
    job = get_job(request)
    raise_job_dismissed(job, request)
    raise_job_bad_status_success(job, request)
    schema = get_job_io_schema_query(request.params.get("schema"), default=JobInputsOutputsSchema.OGC)
    results, _ = get_results(job, request, schema=schema, link_references=False)
    outputs = {"outputs": results}  # type: JSON
    outputs.update({"links": job.links(request, self_link="outputs")})
    outputs = sd.JobOutputsBody().deserialize(outputs)
    return HTTPOk(json=outputs)


@sd.provider_results_service.get(
    tags=[sd.TAG_JOBS, sd.TAG_RESULTS, sd.TAG_PROVIDERS],
    schema=sd.ProviderResultsEndpoint(),
    accept=ContentType.APP_JSON,
    renderer=OutputFormat.JSON,
    response_schemas=sd.get_provider_results_responses,
)
@sd.process_results_service.get(
    tags=[sd.TAG_JOBS, sd.TAG_RESULTS, sd.TAG_PROCESSES],
    schema=sd.ProcessResultsEndpoint(),
    accept=ContentType.APP_JSON,
    renderer=OutputFormat.JSON,
    response_schemas=sd.get_job_results_responses,
)
@sd.job_results_service.get(
    tags=[sd.TAG_JOBS, sd.TAG_RESULTS],
    schema=sd.JobResultsEndpoint(),
    accept=ContentType.APP_JSON,
    renderer=OutputFormat.JSON,
    response_schemas=sd.get_job_results_responses,
)
@log_unhandled_exceptions(logger=LOGGER, message=sd.InternalServerErrorResponseSchema.description)
def get_job_results(request):
    # type: (PyramidRequest) -> AnyResponseType
    """
    Retrieve the results of a job.
    """
    job = get_job(request)
    resp = get_job_results_response(job, container=request)
    return resp


@sd.provider_exceptions_service.get(
    tags=[sd.TAG_JOBS, sd.TAG_EXCEPTIONS, sd.TAG_PROVIDERS],
    schema=sd.ProviderExceptionsEndpoint(),
    accept=ContentType.APP_JSON,
    renderer=OutputFormat.JSON,
    response_schemas=sd.get_provider_exceptions_responses,
)
@sd.process_exceptions_service.get(
    tags=[sd.TAG_JOBS, sd.TAG_EXCEPTIONS, sd.TAG_PROCESSES],
    schema=sd.ProcessExceptionsEndpoint(),
    accept=ContentType.APP_JSON,
    renderer=OutputFormat.JSON,
    response_schemas=sd.get_job_exceptions_responses,
)
@sd.job_exceptions_service.get(
    tags=[sd.TAG_JOBS, sd.TAG_EXCEPTIONS],
    schema=sd.JobExceptionsEndpoint(),
    accept=ContentType.APP_JSON,
    renderer=OutputFormat.JSON,
    response_schemas=sd.get_job_exceptions_responses,
)
@log_unhandled_exceptions(logger=LOGGER, message=sd.InternalServerErrorResponseSchema.description)
def get_job_exceptions(request):
    # type: (PyramidRequest) -> AnyResponseType
    """
    Retrieve the exceptions of a job.
    """
    job = get_job(request)
    raise_job_dismissed(job, request)
    exceptions = sd.JobExceptionsSchema().deserialize(job.exceptions)
    return HTTPOk(json=exceptions)


@sd.provider_logs_service.get(
    tags=[sd.TAG_JOBS, sd.TAG_LOGS, sd.TAG_PROVIDERS],
    schema=sd.ProviderLogsEndpoint(),
    accept=[
        ContentType.APP_JSON,
        ContentType.APP_YAML,
        ContentType.APP_XML,
        ContentType.TEXT_XML,
        ContentType.TEXT_PLAIN,
    ],
    renderer=OutputFormat.JSON,
    response_schemas=sd.get_provider_logs_responses,
)
@sd.process_logs_service.get(
    tags=[sd.TAG_JOBS, sd.TAG_LOGS, sd.TAG_PROCESSES],
    schema=sd.ProcessLogsEndpoint(),
    accept=[
        ContentType.APP_JSON,
        ContentType.APP_YAML,
        ContentType.APP_XML,
        ContentType.TEXT_XML,
        ContentType.TEXT_PLAIN,
    ],
    renderer=OutputFormat.JSON,
    response_schemas=sd.get_job_logs_responses,
)
@sd.job_logs_service.get(
    tags=[sd.TAG_JOBS, sd.TAG_LOGS],
    schema=sd.JobLogsEndpoint(),
    accept=[
        ContentType.APP_JSON,
        ContentType.APP_YAML,
        ContentType.APP_XML,
        ContentType.TEXT_XML,
        ContentType.TEXT_PLAIN,
    ],
    renderer=OutputFormat.JSON,
    response_schemas=sd.get_job_logs_responses,
)
@log_unhandled_exceptions(logger=LOGGER, message=sd.InternalServerErrorResponseSchema.description)
def get_job_logs(request):
    # type: (PyramidRequest) -> AnyResponseType
    """
    Retrieve the logs of a job.
    """
    job = get_job(request)
    raise_job_dismissed(job, request)
    logs = sd.JobLogsSchema().deserialize(job.logs)
    ctype = guess_target_format(request)
    if ctype == ContentType.TEXT_PLAIN:
        ctype = add_content_type_charset(ctype, charset="UTF-8")
        return HTTPOk(body="\n".join(logs), content_type=ctype)
    if ctype in set(ContentType.ANY_XML) | {ContentType.APP_YAML}:
        data = OutputFormat.convert(logs, ctype, item_root="logs")
        ctype = add_content_type_charset(ctype, charset="UTF-8")
        return HTTPOk(body=data, content_type=ctype)
    return HTTPOk(json=logs)


@sd.provider_stats_service.get(
    tags=[sd.TAG_JOBS, sd.TAG_STATISTICS, sd.TAG_PROVIDERS],
    schema=sd.ProviderJobStatisticsEndpoint(),
    accept=ContentType.APP_JSON,
    renderer=OutputFormat.JSON,
    response_schemas=sd.get_provider_stats_responses,
)
@sd.process_stats_service.get(
    tags=[sd.TAG_JOBS, sd.TAG_STATISTICS, sd.TAG_PROCESSES],
    schema=sd.ProcessJobStatisticsEndpoint(),
    accept=ContentType.APP_JSON,
    renderer=OutputFormat.JSON,
    response_schemas=sd.get_job_stats_responses,
)
@sd.job_stats_service.get(
    tags=[sd.TAG_JOBS, sd.TAG_STATISTICS],
    schema=sd.JobStatisticsEndpoint(),
    accept=ContentType.APP_JSON,
    renderer=OutputFormat.JSON,
    response_schemas=sd.get_job_stats_responses,
)
@log_unhandled_exceptions(logger=LOGGER, message=sd.InternalServerErrorResponseSchema.description)
def get_job_stats(request):
    # type: (PyramidRequest) -> AnyResponseType
    """
    Retrieve the statistics of a job.
    """
    job = get_job(request)
    raise_job_dismissed(job, request)
    if not job.is_finished:
        raise JobStatisticsNotFound(json={
            "title": "NoJobStatistics",
            "type": "no-job-statistics",  # unofficial
            "detail": "Job statistics are only available for completed and successful jobs.",
            "status": JobStatisticsNotFound.code,
            "cause": {"status": job.status},
        })
    stats = job.statistics
    if not stats:  # backward compatibility for existing jobs before feature was added
        raise JobStatisticsNotFound(json={
            "title": "NoJobStatistics",
            "type": "no-job-statistics",  # unofficial
            "detail": "Job statistics were not collected for this execution.",
            "status": JobStatisticsNotFound.code,
            "cause": "Empty statistics."
        })
    body = sd.JobStatisticsSchema().deserialize(stats)
    return HTTPOk(json=body)


@sd.provider_result_service.get(
    tags=[sd.TAG_JOBS, sd.TAG_RESULTS, sd.TAG_PROVIDERS, sd.TAG_DEPRECATED],
    schema=sd.ProviderResultEndpoint(),
    accept=ContentType.APP_JSON,
    renderer=OutputFormat.JSON,
    response_schemas=sd.get_result_redirect_responses,
)
@sd.process_result_service.get(
    tags=[sd.TAG_JOBS, sd.TAG_RESULTS, sd.TAG_PROCESSES, sd.TAG_DEPRECATED],
    schema=sd.ProcessResultEndpoint(),
    accept=ContentType.APP_JSON,
    renderer=OutputFormat.JSON,
    response_schemas=sd.get_result_redirect_responses,
)
@sd.job_result_service.get(
    tags=[sd.TAG_JOBS, sd.TAG_RESULTS, sd.TAG_DEPRECATED],
    schema=sd.JobResultEndpoint(),
    accept=ContentType.APP_JSON,
    renderer=OutputFormat.JSON,
    response_schemas=sd.get_result_redirect_responses,
)
@log_unhandled_exceptions(logger=LOGGER, message=sd.InternalServerErrorResponseSchema.description)
def redirect_job_result(request):
    # type: (PyramidRequest) -> AnyResponseType
    """
    Deprecated job result endpoint that is now returned by corresponding outputs path with added links.
    """
    location = f"{request.url.rsplit('/', 1)[0]}/outputs"
    LOGGER.warning("Deprecated route redirection [%s] -> [%s]", request.url, location)
    return HTTPPermanentRedirect(comment="deprecated", location=location)


def includeme(config):
    # type: (Configurator) -> None
    LOGGER.info("Adding WPS REST API jobs views...")
    config.add_cornice_service(sd.jobs_service)
    config.add_cornice_service(sd.job_service)
    config.add_cornice_service(sd.job_results_service)
    config.add_cornice_service(sd.job_outputs_service)
    config.add_cornice_service(sd.job_inputs_service)
    config.add_cornice_service(sd.job_exceptions_service)
    config.add_cornice_service(sd.job_logs_service)
    config.add_cornice_service(sd.job_stats_service)
    config.add_cornice_service(sd.process_jobs_service)
    config.add_cornice_service(sd.process_job_service)
    config.add_cornice_service(sd.process_results_service)
    config.add_cornice_service(sd.process_outputs_service)
    config.add_cornice_service(sd.process_inputs_service)
    config.add_cornice_service(sd.process_exceptions_service)
    config.add_cornice_service(sd.process_logs_service)
    config.add_cornice_service(sd.process_stats_service)
    config.add_cornice_service(sd.provider_job_service)
    config.add_cornice_service(sd.provider_jobs_service)
    config.add_cornice_service(sd.provider_results_service)
    config.add_cornice_service(sd.provider_outputs_service)
    config.add_cornice_service(sd.provider_inputs_service)
    config.add_cornice_service(sd.provider_exceptions_service)
    config.add_cornice_service(sd.provider_logs_service)
    config.add_cornice_service(sd.provider_stats_service)

    # backward compatibility routes (deprecated)
    config.add_cornice_service(sd.job_result_service)
    config.add_cornice_service(sd.process_result_service)
    config.add_cornice_service(sd.provider_result_service)<|MERGE_RESOLUTION|>--- conflicted
+++ resolved
@@ -204,15 +204,11 @@
             "value": repr_json(paging, force_string=False)
         })
     body = sd.GetQueriedJobsSchema().deserialize(body)
-<<<<<<< HEAD
-    return Box(body, service=service, process=process)  # pass queries for contextual HTML elements
-=======
     request.response.headers.extend([
         ("Link", make_link_header(link))
         for link in body["links"]
     ])
-    return Box(body)
->>>>>>> 7875ee32
+    return Box(body, service=service, process=process)  # pass queries for contextual HTML elements
 
 
 @sd.jobs_service.post(
