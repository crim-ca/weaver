--- conflicted
+++ resolved
@@ -399,7 +399,6 @@
     return HTTPOk(json=outputs)
 
 
-<<<<<<< HEAD
 @sd.provider_output_service.get(tags=[sd.TAG_JOBS, sd.TAG_RESULTS, sd.TAG_PROCESSES], renderer=OutputFormat.JSON,
                                 schema=sd.ProviderOutputEndpoint(), response_schemas=sd.get_prov_output_responses)
 @sd.process_output_service.get(tags=[sd.TAG_JOBS, sd.TAG_RESULTS, sd.TAG_PROCESSES], renderer=OutputFormat.JSON,
@@ -455,14 +454,6 @@
     # Return resulting file transformed if necessary
     return Transform(file_path=res_file, current_media_type=result_media_type, wanted_media_type=accept).get()
 
-
-@sd.provider_results_service.get(tags=[sd.TAG_JOBS, sd.TAG_RESULTS, sd.TAG_PROVIDERS], renderer=OutputFormat.JSON,
-                                 schema=sd.ProviderResultsEndpoint(), response_schemas=sd.get_prov_results_responses)
-@sd.process_results_service.get(tags=[sd.TAG_JOBS, sd.TAG_RESULTS, sd.TAG_PROCESSES], renderer=OutputFormat.JSON,
-                                schema=sd.ProcessResultsEndpoint(), response_schemas=sd.get_job_results_responses)
-@sd.job_results_service.get(tags=[sd.TAG_JOBS, sd.TAG_RESULTS], renderer=OutputFormat.JSON,
-                            schema=sd.JobResultsEndpoint(), response_schemas=sd.get_job_results_responses)
-=======
 @sd.provider_results_service.get(
     tags=[sd.TAG_JOBS, sd.TAG_RESULTS, sd.TAG_PROVIDERS],
     schema=sd.ProviderResultsEndpoint(),
@@ -484,7 +475,6 @@
     renderer=OutputFormat.JSON,
     response_schemas=sd.get_job_results_responses,
 )
->>>>>>> 81e12e44
 @log_unhandled_exceptions(logger=LOGGER, message=sd.InternalServerErrorResponseSchema.description)
 def get_job_results(request):
     # type: (PyramidRequest) -> AnyResponseType
@@ -496,15 +486,24 @@
     return resp
 
 
-<<<<<<< HEAD
-@sd.provider_transformer_service.get(tags=[sd.TAG_JOBS, sd.TAG_RESULTS, sd.TAG_PROVIDERS], renderer=OutputFormat.JSON,
-                                     schema=sd.ProviderTransformerEndpoint(),
-                                     response_schemas=sd.get_prov_transformer_responses)
-@sd.process_transformer_service.get(tags=[sd.TAG_JOBS, sd.TAG_RESULTS, sd.TAG_PROCESSES], renderer=OutputFormat.JSON,
-                                    schema=sd.ProcessTransformerEndpoint(),
-                                    response_schemas=sd.get_job_transformer_responses)
-@sd.job_transformer_service.get(tags=[sd.TAG_JOBS, sd.TAG_RESULTS], renderer=OutputFormat.JSON,
-                                schema=sd.JobTransformerEndpoint(), response_schemas=sd.get_job_transformer_responses)
+@sd.provider_transformer_service.get(
+    tags=[sd.TAG_JOBS,sd.TAG_RESULTS,sd.TAG_PROVIDERS],
+    renderer=OutputFormat.JSON,
+    schema=sd.ProviderTransformerEndpoint(),
+    response_schemas=sd.get_prov_transformer_responses,
+)
+@sd.process_transformer_service.get(
+    tags=[sd.TAG_JOBS, sd.TAG_RESULTS, sd.TAG_PROCESSES],
+    renderer=OutputFormat.JSON,
+    schema=sd.ProcessTransformerEndpoint(),
+    response_schemas=sd.get_job_transformer_responses
+)
+@sd.job_transformer_service.get(
+    tags=[sd.TAG_JOBS, sd.TAG_RESULTS],
+    renderer=OutputFormat.JSON,
+    schema=sd.JobTransformerEndpoint(),
+    response_schemas=sd.get_job_transformer_responses
+)
 @log_unhandled_exceptions(logger=LOGGER, message=sd.InternalServerErrorResponseSchema.description)
 def get_job_transformer(request):
     # type: (PyramidRequest) -> AnyResponseType
@@ -514,15 +513,6 @@
     job = get_job(request)
     return get_job_possible_output_formats(job)
 
-
-@sd.provider_exceptions_service.get(tags=[sd.TAG_JOBS, sd.TAG_EXCEPTIONS, sd.TAG_PROVIDERS],
-                                    renderer=OutputFormat.JSON, schema=sd.ProviderExceptionsEndpoint(),
-                                    response_schemas=sd.get_prov_exceptions_responses)
-@sd.process_exceptions_service.get(tags=[sd.TAG_JOBS, sd.TAG_EXCEPTIONS, sd.TAG_PROCESSES], renderer=OutputFormat.JSON,
-                                   schema=sd.ProcessExceptionsEndpoint(), response_schemas=sd.get_exceptions_responses)
-@sd.job_exceptions_service.get(tags=[sd.TAG_JOBS, sd.TAG_EXCEPTIONS], renderer=OutputFormat.JSON,
-                               schema=sd.JobExceptionsEndpoint(), response_schemas=sd.get_exceptions_responses)
-=======
 @sd.provider_exceptions_service.get(
     tags=[sd.TAG_JOBS, sd.TAG_EXCEPTIONS, sd.TAG_PROVIDERS],
     schema=sd.ProviderExceptionsEndpoint(),
@@ -544,7 +534,6 @@
     renderer=OutputFormat.JSON,
     response_schemas=sd.get_exceptions_responses,
 )
->>>>>>> 81e12e44
 @log_unhandled_exceptions(logger=LOGGER, message=sd.InternalServerErrorResponseSchema.description)
 def get_job_exceptions(request):
     # type: (PyramidRequest) -> AnyResponseType
