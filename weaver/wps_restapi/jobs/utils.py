--- conflicted
+++ resolved
@@ -568,10 +568,7 @@
     :param results_contents: Body contents that override originally submitted job parameters when requesting results.
     """
     raise_job_dismissed(job, container)
-<<<<<<< HEAD
     raise_job_bad_status_success(job, container)
-=======
-    raise_job_bad_status(job, container)
     settings = get_settings(container)
 
     results, _ = get_results(
@@ -605,7 +602,6 @@
         job.outputs is not None and len(job.outputs) == 1 and
         not is_rep and ContentType.APP_JSON not in job.accept_type  # alternative way to request 'minimal'/'document'
     )
->>>>>>> 506f9c43
 
     headers = update_preference_applied_return_header(job, request_headers, headers)
 
