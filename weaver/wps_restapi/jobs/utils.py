import math
import os
import shutil
from copy import deepcopy
from typing import TYPE_CHECKING, cast

import colander
from celery.utils.log import get_task_logger
from humanfriendly.terminal import output
from pyramid.httpexceptions import (
    HTTPBadRequest,
    HTTPCreated,
    HTTPForbidden,
    HTTPInternalServerError,
    HTTPNoContent,
    HTTPNotFound,
    HTTPNotImplemented,
    HTTPOk
)
from pyramid.response import FileResponse
from pyramid_celery import celery_app

from weaver.database import get_db
from weaver.datatype import Job, Process
from weaver.exceptions import (
    InvalidIdentifierValue,
    JobGone,
    JobInvalidParameter,
    JobNotFound,
    ProcessNotAccessible,
    ProcessNotFound,
    ServiceNotAccessible,
    ServiceNotFound
)
from weaver.execute import ExecuteResponse, ExecuteTransmissionMode
from weaver.formats import ContentType, get_format, repr_json, get_extension
from weaver.owsexceptions import OWSNoApplicableCode, OWSNotFound
from weaver.processes.constants import JobInputsOutputsSchema
from weaver.processes.convert import any2wps_literal_datatype, convert_output_params_schema, get_field
from weaver.status import JOB_STATUS_CATEGORIES, Status, StatusCategory, map_status
from weaver.store.base import StoreJobs, StoreProcesses, StoreServices
from weaver.tranform import transform
from weaver.utils import (
    get_any_id,
    get_any_value,
    get_header,
    get_href_headers,
    get_path_kvp,
    get_sane_name,
    get_secure_path,
    get_settings,
    get_weaver_url,
    is_uuid
)
from weaver.visibility import Visibility
from weaver.wps.utils import get_wps_output_dir, get_wps_output_url, map_wps_output_location
from weaver.wps_restapi import swagger_definitions as sd
from weaver.wps_restapi.processes.utils import resolve_process_tag
from weaver.wps_restapi.providers.utils import forbid_local_only

if TYPE_CHECKING:
    from typing import Dict, List, Optional, Tuple, Union

    from weaver.processes.constants import JobInputsOutputsSchemaType
    from weaver.typedefs import (
        AnyHeadersContainer,
        AnyRequestType,
        AnyResponseType,
        AnySettingsContainer,
        AnyUUID,
        AnyValueType,
        ExecutionResultArray,
        ExecutionResultObject,
        ExecutionResults,
        ExecutionResultValue,
        HeadersTupleType,
        JSON,
        PyramidRequest,
        SettingsType
    )

LOGGER = get_task_logger(__name__)


def get_job_possible_output_formats(job):
    """
    Based on job output media-type, retrieve transformer possibilities (conversions)
    """
    outputs = []

    for o in job.results:
        outputs.append({
            "output_id": o["identifier"],
            "default_type": o["mimeType"],
            "alternatives": [f for f in [fam for fam in transform.FAMILIES if
                                         o["mimeType"] in fam and "/pdf" not in o["mimeType"]]]
        })
    return outputs


def get_link(output_id, mime_type, url):
    return {
        "href": url + "/" + output_id + "?f=" + mime_type, "rel": "output:" + output_id,
        "type": mime_type, "title": "Link to job " + output_id + " result in " + mime_type
    }


def get_all_possible_formats_links(request, job):
    """
    Get direct links to all outputs in any possible format
    """
    try:
        links = []
        url = request.url
        links.append({
            "href": url[:url.rfind('/')] + "/transforms", "rel": "up",
            "type": ContentType.APP_JSON, "title": "List of possible output formats."
        })

        for o in job.results:
            mt = o["mimeType"]
            # Default one
            links.append(get_link(o["identifier"], mt, url))
            # Get the others
            for fs in [fam for fam in transform.FAMILIES if mt in fam and "/pdf" not in mt]:
                links.extend([get_link(o["identifier"], f, url) for f in fs if f != mt])

        return links
    except Exception as ex:
        print(ex)
        return []


def get_job(request):
    # type: (PyramidRequest) -> Job
    """
    Obtain a :term:`Job` from request parameters.

    .. versionchanged:: 4.20
        When looking for :term:`Job` that refers to a local :term:`Process`, allow implicit resolution of the
        unspecified ``version`` portion to automatically resolve the identifier. Consider that validation of
        the expected :term:`Process` for this :term:`Job` is "good enough", since the specific ID is not actually
        required to obtain the :term:`Job` (could be queried by ID only on the ``/jobs/{jobId}`` endpoint.
        If the ``version`` is provided though (either query parameter or tagged representation), the validation
        will ensure that it matches explicitly.

    :param request: Request with path and query parameters to retrieve the desired job.
    :returns: Job information if found.
    :raise HTTPNotFound: with JSON body details on missing/non-matching job, process, provider IDs.
    """
    job_id = request.matchdict.get("job_id")
    try:
        if not is_uuid(job_id):
            raise JobInvalidParameter
        store = get_db(request).get_store(StoreJobs)
        job = store.fetch_by_id(job_id)
    except (JobInvalidParameter, JobNotFound) as exc:
        exception = type(exc)
        if exception is JobInvalidParameter:
            desc = "Invalid job reference is not a valid UUID."
        else:
            desc = "Could not find job with specified reference."
        title = "NoSuchJob"
        raise exception(
            # new format: https://docs.ogc.org/is/18-062r2/18-062r2.html#req_core_job-exception-no-such-job
            json={
                "title": title,
                "type": "http://www.opengis.net/def/exceptions/ogcapi-processes-1/1.0/no-such-job",
                "detail": desc,
                "status": exception.code,
                "cause": str(job_id)
            },
            code=title, locator="JobID", description=desc  # old format
        )

    provider_id = request.matchdict.get("provider_id", job.service)
    process_tag = request.matchdict.get("process_id")
    if process_tag:
        process_tag = resolve_process_tag(request)  # find version if available as well
    else:
        process_tag = job.process
    if provider_id:
        forbid_local_only(request)

    if job.service != provider_id:
        title = "NoSuchProvider"
        desc = "Could not find job reference corresponding to specified provider reference."
        raise OWSNotFound(
            # new format: https://docs.ogc.org/is/18-062r2/18-062r2.html#req_core_job-exception-no-such-job
            json={
                "title": title,
                "type": "http://www.opengis.net/def/exceptions/ogcapi-processes-1/1.0/no-such-job",
                "detail": desc,
                "status": OWSNotFound.code,
                "cause": str(provider_id)
            },
            code=title, locator="provider", description=desc  # old format
        )

    process_id = Process.split_version(process_tag)[0]
    if job.process not in [process_id, process_tag]:
        title = "NoSuchProcess"
        desc = "Could not find job reference corresponding to specified process reference."
        raise OWSNotFound(
            # new format: https://docs.ogc.org/is/18-062r2/18-062r2.html#req_core_job-exception-no-such-job
            # note: although 'no-such-process' error, return 'no-such-job' because process could exist, only mismatches
            json={
                "title": title,
                "type": "http://www.opengis.net/def/exceptions/ogcapi-processes-1/1.0/no-such-job",
                "detail": desc,
                "status": OWSNotFound.code,
                "cause": str(process_tag)
            },
            code=title, locator="process", description=desc  # old format
        )
    return job


def get_job_list_links(job_total, filters, request):
    # type: (int, Dict[str, AnyValueType], AnyRequestType) -> List[JSON]
    """
    Obtains a list of all relevant links for the corresponding job listing defined by query parameter filters.

    :raises IndexError: if the paging values are out of bounds compared to available total :term:`Job` matching search.
    """
    base_url = get_weaver_url(request)

    # reapply queries that must be given to obtain the same result in case of subsequent requests (sort, limits, etc.)
    kvp_params = {param: value for param, value in request.params.items() if param != "page"}
    # patch datetime that have some extra character manipulation (reapply '+' auto-converted to ' ' by params parser)
    if "datetime" in kvp_params:
        kvp_params["datetime"] = kvp_params["datetime"].replace(" ", "+")
    alt_kvp = deepcopy(kvp_params)

    # request job uses general endpoint, obtain the full path if any service/process was given as alternate location
    if request.path.startswith(sd.jobs_service.path):
        job_path = base_url + sd.jobs_service.path
        alt_path = None
        parent_url = None
        # cannot generate full path apply for 'service' by itself
        if filters["process"] and filters["service"]:
            alt_path = base_url + sd.provider_jobs_service.path.format(
                provider_id=filters["service"], process_id=filters["process"]
            )
            parent_url = alt_path.rsplit("/", 1)[0]
        elif filters["process"]:
            alt_path = base_url + sd.process_jobs_service.path.format(process_id=filters["process"])
            parent_url = alt_path.rsplit("/", 1)[0]
        for param in ["service", "provider", "process"]:
            alt_kvp.pop(param, None)
    # path is whichever specific service/process endpoint, jobs are pre-filtered by them
    # transform sub-endpoints into matching query parameters and use generic path as alternate location
    else:
        job_path = base_url + request.path
        alt_path = base_url + sd.jobs_service.path
        alt_kvp["process"] = filters["process"]
        if filters["service"]:
            alt_kvp["provider"] = filters["service"]
        parent_url = job_path.rsplit("/", 1)[0]

    cur_page = filters["page"]
    per_page = filters["limit"]
    max_page = max(math.ceil(job_total / per_page) - 1, 0)
    if cur_page < 0 or cur_page > max_page:
        raise IndexError(f"Page index {cur_page} is out of range from [0,{max_page}].")

    alt_links = []
    if alt_path:
        alt_links = [{
            "href": get_path_kvp(alt_path, page=cur_page, **alt_kvp), "rel": "alternate",
            "type": ContentType.APP_JSON, "title": "Alternate endpoint with equivalent set of filtered jobs."
        }]

    links = alt_links + [
        {"href": job_path, "rel": "collection",
         "type": ContentType.APP_JSON, "title": "Complete job listing (no filtering queries applied)."},
        {"href": base_url + sd.jobs_service.path, "rel": "search",
         "type": ContentType.APP_JSON, "title": "Generic query endpoint to search for jobs."},
        {"href": f"{job_path}?detail=false", "rel": "preview",
         "type": ContentType.APP_JSON, "title": "Job listing summary (UUID and count only)."},
        {"href": job_path, "rel": "http://www.opengis.net/def/rel/ogc/1.0/job-list",
         "type": ContentType.APP_JSON, "title": "List of registered jobs."},
        {"href": get_path_kvp(job_path, page=cur_page, **kvp_params), "rel": "current",
         "type": ContentType.APP_JSON, "title": "Current page of job query listing."},
        {"href": get_path_kvp(job_path, page=0, **kvp_params), "rel": "first",
         "type": ContentType.APP_JSON, "title": "First page of job query listing."},
        {"href": get_path_kvp(job_path, page=max_page, **kvp_params), "rel": "last",
         "type": ContentType.APP_JSON, "title": "Last page of job query listing."},
    ]
    if cur_page > 0:
        links.append({
            "href": get_path_kvp(job_path, page=cur_page - 1, **kvp_params), "rel": "prev",
            "type": ContentType.APP_JSON, "title": "Previous page of job query listing."
        })
    if cur_page < max_page:
        links.append({
            "href": get_path_kvp(job_path, page=cur_page + 1, **kvp_params), "rel": "next",
            "type": ContentType.APP_JSON, "title": "Next page of job query listing."
        })
    if parent_url:
        links.append({
            "href": parent_url, "rel": "up",
            "type": ContentType.APP_JSON, "title": "Parent collection for which listed jobs apply."
        })

    return links


def get_schema_query(schema, strict=True):
    # type: (Optional[JobInputsOutputsSchemaType], bool) -> Optional[JobInputsOutputsSchemaType]
    if not schema:
        return None
    # unescape query (eg: "OGC+strict" becomes "OGC string" from URL parsing)
    schema_checked = cast(
        "JobInputsOutputsSchemaType",
        str(schema).replace(" ", "+").lower()
    )
    if JobInputsOutputsSchema.get(schema_checked) is None:
        raise HTTPBadRequest(json={
            "type": "InvalidParameterValue",
            "detail": "Query parameter 'schema' value is invalid.",
            "status": HTTPBadRequest.code,
            "locator": "query",
            "value": str(schema),
        })
    if not strict:
        return schema_checked.split("+", 1)[0]
    return schema_checked


def make_result_link(result_id, result, job_id, settings):
    # type: (str, Union[ExecutionResultObject, ExecutionResultArray], AnyUUID, SettingsType) -> List[str]
    """
    Convert a result definition as ``value`` into the corresponding ``reference`` for output transmission.

    .. seealso::
        :rfc:`8288`: HTTP ``Link`` header specification.
    """
    values = result if isinstance(result, list) else [result]
    suffixes = list(f".{idx}" for idx in range(len(values))) if isinstance(result, list) else [""]
    wps_url = get_wps_output_url(settings).strip("/")
    links = []
    for suffix, value in zip(suffixes, values):
        key = get_any_value(result, key=True)
        if key != "href":
            # literal data to be converted to link
            # plain text file must be created containing the raw literal data
            typ = ContentType.TEXT_PLAIN  # as per '/rec/core/process-execute-sync-document-ref'
            enc = "UTF-8"
            out = get_wps_output_dir(settings)
            val = get_any_value(value, data=True, file=False)
            loc = os.path.join(str(job_id), f"{result_id}{suffix}.txt")
            url = f"{wps_url}/{loc}"
            path = os.path.join(out, loc)
            path = get_secure_path(path)
            with open(path, mode="w", encoding=enc) as out_file:
                out_file.write(val)
        else:
            fmt = get_field(result, "format", default={"mediaType": ContentType.TEXT_PLAIN})
            typ = get_field(fmt, "mime_type", search_variations=True, default=ContentType.TEXT_PLAIN)
            enc = get_field(fmt, "encoding", search_variations=True, default=None)
            url = get_any_value(value, data=False, file=True)  # should already include full path
            if fmt == ContentType.TEXT_PLAIN and not enc:  # only if text, otherwise binary content could differ
                enc = "UTF-8"  # default both omit/empty
        encoding = f"; charset={enc}" if enc else ""
        links.append(f"<{url}>; rel=\"{result_id}{suffix}\"; type={typ}{encoding}")
    return links


<<<<<<< HEAD
def get_results(job,  # type: Job
                container,  # type: AnySettingsContainer
                value_key=None,  # type: Optional[str]
                schema=JobInputsOutputsSchema.OLD,  # type: JobInputsOutputsSchemaType
                link_references=False,  # type: bool
                ):  # type: (...) -> Tuple[ExecutionResults, HeadersTupleType]
=======
def get_results(  # pylint: disable=R1260
    job,                                # type: Job
    container,                          # type: AnySettingsContainer
    value_key=None,                     # type: Optional[str]
    schema=JobInputsOutputsSchema.OLD,  # type: Optional[JobInputsOutputsSchemaType]
    link_references=False,              # type: bool
):                                      # type: (...) -> Tuple[ExecutionResults, HeadersTupleType]
>>>>>>> 81e12e44
    """
    Obtains the job results with extended full WPS output URL as applicable and according to configuration settings.

    :param job: job from which to retrieve results.
    :param container: any container giving access to instance settings (to resolve reference output location).
    :param value_key:
        If not specified, the returned values will have the appropriate ``data``/``href`` key according to the content.
        Otherwise, all values will have the specified key.
    :param schema:
        Selects which schema to employ for representing the output results (listing or mapping).
    :param link_references:
        If enabled, an output that was requested by reference instead of by value will be returned as ``Link`` header.
    :returns:
        Tuple with:
            - List or mapping of all outputs each with minimally an ID and value under the requested key.
            - List of ``Link`` headers for reference outputs when requested. Empty otherwise.
    """
    settings = get_settings(container)
    wps_url = get_wps_output_url(settings)
    if not wps_url.endswith("/"):
        wps_url = f"{wps_url}/"
    schema = JobInputsOutputsSchema.get(str(schema).lower(), default=JobInputsOutputsSchema.OLD)
    strict = schema.endswith("+strict")
    schema = schema.split("+")[0]
    ogc_api = schema == JobInputsOutputsSchema.OGC
    outputs = {} if ogc_api else []
    fmt_key = "mediaType" if ogc_api else "mimeType"
    out_ref = convert_output_params_schema(job.outputs, JobInputsOutputsSchema.OGC) if link_references else {}
    references = {}
    for result in job.results:
        # Complex result could contain both 'data' and a reference (eg: JSON file and its direct representation).
        # Literal result is only by itself. Therefore, find applicable field by non 'data' match.
        rtype = "href" if get_any_value(result, key=True, file=True, data=False) else "data"
        value = get_any_value(result)
        # An array of literals can be merged as-is
        if (
            isinstance(value, list) and
            all(
                isinstance(val, (bool, float, int, str, type(None)))
                for val in value
            )
        ):
            array = [value]  # array of array such that it iterated as the array of literals directly
        # Any other type of array implies complex data (bbox or file)
        # They must be defined on their own with respective media-type/format details per item.
        else:
            array = value if isinstance(value, list) else [value]
        for val_item in array:
            val_data = val_item
            if isinstance(val_item, dict) and isinstance(value, list):
                rtype = "href" if get_any_value(val_item, key=True, file=True, data=False) else "data"
                val_data = get_any_value(val_item, file=True, data=False)
            out_key = rtype
            out_id = get_any_id(result)
            out_mode = out_ref.get(out_id, {}).get("transmissionMode")
            as_ref = link_references and out_mode == ExecuteTransmissionMode.REFERENCE
            if rtype == "href" and isinstance(val_data, str):
                # fix paths relative to instance endpoint,
                # but leave explicit links as is (eg: S3 bucket, remote HTTP, etc.)
                if val_data.startswith("/"):
                    val_data = val_data.lstrip("/")
                if "://" not in val_data:
                    val_data = wps_url + val_data
            elif ogc_api:
                out_key = "value"
            elif value_key:
                out_key = value_key

            output = {out_key: val_data}

            # required for the rest to be there, other fields optional
            if rtype == "href":
                val_fmt = val_item if isinstance(val_item, dict) else result
                if "mimeType" not in val_fmt:
                    val_fmt["mimeType"] = get_format(val_data, default=ContentType.TEXT_PLAIN).mime_type
                if ogc_api or not strict:
                    output["type"] = val_fmt["mimeType"]
                if not ogc_api or not strict or as_ref:
                    output["format"] = {fmt_key: val_fmt["mimeType"]}
                    for field in ["encoding", "schema"]:
                        if field in result:
                            output["format"][field] = val_fmt[field]
            elif rtype != "href":
                dtype = result.get("dataType", any2wps_literal_datatype(val_data, is_value=True) or "string")
                if ogc_api:
                    output["dataType"] = {"name": dtype}
                else:
                    output["dataType"] = dtype

            if schema == JobInputsOutputsSchema.OGC_STRICT:
                out_fmt = output.pop("format", {})
                for fmt_key, fmt_val in out_fmt.items():
                    output.setdefault(fmt_key, fmt_val)

            if ogc_api or as_ref:
                mapping = references if as_ref else outputs
                if out_id in mapping:
                    output_list = mapping[out_id]
                    if not isinstance(output_list, list):
                        output_list = [output_list]
                    output_list.append(output)
                    mapping[out_id] = output_list
                else:
                    mapping[out_id] = output
            else:
                # if ordered insert supported by python version, insert ID first
                output = dict([("id", out_id)] + list(output.items()))  # noqa
                outputs.append(output)

    # needed to collect and aggregate outputs of same ID first in case of array
    # convert any requested link references using indices if needed
    headers = []
    for out_id, output in references.items():
        res_links = make_result_link(out_id, output, job.id, settings)
        headers.extend([("Link", link) for link in res_links])

    return outputs, headers


def get_job_results_response(job, container, headers=None):
    # type: (Job, AnySettingsContainer, Optional[AnyHeadersContainer]) -> AnyResponseType
    """
    Generates the :term:`OGC` compliant :term:`Job` results response according to submitted execution parameters.

    Parameters that impact the format of the response are:
        - Amount of outputs to be returned.
        - Parameter ``response: raw|document``
        - Parameter ``transmissionMode: value|reference`` per output if ``response: raw``.

    .. seealso::
        More details available for each combination:
        - https://docs.ogc.org/is/18-062r2/18-062r2.html#sc_execute_response
        - https://docs.ogc.org/is/18-062r2/18-062r2.html#_response_7

    :param job: Job for which to generate the results response.
    :param container: Application settings.
    :param headers: Additional headers to provide in the response.
    """
    raise_job_dismissed(job, container)
    raise_job_bad_status(job, container)

    # when 'response=document', ignore 'transmissionMode=value|reference', respect it when 'response=raw'
    # See:
    #   - https://docs.ogc.org/is/18-062r2/18-062r2.html#_response_7 (/req/core/job-results-async-document)
    #   - https://docs.ogc.org/is/18-062r2/18-062r2.html#req_core_process-execute-sync-document
    is_raw = job.execution_response == ExecuteResponse.RAW
    results, refs = get_results(job, container, value_key="value",
                                schema=JobInputsOutputsSchema.OGC,  # not strict to provide more format details
                                link_references=is_raw)
    headers = headers or {}
    if "location" not in headers:
        headers["Location"] = job.status_url(container)

    if not is_raw:
        try:
            results_schema = sd.Result()
            results_json = results_schema.deserialize(results)
            if len(results_json) != len(results):  # pragma: no cover  # ensure no outputs silently dismissed
                raise colander.Invalid(
                    results_schema,
                    msg=f"Failed validation for values of outputs: {list(set(results) - set(results_json))}",
                    value=results,
                )
        except colander.Invalid as exc:  # pragma: no cover
            raise HTTPInternalServerError(
                json=sd.ErrorJsonResponseBodySchema(schema_include=True).deserialize({
                    "type": "InvalidSchema",
                    "title": "Invalid Results",
                    "detail": "Results body failed schema validation.",
                    "status": HTTPInternalServerError.status_code,
                    "error": exc.msg,
                    "value": repr_json(exc.value),
                })
            )
        # note:
        #   Cannot add "links" field in response body because variable Output ID keys are directly at the root
        #   Possible conflict with an output that would be named "links".
        return HTTPOk(json=results_json, headers=headers)

    if not results:  # avoid schema validation error if all by reference
        # Status code 204 for empty body
        # see:
        #   - https://docs.ogc.org/is/18-062r2/18-062r2.html#req_core_process-execute-sync-raw-ref
        refs.extend(headers.items())
        return HTTPNoContent(headers=refs)

    # raw response can be data-only value, link-only or a mix of them
    if results:
        # https://docs.ogc.org/is/18-062r2/18-062r2.html#req_core_process-execute-sync-raw-value-one
        out_vals = list(results.items())  # type: List[Tuple[str, ExecutionResultValue]]  # noqa
        out_info = out_vals[0][-1]  # type: ExecutionResultValue
        out_type = get_any_value(out_info, key=True)
        out_data = get_any_value(out_info)

        # FIXME: https://github.com/crim-ca/weaver/issues/376
        #  implement multipart, both for multi-output IDs and array-output under same ID
        if len(results) > 1 or (isinstance(out_data, list) and len(out_data) > 1):
            # https://docs.ogc.org/is/18-062r2/18-062r2.html#req_core_process-execute-sync-raw-value-multi
            raise HTTPNotImplemented(json={
                "code": "NotImplemented",
                "type": "NotImplemented",
                "detail": "Multipart results with 'transmissionMode=value' and 'response=raw' not implemented.",
            })

        # single value only
        out_data = out_data[0] if isinstance(out_data, list) else out_data
        if out_type == "href":
            out_path = map_wps_output_location(out_data, container, exists=True, url=False)
            out_type = out_info.get("type")  # noqa
            out_headers = get_href_headers(out_path, download_headers=True, content_headers=True, content_type=out_type)
            resp = FileResponse(out_path)
            resp.headers.update(out_headers)
            resp.headers.update(headers)
        else:
            resp = HTTPOk(body=out_data, charset="UTF-8", content_type=ContentType.TEXT_PLAIN, headers=headers)
    else:
        resp = HTTPOk(headers=headers)
    if refs:
        # https://docs.ogc.org/is/18-062r2/18-062r2.html#req_core_process-execute-sync-raw-ref
        # https://docs.ogc.org/is/18-062r2/18-062r2.html#req_core_process-execute-sync-raw-mixed-multi
        resp.headerlist.extend(refs)
    return resp


def get_job_submission_response(body, headers, error=False):
    # type: (JSON, AnyHeadersContainer, bool) -> Union[HTTPOk, HTTPCreated]
    """
    Generates the successful response from contents returned by :term:`Job` submission process.

    If :term:`Job` already finished processing within requested ``Prefer: wait=X`` seconds delay (and if allowed by
    the :term:`Process` ``jobControlOptions``), return the successful status immediately instead of created status.

    Otherwise, return the status monitoring location of the created :term:`Job` to be monitored asynchronously.

    .. seealso::
        :func:`weaver.processes.execution.submit_job`
        :func:`weaver.processes.execution.submit_job_handler`
    """
    # convert headers to pass as list to avoid any duplicate Content-related headers
    # otherwise auto-added by JSON handling when provided by dict-like structure
    if hasattr(headers, "items"):
        headers = list(headers.items())
    get_header("Content-Type", headers, pop=True)
    headers.append(("Content-Type", ContentType.APP_JSON))

    status = map_status(body.get("status"))
    if status in JOB_STATUS_CATEGORIES[StatusCategory.FINISHED]:
        if error:
            http_class = HTTPBadRequest
            http_desc = sd.FailedSyncJobResponse.description
        else:
            http_class = HTTPOk
            http_desc = sd.CompletedJobResponse.description
            body = sd.CompletedJobStatusSchema().deserialize(body)

        body["description"] = http_desc
        return http_class(json=body, headerlist=headers)

    body["description"] = sd.CreatedLaunchJobResponse.description
    body = sd.CreatedJobStatusSchema().deserialize(body)
    return HTTPCreated(json=body, headerlist=headers)


def validate_service_process(request):
    # type: (PyramidRequest) -> Tuple[Optional[str], Optional[str]]
    """
    Verifies that any :term:`Provider` or :term:`Process` specified by path or query are valid.

    :raises HTTPException: Relevant HTTP error with details if validation failed.
    :returns: Validated and existing service and process if specified.
    """
    provider_path = request.matchdict.get("provider_id", None)
    provider_query = request.params.get("provider", None)
    service_query = request.params.get("service", None)  # backward compatibility
    provider_items = {item for item in (provider_path, provider_query, service_query) if item is not None}
    if len(provider_items) > 1:
        raise HTTPBadRequest(json={
            "type": InvalidIdentifierValue.__name__,
            "title": "Multiple provider/service ID specified.",
            "description": "Cannot resolve a unique service provider when distinct ID in path/query are specified.",
            "value": repr_json(list(provider_items)),
        })
    service_name = (provider_path or provider_query or service_query)

    process_path = request.matchdict.get("process_id", None)
    process_query = request.params.get("process", None)
    proc_id_query = request.params.get("processID", None)  # OGC-API conformance
    process_items = {item for item in (process_path, process_query, proc_id_query) if item is not None}
    if len(process_items) > 1:
        raise HTTPBadRequest(json={
            "type": InvalidIdentifierValue.__name__,
            "title": "Multiple provider/service ID specified.",
            "description": "Cannot resolve a unique service provider when distinct ID in path/query are specified.",
            "value": repr_json(list(process_items)),
        })
    process_name = (process_path or process_query or proc_id_query)

    item_test = None
    item_type = None
    try:
        service = None
        if service_name:
            forbid_local_only(request)
            item_type = "Service"
            item_test = get_sane_name(service_name, assert_invalid=True)
            store = get_db(request).get_store(StoreServices)
            service = store.fetch_by_name(service_name, visibility=Visibility.PUBLIC)
        if process_name:
            item_type = "Process"
            item_test = resolve_process_tag(request, process_query=not process_path)
            # local process
            if not service:
                store = get_db(request).get_store(StoreProcesses)
                store.fetch_by_id(process_name, visibility=Visibility.PUBLIC)
            # remote process
            else:
                processes = service.processes(request)
                if process_name not in [p.id for p in processes]:
                    raise ProcessNotFound
    except (ServiceNotFound, ProcessNotFound):
        raise HTTPNotFound(json={
            "code": f"NoSuch{item_type}",
            "description": f"{item_type} reference '{item_test}' cannot be found."
        })
    except (ServiceNotAccessible, ProcessNotAccessible):
        raise HTTPForbidden(json={
            "code": f"Unauthorized{item_type}",
            "description": f"{item_type} reference '{item_test}' is not accessible."
        })
    except colander.Invalid as exc:
        raise HTTPBadRequest(json={
            "type": InvalidIdentifierValue.__name__,
            "title": "Invalid path or query parameter value.",
            "description": "Provided path or query parameters for process and/or provider reference are invalid.",
            "cause": f"Invalid schema: [{exc.msg!s}]",
            "error": exc.__class__.__name__,
            "value": exc.value
        })
    return service_name, process_name


def raise_job_bad_status(job, container=None):
    # type: (Job, Optional[AnySettingsContainer]) -> None
    """
    Raise the appropriate message for :term:`Job` not ready or unable to retrieve output results due to status.
    """
    if job.status != Status.SUCCEEDED:
        links = job.links(container=container)
        if job.status == Status.FAILED:
            err_code = None
            err_info = None
            err_known_modules = [
                "pywps.exceptions",
                "owslib.wps",
                "weaver.exceptions",
                "weaver.owsexceptions",
            ]
            # try to infer the cause, fallback to generic error otherwise
            for error in job.exceptions:
                try:
                    if isinstance(error, dict):
                        err_code = error.get("Code")
                        err_info = error.get("Text")
                    elif isinstance(error, str) and any(error.startswith(mod) for mod in err_known_modules):
                        err_code, err_info = error.split(":", 1)
                        err_code = err_code.split(".")[-1].strip()
                        err_info = err_info.strip()
                except Exception:
                    err_code = None
                if err_code:
                    break
            if not err_code:  # default
                err_code = OWSNoApplicableCode.code
                err_info = "unknown"
            # /req/core/job-results-failed
            raise HTTPBadRequest(json={
                "title": "JobResultsFailed",
                "type": err_code,
                "detail": "Job results not available because execution failed.",
                "status": HTTPBadRequest.code,
                "cause": err_info,
                "links": links
            })

        # /req/core/job-results-exception/results-not-ready
        # must use OWS instead of HTTP class to preserve provided JSON body
        # otherwise, pyramid considers it as not found view/path and rewrites contents in append slash handler
        raise OWSNotFound(json={
            "title": "JobResultsNotReady",
            "type": "http://www.opengis.net/def/exceptions/ogcapi-processes-1/1.0/result-not-ready",
            "detail": "Job is not ready to obtain results.",
            "status": HTTPNotFound.code,
            "cause": {"status": job.status},
            "links": links
        })


def raise_job_dismissed(job, container=None):
    # type: (Job, Optional[AnySettingsContainer]) -> None
    """
    Raise the appropriate messages for dismissed :term:`Job` status.
    """
    if job.status == Status.DISMISSED:
        # provide the job status links since it is still available for reference
        settings = get_settings(container)
        job_links = job.links(settings)
        job_links = [link for link in job_links if link["rel"] in ["status", "alternate", "collection", "up"]]
        raise JobGone(
            json={
                "title": "JobDismissed",
                "type": "JobDismissed",
                "status": JobGone.code,
                "detail": "Job was dismissed and artifacts have been removed.",
                "cause": {"status": job.status},
                "value": str(job.id),
                "links": job_links
            }
        )


def dismiss_job_task(job, container):
    # type: (Job, AnySettingsContainer) -> Job
    """
    Cancels any pending or running :mod:`Celery` task and removes completed job artifacts.

    .. note::
        The :term:`Job` object itself is not deleted, only its artifacts.
        Therefore, its inputs, outputs, logs, exceptions, etc. are still available in the database,
        but corresponding files that would be exposed by ``weaver.wps_output`` configurations are removed.

    :param job: Job to cancel or cleanup.
    :param container: Application settings.
    :return: Updated and dismissed job.
    """
    raise_job_dismissed(job, container)
    if job.status in JOB_STATUS_CATEGORIES[StatusCategory.RUNNING]:
        # signal to stop celery task. Up to it to terminate remote if any.
        LOGGER.debug("Job [%s] dismiss operation: Canceling task [%s]", job.id, job.task_id)
        celery_app.control.revoke(job.task_id, terminate=True)

    wps_out_dir = get_wps_output_dir(container)
    job_out_dir = os.path.join(wps_out_dir, str(job.id))
    job_out_log = os.path.join(wps_out_dir, f"{str(job.id)}.log")
    job_out_xml = os.path.join(wps_out_dir, f"{str(job.id)}.xml")
    if os.path.isdir(job_out_dir):
        LOGGER.debug("Job [%s] dismiss operation: Removing output results.", job.id)
        shutil.rmtree(job_out_dir, onerror=lambda func, path, _exc: LOGGER.warning(
            "Job [%s] dismiss operation: Failed to delete [%s] due to [%s]", job.id, job_out_dir, _exc
        ))
    if os.path.isfile(job_out_log):
        LOGGER.debug("Job [%s] dismiss operation: Removing output logs.", job.id)
        try:
            os.remove(job_out_log)
        except OSError as exc:
            LOGGER.warning("Job [%s] dismiss operation: Failed to delete [%s] due to [%s]", job.id, job_out_log, exc)
    if os.path.isfile(job_out_xml):
        LOGGER.debug("Job [%s] dismiss operation: Removing output WPS status.", job.id)
        try:
            os.remove(job_out_xml)
        except OSError as exc:
            LOGGER.warning("Job [%s] dismiss operation: Failed to delete [%s] due to [%s]", job.id, job_out_xml, exc)

    LOGGER.debug("Job [%s] dismiss operation: Updating job status.")
    store = get_db(container).get_store(StoreJobs)
    job.status_message = f"Job {Status.DISMISSED}."
    job.status = map_status(Status.DISMISSED)
    job = store.update_job(job)
    return job<|MERGE_RESOLUTION|>--- conflicted
+++ resolved
@@ -6,7 +6,6 @@
 
 import colander
 from celery.utils.log import get_task_logger
-from humanfriendly.terminal import output
 from pyramid.httpexceptions import (
     HTTPBadRequest,
     HTTPCreated,
@@ -367,14 +366,6 @@
     return links
 
 
-<<<<<<< HEAD
-def get_results(job,  # type: Job
-                container,  # type: AnySettingsContainer
-                value_key=None,  # type: Optional[str]
-                schema=JobInputsOutputsSchema.OLD,  # type: JobInputsOutputsSchemaType
-                link_references=False,  # type: bool
-                ):  # type: (...) -> Tuple[ExecutionResults, HeadersTupleType]
-=======
 def get_results(  # pylint: disable=R1260
     job,                                # type: Job
     container,                          # type: AnySettingsContainer
@@ -382,7 +373,6 @@
     schema=JobInputsOutputsSchema.OLD,  # type: Optional[JobInputsOutputsSchemaType]
     link_references=False,              # type: bool
 ):                                      # type: (...) -> Tuple[ExecutionResults, HeadersTupleType]
->>>>>>> 81e12e44
     """
     Obtains the job results with extended full WPS output URL as applicable and according to configuration settings.
 
