import logging
from typing import TYPE_CHECKING

if TYPE_CHECKING:
    from pyramid.config import Configurator

LOGGER = logging.getLogger(__name__)


def includeme(config):
    # type: (Configurator) -> None
    LOGGER.info("Adding WPS REST API jobs...")
<<<<<<< HEAD
    settings = config.registry.settings
    config.add_route(**sd.service_api_route_info(sd.jobs_service, settings))
    config.add_route(**sd.service_api_route_info(sd.job_service, settings))
    config.add_route(**sd.service_api_route_info(sd.job_results_service, settings))
    config.add_route(**sd.service_api_route_info(sd.job_outputs_service, settings))
    config.add_route(**sd.service_api_route_info(sd.job_output_service, settings))
    config.add_route(**sd.service_api_route_info(sd.job_inputs_service, settings))
    config.add_route(**sd.service_api_route_info(sd.job_exceptions_service, settings))
    config.add_route(**sd.service_api_route_info(sd.job_logs_service, settings))
    config.add_route(**sd.service_api_route_info(sd.job_stats_service, settings))
    config.add_route(**sd.service_api_route_info(sd.job_transformer_service, settings))

    config.add_route(**sd.service_api_route_info(sd.provider_jobs_service, settings))
    config.add_route(**sd.service_api_route_info(sd.provider_job_service, settings))
    config.add_route(**sd.service_api_route_info(sd.provider_results_service, settings))
    config.add_route(**sd.service_api_route_info(sd.provider_outputs_service, settings))
    config.add_route(**sd.service_api_route_info(sd.provider_output_service, settings))
    config.add_route(**sd.service_api_route_info(sd.provider_inputs_service, settings))
    config.add_route(**sd.service_api_route_info(sd.provider_exceptions_service, settings))
    config.add_route(**sd.service_api_route_info(sd.provider_logs_service, settings))
    config.add_route(**sd.service_api_route_info(sd.provider_stats_service, settings))
    config.add_route(**sd.service_api_route_info(sd.provider_transformer_service, settings))

    config.add_route(**sd.service_api_route_info(sd.process_jobs_service, settings))
    config.add_route(**sd.service_api_route_info(sd.process_job_service, settings))
    config.add_route(**sd.service_api_route_info(sd.process_results_service, settings))
    config.add_route(**sd.service_api_route_info(sd.process_outputs_service, settings))
    config.add_route(**sd.service_api_route_info(sd.process_output_service, settings))
    config.add_route(**sd.service_api_route_info(sd.process_inputs_service, settings))
    config.add_route(**sd.service_api_route_info(sd.process_exceptions_service, settings))
    config.add_route(**sd.service_api_route_info(sd.process_logs_service, settings))
    config.add_route(**sd.service_api_route_info(sd.process_stats_service, settings))
    config.add_route(**sd.service_api_route_info(sd.process_transformer_service, settings))

    # backward compatibility routes (deprecated)
    config.add_route(**sd.service_api_route_info(sd.job_result_service, settings))
    config.add_route(**sd.service_api_route_info(sd.process_result_service, settings))
    config.add_route(**sd.service_api_route_info(sd.provider_result_service, settings))

    config.add_view(j.cancel_job_batch, route_name=sd.jobs_service.name,
                    request_method="DELETE", renderer=OutputFormat.JSON)
    config.add_view(j.cancel_job_batch, route_name=sd.process_jobs_service.name,
                    request_method="DELETE", renderer=OutputFormat.JSON)
    config.add_view(j.cancel_job_batch, route_name=sd.provider_jobs_service.name,
                    request_method="DELETE", renderer=OutputFormat.JSON)

    config.add_view(j.get_queried_jobs, route_name=sd.process_jobs_service.name,
                    request_method="GET", renderer=OutputFormat.JSON)
    config.add_view(j.get_queried_jobs, route_name=sd.jobs_service.name,
                    request_method="GET", renderer=OutputFormat.JSON)
    config.add_view(j.get_queried_jobs, route_name=sd.provider_jobs_service.name,
                    request_method="GET", renderer=OutputFormat.JSON)

    config.add_view(j.get_job_status, route_name=sd.job_service.name,
                    request_method="GET", renderer=OutputFormat.JSON)
    config.add_view(j.get_job_status, route_name=sd.provider_job_service.name,
                    request_method="GET", renderer=OutputFormat.JSON)
    config.add_view(j.get_job_status, route_name=sd.process_job_service.name,
                    request_method="GET", renderer=OutputFormat.JSON)

    config.add_view(j.cancel_job, route_name=sd.job_service.name,
                    request_method="DELETE", renderer=OutputFormat.JSON)
    config.add_view(j.cancel_job, route_name=sd.provider_job_service.name,
                    request_method="DELETE", renderer=OutputFormat.JSON)
    config.add_view(j.cancel_job, route_name=sd.process_job_service.name,
                    request_method="DELETE", renderer=OutputFormat.JSON)

    config.add_view(j.get_job_results, route_name=sd.job_results_service.name,
                    request_method="GET", renderer=OutputFormat.JSON)
    config.add_view(j.get_job_results, route_name=sd.provider_results_service.name,
                    request_method="GET", renderer=OutputFormat.JSON)
    config.add_view(j.get_job_results, route_name=sd.process_results_service.name,
                    request_method="GET", renderer=OutputFormat.JSON)

    config.add_view(j.get_job_outputs, route_name=sd.job_outputs_service.name,
                    request_method="GET", renderer=OutputFormat.JSON)
    config.add_view(j.get_job_outputs, route_name=sd.provider_outputs_service.name,
                    request_method="GET", renderer=OutputFormat.JSON)
    config.add_view(j.get_job_outputs, route_name=sd.process_outputs_service.name,
                    request_method="GET", renderer=OutputFormat.JSON)

    config.add_view(j.get_job_output, route_name=sd.provider_output_service.name,
                    request_method="GET", renderer=OutputFormat.JSON)
    config.add_view(j.get_job_output, route_name=sd.process_output_service.name,
                    request_method="GET", renderer=OutputFormat.JSON)
    config.add_view(j.get_job_output, route_name=sd.job_output_service.name,
                    request_method="GET", renderer=OutputFormat.JSON)

    config.add_view(j.get_job_inputs, route_name=sd.job_inputs_service.name,
                    request_method="GET", renderer=OutputFormat.JSON)
    config.add_view(j.get_job_inputs, route_name=sd.provider_inputs_service.name,
                    request_method="GET", renderer=OutputFormat.JSON)
    config.add_view(j.get_job_inputs, route_name=sd.process_inputs_service.name,
                    request_method="GET", renderer=OutputFormat.JSON)

    config.add_view(j.get_job_exceptions, route_name=sd.job_exceptions_service.name,
                    request_method="GET", renderer=OutputFormat.JSON)
    config.add_view(j.get_job_exceptions, route_name=sd.provider_exceptions_service.name,
                    request_method="GET", renderer=OutputFormat.JSON)
    config.add_view(j.get_job_exceptions, route_name=sd.process_exceptions_service.name,
                    request_method="GET", renderer=OutputFormat.JSON)

    config.add_view(j.get_job_logs, route_name=sd.job_logs_service.name,
                    request_method="GET", renderer=OutputFormat.JSON)
    config.add_view(j.get_job_logs, route_name=sd.provider_logs_service.name,
                    request_method="GET", renderer=OutputFormat.JSON)
    config.add_view(j.get_job_logs, route_name=sd.process_logs_service.name,
                    request_method="GET", renderer=OutputFormat.JSON)

    config.add_view(j.get_job_stats, route_name=sd.job_stats_service.name,
                    request_method="GET", renderer=OutputFormat.JSON)
    config.add_view(j.get_job_stats, route_name=sd.provider_stats_service.name,
                    request_method="GET", renderer=OutputFormat.JSON)
    config.add_view(j.get_job_stats, route_name=sd.process_stats_service.name,
                    request_method="GET", renderer=OutputFormat.JSON)

    config.add_view(j.redirect_job_result, route_name=sd.job_result_service.name,
                    request_method="GET", renderer=OutputFormat.JSON)
    config.add_view(j.redirect_job_result, route_name=sd.process_result_service.name,
                    request_method="GET", renderer=OutputFormat.JSON)
    config.add_view(j.redirect_job_result, route_name=sd.provider_result_service.name,
                    request_method="GET", renderer=OutputFormat.JSON)

    config.add_view(j.get_job_transformer, route_name=sd.job_transformer_service.name,
                    request_method="GET", renderer=OutputFormat.JSON)
    config.add_view(j.get_job_transformer, route_name=sd.process_transformer_service.name,
                    request_method="GET", renderer=OutputFormat.JSON)
    config.add_view(j.get_job_transformer, route_name=sd.provider_transformer_service.name,
                    request_method="GET", renderer=OutputFormat.JSON)
=======
    config.include("weaver.wps_restapi.jobs.jobs")
>>>>>>> 81e12e44
<|MERGE_RESOLUTION|>--- conflicted
+++ resolved
@@ -10,136 +10,4 @@
 def includeme(config):
     # type: (Configurator) -> None
     LOGGER.info("Adding WPS REST API jobs...")
-<<<<<<< HEAD
-    settings = config.registry.settings
-    config.add_route(**sd.service_api_route_info(sd.jobs_service, settings))
-    config.add_route(**sd.service_api_route_info(sd.job_service, settings))
-    config.add_route(**sd.service_api_route_info(sd.job_results_service, settings))
-    config.add_route(**sd.service_api_route_info(sd.job_outputs_service, settings))
-    config.add_route(**sd.service_api_route_info(sd.job_output_service, settings))
-    config.add_route(**sd.service_api_route_info(sd.job_inputs_service, settings))
-    config.add_route(**sd.service_api_route_info(sd.job_exceptions_service, settings))
-    config.add_route(**sd.service_api_route_info(sd.job_logs_service, settings))
-    config.add_route(**sd.service_api_route_info(sd.job_stats_service, settings))
-    config.add_route(**sd.service_api_route_info(sd.job_transformer_service, settings))
-
-    config.add_route(**sd.service_api_route_info(sd.provider_jobs_service, settings))
-    config.add_route(**sd.service_api_route_info(sd.provider_job_service, settings))
-    config.add_route(**sd.service_api_route_info(sd.provider_results_service, settings))
-    config.add_route(**sd.service_api_route_info(sd.provider_outputs_service, settings))
-    config.add_route(**sd.service_api_route_info(sd.provider_output_service, settings))
-    config.add_route(**sd.service_api_route_info(sd.provider_inputs_service, settings))
-    config.add_route(**sd.service_api_route_info(sd.provider_exceptions_service, settings))
-    config.add_route(**sd.service_api_route_info(sd.provider_logs_service, settings))
-    config.add_route(**sd.service_api_route_info(sd.provider_stats_service, settings))
-    config.add_route(**sd.service_api_route_info(sd.provider_transformer_service, settings))
-
-    config.add_route(**sd.service_api_route_info(sd.process_jobs_service, settings))
-    config.add_route(**sd.service_api_route_info(sd.process_job_service, settings))
-    config.add_route(**sd.service_api_route_info(sd.process_results_service, settings))
-    config.add_route(**sd.service_api_route_info(sd.process_outputs_service, settings))
-    config.add_route(**sd.service_api_route_info(sd.process_output_service, settings))
-    config.add_route(**sd.service_api_route_info(sd.process_inputs_service, settings))
-    config.add_route(**sd.service_api_route_info(sd.process_exceptions_service, settings))
-    config.add_route(**sd.service_api_route_info(sd.process_logs_service, settings))
-    config.add_route(**sd.service_api_route_info(sd.process_stats_service, settings))
-    config.add_route(**sd.service_api_route_info(sd.process_transformer_service, settings))
-
-    # backward compatibility routes (deprecated)
-    config.add_route(**sd.service_api_route_info(sd.job_result_service, settings))
-    config.add_route(**sd.service_api_route_info(sd.process_result_service, settings))
-    config.add_route(**sd.service_api_route_info(sd.provider_result_service, settings))
-
-    config.add_view(j.cancel_job_batch, route_name=sd.jobs_service.name,
-                    request_method="DELETE", renderer=OutputFormat.JSON)
-    config.add_view(j.cancel_job_batch, route_name=sd.process_jobs_service.name,
-                    request_method="DELETE", renderer=OutputFormat.JSON)
-    config.add_view(j.cancel_job_batch, route_name=sd.provider_jobs_service.name,
-                    request_method="DELETE", renderer=OutputFormat.JSON)
-
-    config.add_view(j.get_queried_jobs, route_name=sd.process_jobs_service.name,
-                    request_method="GET", renderer=OutputFormat.JSON)
-    config.add_view(j.get_queried_jobs, route_name=sd.jobs_service.name,
-                    request_method="GET", renderer=OutputFormat.JSON)
-    config.add_view(j.get_queried_jobs, route_name=sd.provider_jobs_service.name,
-                    request_method="GET", renderer=OutputFormat.JSON)
-
-    config.add_view(j.get_job_status, route_name=sd.job_service.name,
-                    request_method="GET", renderer=OutputFormat.JSON)
-    config.add_view(j.get_job_status, route_name=sd.provider_job_service.name,
-                    request_method="GET", renderer=OutputFormat.JSON)
-    config.add_view(j.get_job_status, route_name=sd.process_job_service.name,
-                    request_method="GET", renderer=OutputFormat.JSON)
-
-    config.add_view(j.cancel_job, route_name=sd.job_service.name,
-                    request_method="DELETE", renderer=OutputFormat.JSON)
-    config.add_view(j.cancel_job, route_name=sd.provider_job_service.name,
-                    request_method="DELETE", renderer=OutputFormat.JSON)
-    config.add_view(j.cancel_job, route_name=sd.process_job_service.name,
-                    request_method="DELETE", renderer=OutputFormat.JSON)
-
-    config.add_view(j.get_job_results, route_name=sd.job_results_service.name,
-                    request_method="GET", renderer=OutputFormat.JSON)
-    config.add_view(j.get_job_results, route_name=sd.provider_results_service.name,
-                    request_method="GET", renderer=OutputFormat.JSON)
-    config.add_view(j.get_job_results, route_name=sd.process_results_service.name,
-                    request_method="GET", renderer=OutputFormat.JSON)
-
-    config.add_view(j.get_job_outputs, route_name=sd.job_outputs_service.name,
-                    request_method="GET", renderer=OutputFormat.JSON)
-    config.add_view(j.get_job_outputs, route_name=sd.provider_outputs_service.name,
-                    request_method="GET", renderer=OutputFormat.JSON)
-    config.add_view(j.get_job_outputs, route_name=sd.process_outputs_service.name,
-                    request_method="GET", renderer=OutputFormat.JSON)
-
-    config.add_view(j.get_job_output, route_name=sd.provider_output_service.name,
-                    request_method="GET", renderer=OutputFormat.JSON)
-    config.add_view(j.get_job_output, route_name=sd.process_output_service.name,
-                    request_method="GET", renderer=OutputFormat.JSON)
-    config.add_view(j.get_job_output, route_name=sd.job_output_service.name,
-                    request_method="GET", renderer=OutputFormat.JSON)
-
-    config.add_view(j.get_job_inputs, route_name=sd.job_inputs_service.name,
-                    request_method="GET", renderer=OutputFormat.JSON)
-    config.add_view(j.get_job_inputs, route_name=sd.provider_inputs_service.name,
-                    request_method="GET", renderer=OutputFormat.JSON)
-    config.add_view(j.get_job_inputs, route_name=sd.process_inputs_service.name,
-                    request_method="GET", renderer=OutputFormat.JSON)
-
-    config.add_view(j.get_job_exceptions, route_name=sd.job_exceptions_service.name,
-                    request_method="GET", renderer=OutputFormat.JSON)
-    config.add_view(j.get_job_exceptions, route_name=sd.provider_exceptions_service.name,
-                    request_method="GET", renderer=OutputFormat.JSON)
-    config.add_view(j.get_job_exceptions, route_name=sd.process_exceptions_service.name,
-                    request_method="GET", renderer=OutputFormat.JSON)
-
-    config.add_view(j.get_job_logs, route_name=sd.job_logs_service.name,
-                    request_method="GET", renderer=OutputFormat.JSON)
-    config.add_view(j.get_job_logs, route_name=sd.provider_logs_service.name,
-                    request_method="GET", renderer=OutputFormat.JSON)
-    config.add_view(j.get_job_logs, route_name=sd.process_logs_service.name,
-                    request_method="GET", renderer=OutputFormat.JSON)
-
-    config.add_view(j.get_job_stats, route_name=sd.job_stats_service.name,
-                    request_method="GET", renderer=OutputFormat.JSON)
-    config.add_view(j.get_job_stats, route_name=sd.provider_stats_service.name,
-                    request_method="GET", renderer=OutputFormat.JSON)
-    config.add_view(j.get_job_stats, route_name=sd.process_stats_service.name,
-                    request_method="GET", renderer=OutputFormat.JSON)
-
-    config.add_view(j.redirect_job_result, route_name=sd.job_result_service.name,
-                    request_method="GET", renderer=OutputFormat.JSON)
-    config.add_view(j.redirect_job_result, route_name=sd.process_result_service.name,
-                    request_method="GET", renderer=OutputFormat.JSON)
-    config.add_view(j.redirect_job_result, route_name=sd.provider_result_service.name,
-                    request_method="GET", renderer=OutputFormat.JSON)
-
-    config.add_view(j.get_job_transformer, route_name=sd.job_transformer_service.name,
-                    request_method="GET", renderer=OutputFormat.JSON)
-    config.add_view(j.get_job_transformer, route_name=sd.process_transformer_service.name,
-                    request_method="GET", renderer=OutputFormat.JSON)
-    config.add_view(j.get_job_transformer, route_name=sd.provider_transformer_service.name,
-                    request_method="GET", renderer=OutputFormat.JSON)
-=======
-    config.include("weaver.wps_restapi.jobs.jobs")
->>>>>>> 81e12e44
+    config.include("weaver.wps_restapi.jobs.jobs")