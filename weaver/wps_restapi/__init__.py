--- conflicted
+++ resolved
@@ -34,11 +34,7 @@
                         request_method="GET", renderer="templates/swagger_ui.mako")
         config.add_view(api.api_versions, route_name=sd.api_versions_service.name,
                         request_method="GET", renderer=OUTPUT_FORMAT_JSON)
-<<<<<<< HEAD
-        config.add_notfound_view(api.not_found_or_method_not_allowed, append_slash=True)
-=======
         config.add_view(api.api_conformance, route_name=sd.api_conformance_service.name,
                         request_method="GET", renderer=OUTPUT_FORMAT_JSON)
-        config.add_notfound_view(api.not_found_or_method_not_allowed)
->>>>>>> 0030868e
+        config.add_notfound_view(api.not_found_or_method_not_allowed, append_slash=True)
         config.add_forbidden_view(api.unauthorized_or_forbidden)