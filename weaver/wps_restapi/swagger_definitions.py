--- conflicted
+++ resolved
@@ -5042,6 +5042,19 @@
 
 
 class CWLMetadata(ExtendedMappingSchema):
+    _sort_first = [
+        "cwlVersion",
+        "class",
+        "id",
+        "version",
+        "label",
+        "doc",
+        "intent",
+        f"{CWL_NAMESPACE_SCHEMA}:author",
+        f"{CWL_NAMESPACE_SCHEMA}:keywords",
+    ]
+    _sort_after = ["$namespaces", "$schemas"]
+
     _id = ExtendedSchemaNode(String(), name="id", missing=drop)
     label = ExtendedSchemaNode(String(), missing=drop)
     doc = ExtendedSchemaNode(String(), missing=drop)
@@ -5107,15 +5120,10 @@
     scatterMethod = CWLScatterMethod(missing=drop)
 
 
-<<<<<<< HEAD
 class CWL(CWLBase, CWLMetadata, CWLApp):
-    _sort_first = ["cwlVersion", "class", "id", "version", "label", "doc", "intent"]
+    _sort_first = ["$schema"] + CWLMetadata._sort_first
     _sort_after = ["requirements", "hints", "inputs", "outputs", "steps", "$graph", "$namespaces", "$schemas"]
-=======
-class CWL(CWLBase, CWLApp):
     _schema = CWL_SCHEMA_URL
-    _sort_first = ["$schema", "cwlVersion", "id", "class"]
->>>>>>> 3a6cc587
 
 
 class ExecutionUnitCWL(CWL):
