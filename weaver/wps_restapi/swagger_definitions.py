"""
Schema definitions for `OpenAPI` generation and validation of data from received requests and returned responses.

This module should contain any and every definition in use to build the Swagger UI and the OpenAPI JSON schema
so that one can update the specification without touching any other files after the initial integration.

Schemas defined in this module are employed (through ``deserialize`` method calls) to validate that data conforms to
reported definitions. This makes the documentation of the API better aligned with resulting code execution under it.
It also provides a reference point for external users to understand expected data structures with complete schema
definitions generated on the exposed endpoints (JSON and Swagger UI).

The definitions are also employed to generate the `OpenAPI` definitions reported in the documentation published
on `Weaver`'s `ReadTheDocs` page.
"""
# pylint: disable=C0103,invalid-name
import datetime
import inspect
import os
import re
from copy import copy
from decimal import Decimal
from typing import TYPE_CHECKING

import colander
import duration
import jsonschema
import yaml
from babel.numbers import list_currencies
from colander import All, DateTime, Email as EmailRegex, Length, Money, OneOf, Range, Regex, drop, null, required
from dateutil import parser as date_parser
from pygeofilter.backends.cql2_json import to_cql2
from pygeofilter.parsers import cql2_json, cql2_text, cql_json, ecql, jfe

# FIXME: https://github.com/geopython/pygeofilter/pull/102
from pygeofilter.parsers.fes.parser import parse as fes_parse

from weaver import WEAVER_SCHEMA_DIR, __meta__
from weaver.compat import cache
from weaver.config import WeaverFeature
<<<<<<< HEAD
from weaver.execute import ExecuteControlOption, ExecuteMode, ExecuteResponse, ExecuteTransmissionMode
from weaver.formats import (
    EDAM_NAMESPACE,
    EDAM_NAMESPACE_URL,
    IANA_NAMESPACE,
    IANA_NAMESPACE_URL,
    OGC_NAMESPACE,
    OGC_NAMESPACE_URL,
    OPENGIS_NAMESPACE,
    OPENGIS_NAMESPACE_URL,
    AcceptLanguage,
    ContentType,
    OutputFormat
)
=======
from weaver.execute import (
    ExecuteCollectionFormat,
    ExecuteControlOption,
    ExecuteMode,
    ExecuteResponse,
    ExecuteTransmissionMode
)
from weaver.formats import AcceptLanguage, ContentType, OutputFormat
>>>>>>> 3c52386c
from weaver.owsexceptions import OWSMissingParameterValue
from weaver.processes.constants import (
    CWL_NAMESPACE,
    CWL_NAMESPACE_CWLTOOL,
    CWL_NAMESPACE_CWLTOOL_URL,
    CWL_NAMESPACE_SCHEMA,
    CWL_NAMESPACE_SCHEMA_URL,
    CWL_NAMESPACE_URL,
    CWL_NAMESPACE_WEAVER,
    CWL_NAMESPACE_WEAVER_URL,
    CWL_REQUIREMENT_APP_BUILTIN,
    CWL_REQUIREMENT_APP_DOCKER,
    CWL_REQUIREMENT_APP_DOCKER_GPU,
    CWL_REQUIREMENT_APP_ESGF_CWT,
    CWL_REQUIREMENT_APP_OGC_API,
    CWL_REQUIREMENT_APP_WPS1,
    CWL_REQUIREMENT_CUDA,
    CWL_REQUIREMENT_INIT_WORKDIR,
    CWL_REQUIREMENT_INLINE_JAVASCRIPT,
    CWL_REQUIREMENT_INPLACE_UPDATE,
    CWL_REQUIREMENT_LOAD_LISTING,
    CWL_REQUIREMENT_MULTIPLE_INPUT,
    CWL_REQUIREMENT_NETWORK_ACCESS,
    CWL_REQUIREMENT_RESOURCE,
    CWL_REQUIREMENT_SCATTER,
    CWL_REQUIREMENT_SECRETS,
    CWL_REQUIREMENT_STEP_INPUT_EXPRESSION,
    CWL_REQUIREMENT_SUBWORKFLOW,
    CWL_REQUIREMENT_TIME_LIMIT,
    CWL_REQUIREMENT_WORK_REUSE,
    CWL_REQUIREMENTS_SUPPORTED,
    OAS_COMPLEX_TYPES,
    OAS_DATA_TYPES,
    PACKAGE_ARRAY_BASE,
    PACKAGE_ARRAY_ITEMS,
    PACKAGE_CUSTOM_TYPES,
    PACKAGE_ENUM_BASE,
    PACKAGE_TYPE_POSSIBLE_VALUES,
    WPS_LITERAL_DATA_TYPES,
    JobInputsOutputsSchema,
    ProcessSchema
)
from weaver.quotation.status import QuoteStatus
from weaver.sort import Sort, SortMethods
from weaver.status import JOB_STATUS_CODE_API, JOB_STATUS_SEARCH_API, Status
from weaver.utils import AWS_S3_BUCKET_REFERENCE_PATTERN, json_hashable, load_file, repr_json
from weaver.visibility import Visibility
from weaver.wps_restapi.colander_extras import (
    NO_DOUBLE_SLASH_PATTERN,
    AllOfKeywordSchema,
    AnyOfKeywordSchema,
    BoundedRange,
    CommaSeparated,
    EmptyMappingSchema,
    ExpandStringList,
    ExtendedBoolean as Boolean,
    ExtendedFloat as Float,
    ExtendedInteger as Integer,
    ExtendedMappingSchema,
    ExtendedSchemaNode,
    ExtendedSequenceSchema,
    ExtendedString as String,
    NoneType,
    NotKeywordSchema,
    OneOfCaseInsensitive,
    OneOfKeywordSchema,
    PermissiveMappingSchema,
    PermissiveSequenceSchema,
    SchemeURL,
    SemanticVersion,
    StrictMappingSchema,
    StringOneOf,
    StringRange,
    XMLObject
)
from weaver.wps_restapi.constants import ConformanceCategory
from weaver.wps_restapi.patches import ServiceOnlyExplicitGetHead as Service  # warning: don't use 'cornice.Service'

if TYPE_CHECKING:
    from typing import Any, Dict, Type, Union
    from typing_extensions import TypedDict

    from pygeofilter.ast import AstType as FilterAstType

    from weaver.typedefs import DatetimeIntervalType, JSON

    ViewInfo = TypedDict("ViewInfo", {"name": str, "pattern": str})


WEAVER_CONFIG_REMOTE_LIST = f"[{', '.join(WeaverFeature.REMOTE)}]"

API_TITLE = "Weaver REST API"
API_INFO = {
    "description": __meta__.__description__,
    "contact": {"name": __meta__.__authors__, "email": __meta__.__emails__, "url": __meta__.__source_repository__}
}
API_DOCS = {
    "description": f"{__meta__.__title__} documentation",
    "url": __meta__.__documentation_url__
}
DOC_URL = f"{__meta__.__documentation_url__}/en/latest"

CWL_VERSION = "v1.2"
CWL_REPO_URL = "https://github.com/common-workflow-language"
CWL_SCHEMA_BRANCH = "v1.2.1"
CWL_SCHEMA_PATH = "json-schema/cwl.yaml"
CWL_SCHEMA_REPO = f"https://raw.githubusercontent.com/common-workflow-language/cwl-{CWL_VERSION}"
CWL_SCHEMA_URL = f"{CWL_SCHEMA_REPO}/{CWL_SCHEMA_BRANCH}/{CWL_SCHEMA_PATH}"
CWL_BASE_URL = "https://www.commonwl.org"
CWL_SPEC_URL = f"{CWL_BASE_URL}/#Specification"
CWL_USER_GUIDE_URL = f"{CWL_BASE_URL}/user_guide"
CWL_DOC_BASE_URL = f"{CWL_BASE_URL}/{CWL_VERSION}"
CWL_CMD_TOOL_URL = f"{CWL_DOC_BASE_URL}/CommandLineTool.html"
CWL_WORKFLOW_URL = f"{CWL_DOC_BASE_URL}/Workflow.html"
CWL_DOC_MESSAGE = (
    "Note that multiple formats are supported and not all specification variants or parameters "
    f"are presented here. Please refer to official CWL documentation for more details ({CWL_BASE_URL})."
)

IO_INFO_IDS = (
    "Identifier of the {first} {what}. To merge details between corresponding {first} and {second} "
    "{what} specifications, this is the value that will be used to associate them together."
)

# development references
OGC_API_REPO_URL = "https://github.com/opengeospatial/ogcapi-processes"
OGC_API_SCHEMA_URL = "https://raw.githubusercontent.com/opengeospatial/ogcapi-processes"
OGC_API_SCHEMA_VERSION = "master"
OGC_API_SCHEMA_BASE = f"{OGC_API_SCHEMA_URL}/{OGC_API_SCHEMA_VERSION}"
OGC_API_SCHEMA_CORE = f"{OGC_API_SCHEMA_BASE}/openapi/schemas/processes-core"
OGC_API_EXAMPLES_CORE = f"{OGC_API_SCHEMA_BASE}/core/examples"
# FIXME: OGC OpenAPI schema restructure (https://github.com/opengeospatial/ogcapi-processes/issues/319)
# OGC_API_SCHEMA_EXT_DEPLOY = f"{OGC_API_SCHEMA_BASE}/openapi/schemas/processes-dru"
OGC_API_SCHEMA_EXT_DEPLOY = f"{OGC_API_SCHEMA_BASE}/openapi/schemas/processes-dru"
OGC_API_EXAMPLES_EXT_DEPLOY = f"{OGC_API_SCHEMA_BASE}/extensions/deploy_replace_undeploy/examples"
# not available yet:
OGC_API_SCHEMA_EXT_BILL = f"{OGC_API_SCHEMA_BASE}/openapi/schemas/processes-billing"
OGC_API_SCHEMA_EXT_QUOTE = f"{OGC_API_SCHEMA_BASE}/openapi/schemas/processes-quotation"
OGC_API_SCHEMA_EXT_WORKFLOW = f"{OGC_API_SCHEMA_BASE}/openapi/schemas/processes-workflows"

# official/published references
OGC_API_SCHEMAS_URL = "https://schemas.opengis.net"
OGC_API_COMMON_PART1_BASE = f"{OGC_API_SCHEMAS_URL}/ogcapi/common/part1/1.0"
OGC_API_COMMON_PART1_SCHEMAS = f"{OGC_API_COMMON_PART1_BASE}/openapi/schemas"
OGC_API_PROC_PART1_BASE = f"{OGC_API_SCHEMAS_URL}/ogcapi/processes/part1/1.0"
OGC_API_PROC_PART1_SCHEMAS = f"{OGC_API_PROC_PART1_BASE}/openapi/schemas"
OGC_API_PROC_PART1_RESPONSES = f"{OGC_API_PROC_PART1_BASE}/openapi/responses"
OGC_API_PROC_PART1_PARAMETERS = f"{OGC_API_PROC_PART1_BASE}/openapi/parameters"
OGC_API_PROC_PART1_EXAMPLES = f"{OGC_API_PROC_PART1_BASE}/examples"
OGC_WPS_1_SCHEMAS = f"{OGC_API_SCHEMAS_URL}/wps/1.0.0"
OGC_WPS_2_SCHEMAS = f"{OGC_API_SCHEMAS_URL}/wps/2.0"

# Because this type has special handling functionalities to distinguish it from any other usual 'complex' I/O
# or any generic JSON-object data, define common constants that can be reused across the code.
# If this changes later on, it will be easier to ensure backward compatibility with explicit references to it.
OGC_API_BBOX_SCHEMA = f"{OGC_API_PROC_PART1_SCHEMAS}/bbox.yaml"
OGC_API_BBOX_FORMAT = "ogc-bbox"  # equal CRS:84 and EPSG:4326, equivalent to WGS84 with swapped lat-lon order
OGC_API_BBOX_EPSG = "EPSG:4326"

WEAVER_SCHEMA_VERSION = "master"
WEAVER_SCHEMA_URL = f"https://raw.githubusercontent.com/crim-ca/weaver/{WEAVER_SCHEMA_VERSION}/weaver/schemas"

DATETIME_INTERVAL_CLOSED_SYMBOL = "/"
DATETIME_INTERVAL_OPEN_START_SYMBOL = "../"
DATETIME_INTERVAL_OPEN_END_SYMBOL = "/.."

# fields ordering for generation of ProcessDescription body (shared for OGC/OLD schema format)
PROCESS_DESCRIPTION_FIELD_FIRST = [
    "id",
    "title",
    "version",
    "mutable",
    "abstract",  # backward compat for deployment
    "description",
    "keywords",
    "metadata",
    "inputs",
    "outputs"
]
PROCESS_DESCRIPTION_FIELD_AFTER = [
    "processDescriptionURL",
    "processEndpointWPS1",
    "executeEndpoint",
    "deploymentProfile",
    "links"
]
# fields ordering for nested process definition of OLD schema format of ProcessDescription
PROCESS_DESCRIPTION_FIELD_FIRST_OLD_SCHEMA = ["process"]
PROCESS_DESCRIPTION_FIELD_AFTER_OLD_SCHEMA = ["links"]

PROCESS_IO_FIELD_FIRST = ["id", "title", "description", "minOccurs", "maxOccurs"]
PROCESS_IO_FIELD_AFTER = ["literalDataDomains", "formats", "crs", "bbox"]

PROCESSES_LISTING_FIELD_FIRST = ["description", "processes", "providers"]
PROCESSES_LISTING_FIELD_AFTER = ["page", "limit", "count", "total", "links"]

PROVIDER_DESCRIPTION_FIELD_FIRST = [
    "id",
    "title",
    "version",
    "mutable",
    "description",
    "url",
    "type",
    "public",
    "keywords",
    "metadata",
]
PROVIDER_DESCRIPTION_FIELD_AFTER = ["links"]

JOBS_LISTING_FIELD_FIRST = ["description", "jobs", "groups"]
JOBS_LISTING_FIELD_AFTER = ["page", "limit", "count", "total", "links"]

QUOTES_LISTING_FIELD_FIRST = ["description", "quotations"]
QUOTES_LISTING_FIELD_AFTER = ["page", "limit", "count", "total", "links"]

#########################################################
# Examples
#########################################################

# load examples by file names as keys
SCHEMA_EXAMPLE_DIR = os.path.join(os.path.dirname(__file__), "examples")
EXAMPLES = {}
for _name in os.listdir(SCHEMA_EXAMPLE_DIR):
    _path = os.path.join(SCHEMA_EXAMPLE_DIR, _name)
    _ext = os.path.splitext(_name)[-1]
    with open(_path, "r", encoding="utf-8") as f:
        if _ext in [".json", ".yaml", ".yml"]:
            EXAMPLES[_name] = yaml.safe_load(f)  # both JSON/YAML
        else:
            EXAMPLES[_name] = f.read()


#########################################################
# API tags
#########################################################

TAG_API = "API"
TAG_JOBS = "Jobs"
TAG_VISIBILITY = "Visibility"
TAG_BILL_QUOTE = "Billing & Quoting"
TAG_PROVIDERS = "Providers"
TAG_PROCESSES = "Processes"
TAG_GETCAPABILITIES = "GetCapabilities"
TAG_DESCRIBEPROCESS = "DescribeProcess"
TAG_EXECUTE = "Execute"
TAG_DISMISS = "Dismiss"
TAG_STATUS = "Status"
TAG_DEPLOY = "Deploy"
TAG_RESULTS = "Results"
TAG_EXCEPTIONS = "Exceptions"
TAG_LOGS = "Logs"
TAG_STATISTICS = "Statistics"
TAG_VAULT = "Vault"
TAG_WPS = "WPS"
TAG_DEPRECATED = "Deprecated Endpoints"

###############################################################################
# API endpoints
# These "services" are wrappers that allow Cornice to generate the JSON API
###############################################################################

api_frontpage_service = Service(name="api_frontpage", path="/")
api_openapi_ui_service = Service(name="api_openapi_ui", path="/api")  # idem to swagger
api_swagger_ui_service = Service(name="api_swagger_ui", path="/swagger")
api_redoc_ui_service = Service(name="api_redoc_ui", path="/redoc")
api_versions_service = Service(name="api_versions", path="/versions")
api_conformance_service = Service(name="api_conformance", path="/conformance")
openapi_json_service = Service(name="openapi_json", path="/json")

quotes_service = Service(name="quotes", path="/quotations")
quote_service = Service(name="quote", path=f"{quotes_service.path}/{{quote_id}}")
bills_service = Service(name="bills", path="/bills")
bill_service = Service(name="bill", path=f"{bills_service.path}/{{bill_id}}")

jobs_service = Service(name="jobs", path="/jobs")
job_service = Service(name="job", path=f"{jobs_service.path}/{{job_id}}")
job_results_service = Service(name="job_results", path=f"{job_service.path}/results")
job_exceptions_service = Service(name="job_exceptions", path=f"{job_service.path}/exceptions")
job_outputs_service = Service(name="job_outputs", path=f"{job_service.path}/outputs")
job_inputs_service = Service(name="job_inputs", path=f"{job_service.path}/inputs")
job_logs_service = Service(name="job_logs", path=f"{job_service.path}/logs")
job_stats_service = Service(name="job_stats", path=f"{job_service.path}/statistics")

processes_service = Service(name="processes", path="/processes")
process_service = Service(name="process", path=f"{processes_service.path}/{{process_id}}")
process_quotes_service = Service(name="process_quotes", path=process_service.path + quotes_service.path)
process_quote_service = Service(name="process_quote", path=process_service.path + quote_service.path)
process_estimator_service = Service(name="process_estimator_service", path=f"{process_service.path}/estimator")
process_visibility_service = Service(name="process_visibility", path=f"{process_service.path}/visibility")
process_package_service = Service(name="process_package", path=f"{process_service.path}/package")
process_payload_service = Service(name="process_payload", path=f"{process_service.path}/payload")
process_jobs_service = Service(name="process_jobs", path=process_service.path + jobs_service.path)
process_job_service = Service(name="process_job", path=process_service.path + job_service.path)
process_results_service = Service(name="process_results", path=process_service.path + job_results_service.path)
process_inputs_service = Service(name="process_inputs", path=process_service.path + job_inputs_service.path)
process_outputs_service = Service(name="process_outputs", path=process_service.path + job_outputs_service.path)
process_exceptions_service = Service(name="process_exceptions", path=process_service.path + job_exceptions_service.path)
process_logs_service = Service(name="process_logs", path=process_service.path + job_logs_service.path)
process_stats_service = Service(name="process_stats", path=process_service.path + job_stats_service.path)
process_execution_service = Service(name="process_execution", path=f"{process_service.path}/execution")

providers_service = Service(name="providers", path="/providers")
provider_service = Service(name="provider", path=f"{providers_service.path}/{{provider_id}}")
provider_processes_service = Service(name="provider_processes", path=provider_service.path + processes_service.path)
provider_process_service = Service(name="provider_process", path=provider_service.path + process_service.path)
provider_process_package_service = Service(name="provider_process_pkg", path=f"{provider_process_service.path}/package")
provider_jobs_service = Service(name="provider_jobs", path=provider_service.path + process_jobs_service.path)
provider_job_service = Service(name="provider_job", path=provider_service.path + process_job_service.path)
provider_results_service = Service(name="provider_results", path=provider_service.path + process_results_service.path)
provider_inputs_service = Service(name="provider_inputs", path=provider_service.path + process_inputs_service.path)
provider_outputs_service = Service(name="provider_outputs", path=provider_service.path + process_outputs_service.path)
provider_logs_service = Service(name="provider_logs", path=provider_service.path + process_logs_service.path)
provider_stats_service = Service(name="provider_stats", path=provider_service.path + process_stats_service.path)
provider_exceptions_service = Service(name="provider_exceptions",
                                      path=provider_service.path + process_exceptions_service.path)
provider_execution_service = Service(name="provider_execution", path=f"{provider_process_service.path}/execution")

# backward compatibility deprecated routes
job_result_service = Service(name="job_result", path=f"{job_service.path}/result")
process_result_service = Service(name="process_result", path=process_service.path + job_result_service.path)
provider_result_service = Service(name="provider_result", path=provider_service.path + process_result_service.path)

vault_service = Service(name="vault", path="/vault")
vault_file_service = Service(name="vault_file", path=f"{vault_service.path}/{{file_id}}")

#########################################################
# Generic schemas
#########################################################


class SLUG(ExtendedSchemaNode):
    schema_type = String
    description = "Slug name pattern."
    example = "some-object-slug-name"
    pattern = re.compile(r"^[A-Za-z0-9]+(?:[-_][A-Za-z0-9]+)*$")


class Tag(ExtendedSchemaNode):
    schema_type = String
    description = "Identifier with optional tagged version forming a unique reference."
    # ranges used to remove starting/ending ^$ characters
    pattern = re.compile(
        rf"{SLUG.pattern.pattern[:-1]}"
        rf"(:{SemanticVersion(v_prefix=False, rc_suffix=False).pattern[1:-1]})?$"
    )


class URL(ExtendedSchemaNode):
    """
    String format that will be automatically mapped to a URL-pattern validator.

    .. seealso::
        - :data:`weaver.wps_restapi.colander_extras.URL`
        - :class:`weaver.wps_restapi.colander_extras.ExtendedSchemaBase`
    """
    schema_type = String
    description = "URL reference."
    format = "url"


class URI(ExtendedSchemaNode):
    """
    String format that will be automatically mapped to a URI-pattern validator.

    .. seealso::
        - :data:`weaver.wps_restapi.colander_extras.URI`
        - :class:`weaver.wps_restapi.colander_extras.ExtendedSchemaBase`
    """
    schema_type = String
    description = "URI reference."
    format = "uri"


class Email(ExtendedSchemaNode):
    schema_type = String
    description = "Email recipient."
    format = "email"
    validator = EmailRegex()


class MediaType(ExtendedSchemaNode):
    schema_type = String
    description = "IANA identifier of content and format."
    example = ContentType.APP_JSON
    pattern = re.compile(r"^\w+\/[-.\w]+(?:\+[-.\w]+)?(?:\;\s*.+)*$")


class QueryBoolean(Boolean):
    description = "Boolean query parameter that allows handles common truthy/falsy values."

    def __init__(self, *_, **__):
        # type: (*Any, **Any) -> None
        super(QueryBoolean, self).__init__(
            allow_string=True,
            false_choices=("False", "false", "0", "off", "no", "null", "Null", "none", "None", ""),
            true_choices=("True", "true", "1", "on", "yes")
        )


class DateTimeInterval(ExtendedSchemaNode):
    _schema = f"{OGC_API_PROC_PART1_PARAMETERS}/datetime.yaml"
    schema_type = String
    description = (
        "DateTime format against OGC API - Processes, "
        "to get values before a certain date-time use '../' before the date-time, "
        "to get values after a certain date-time use '/..' after the date-time like the example, "
        "to get values between two date-times use '/' between the date-times, "
        "to get values with a specific date-time just pass the datetime. "
    )
    example = "2022-03-02T03:32:38.487000+00:00/.."
    regex_datetime = re.compile(r"(\d{4}-\d\d-\d\dT\d\d:\d\d:\d\d(\.\d+)?(([+-]\d\d:\d\d)|Z)?)")
    regex_interval_closed = re.compile(rf"{regex_datetime.pattern}\/{regex_datetime.pattern}")
    regex_interval_open_start = re.compile(rf"\.\.\/{regex_datetime.pattern}")
    regex_interval_open_end = re.compile(rf"{regex_datetime.pattern}\/\.\.")
    pattern = re.compile(
        rf"^{regex_datetime.pattern}"
        rf"|{regex_interval_closed.pattern}"
        rf"|{regex_interval_open_start.pattern}"
        rf"|{regex_interval_open_end.pattern}"
        r"$"
    )


class S3BucketReference(ExtendedSchemaNode):
    schema_type = String
    description = "S3 bucket shorthand URL representation: 's3://{bucket}/[{dirs}/][{file-key}]'"
    pattern = AWS_S3_BUCKET_REFERENCE_PATTERN


class FileLocal(ExtendedSchemaNode):
    schema_type = String
    description = "Local file reference."
    format = "file"
    pattern = re.compile(rf"^(file://)?{NO_DOUBLE_SLASH_PATTERN}(?:/|[/?]\S+)$")


class FileURL(ExtendedSchemaNode):
    schema_type = String
    description = "URL file reference."
    format = "url"
    validator = SchemeURL(schemes=["http", "https"])


class VaultReference(ExtendedSchemaNode):
    schema_type = String
    description = "Vault file reference."
    example = "vault://399dc5ac-ff66-48d9-9c02-b144a975abe4"
    pattern = re.compile(r"^vault://[a-f0-9]{8}(?:-?[a-f0-9]{4}){3}-?[a-f0-9]{12}$")


class ProcessURL(ExtendedSchemaNode):
    schema_type = String
    description = "Process URL reference."
    format = "url"
    validator = SchemeURL(schemes=["http", "https"], path_pattern=r"(?:/processes/\S+/?)")


class ReferenceURL(AnyOfKeywordSchema):
    _any_of = [
        FileURL(),
        FileLocal(),
        S3BucketReference(),
    ]


class ExecuteReferenceURL(AnyOfKeywordSchema):
    _any_of = [
        FileURL(),
        FileLocal(),
        S3BucketReference(),
        VaultReference(),
    ]


class UUID(ExtendedSchemaNode):
    schema_type = String
    description = "Unique identifier."
    example = "a9d14bf4-84e0-449a-bac8-16e598efe807"
    format = "uuid"
    pattern = re.compile("^[a-f0-9]{8}(?:-?[a-f0-9]{4}){3}-?[a-f0-9]{12}$")
    title = "UUID"


class AnyIdentifier(SLUG):
    pass


class CWLFileName(SLUG):
    schema_type = String
    description = "File with a CWL extension."
    pattern = re.compile(
        f"{SLUG.pattern.pattern[:-1]}"  # remove '$'
        r"\.cwl$"
    )


class ProcessIdentifier(AnyOfKeywordSchema):
    description = "Process identifier."
    _any_of = [
        # UUID first because more strict than SLUG, and SLUG can be similar to UUID, but in the end any is valid
        UUID(description="Unique identifier."),
        SLUG(description="Generic identifier. This is a user-friendly slug-name. "
                         "Note that this will represent the latest process matching this name. "
                         "For specific process version, use the UUID instead.", title="ID"),
    ]


class ProcessIdentifierTag(AnyOfKeywordSchema):
    description = "Process identifier with optional revision tag."
    _schema = f"{OGC_API_PROC_PART1_PARAMETERS}/processIdPathParam.yaml"
    _any_of = [Tag] + ProcessIdentifier._any_of  # type: ignore  # noqa: W0212


class JobID(UUID):
    _schema = f"{OGC_API_PROC_PART1_PARAMETERS}/jobId.yaml"
    description = "ID of the job."
    example = "a9d14bf4-84e0-449a-bac8-16e598efe807"


class Version(ExtendedSchemaNode):
    schema_type = String
    description = "Version string."
    example = "1.2.3"
    validator = SemanticVersion()


class ContentTypeHeader(ExtendedSchemaNode):
    # ok to use 'name' in this case because target 'key' in the mapping must
    # be that specific value but cannot have a field named with this format
    name = "Content-Type"
    schema_type = String


class ContentLengthHeader(ExtendedSchemaNode):
    name = "Content-Length"
    schema_type = String
    example = "125"


class ContentDispositionHeader(ExtendedSchemaNode):
    name = "Content-Disposition"
    schema_type = String
    example = "attachment; filename=test.json"


class DateHeader(ExtendedSchemaNode):
    description = "Creation date and time of the contents."
    name = "Date"
    schema_type = String
    example = "Thu, 13 Jan 2022 12:37:19 GMT"


class LastModifiedHeader(ExtendedSchemaNode):
    description = "Modification date and time of the contents."
    name = "Last-Modified"
    schema_type = String
    example = "Thu, 13 Jan 2022 12:37:19 GMT"


class AcceptHeader(ExtendedSchemaNode):
    # ok to use 'name' in this case because target 'key' in the mapping must
    # be that specific value but cannot have a field named with this format
    name = "Accept"
    schema_type = String
    # FIXME: raise HTTPNotAcceptable in not one of those?
    validator = OneOf([
        ContentType.APP_JSON,
        ContentType.APP_YAML,
        ContentType.APP_XML,
        ContentType.TEXT_XML,
        ContentType.TEXT_HTML,
        ContentType.ANY,
    ])
    missing = drop
    default = ContentType.APP_JSON  # defaults to JSON for easy use within browsers


class AcceptLanguageHeader(ExtendedSchemaNode):
    # ok to use 'name' in this case because target 'key' in the mapping must
    # be that specific value but cannot have a field named with this format
    name = "Accept-Language"
    schema_type = String
    missing = drop
    default = AcceptLanguage.EN_CA
    # FIXME: oneOf validator for supported languages (?)


class JsonHeader(ExtendedMappingSchema):
    content_type = ContentTypeHeader(example=ContentType.APP_JSON, default=ContentType.APP_JSON)


class HtmlHeader(ExtendedMappingSchema):
    content_type = ContentTypeHeader(example=ContentType.TEXT_HTML, default=ContentType.TEXT_HTML)


class XmlHeader(ExtendedMappingSchema):
    content_type = ContentTypeHeader(example=ContentType.APP_XML, default=ContentType.APP_XML)


class XAuthDockerHeader(ExtendedSchemaNode):
    summary = "Authentication header for private Docker registry access."
    description = (
        "Authentication header for private registry access in order to retrieve the Docker image reference "
        "specified in an Application Package during Process deployment. When provided, this header should "
        "contain similar details as typical Authentication or X-Auth-Token headers "
        f"(see {DOC_URL}/package.html#dockerized-applications for more details)."
    )
    name = "X-Auth-Docker"
    example = "Basic {base64-auth-credentials}"
    schema_type = String
    missing = drop


class RequestContentTypeHeader(ContentTypeHeader):
    example = ContentType.APP_JSON
    default = ContentType.APP_JSON
    validator = OneOf([
        ContentType.APP_JSON,
        # ContentType.APP_XML,
    ])


class ResponseContentTypeHeader(ContentTypeHeader):
    example = ContentType.APP_JSON
    default = ContentType.APP_JSON
    validator = OneOf([
        ContentType.APP_JSON,
        ContentType.APP_XML,
        ContentType.TEXT_XML,
        ContentType.TEXT_HTML,
    ])


class RequestHeaders(ExtendedMappingSchema):
    """
    Headers that can indicate how to adjust the behavior and/or result to be provided in the response.
    """
    accept = AcceptHeader()
    accept_language = AcceptLanguageHeader()
    content_type = RequestContentTypeHeader()


class ResponseHeaders(ResponseContentTypeHeader):
    """
    Headers describing resulting response.
    """
    content_type = ResponseContentTypeHeader()


class RedirectHeaders(ResponseHeaders):
    Location = URL(example="https://job/123/result", description="Redirect resource location.")


class AcceptFormatHeaders(ExtendedMappingSchema):
    accept = AcceptHeader(description="Output format selector. Equivalent to 'f' or 'format' queries.")
    accept_language = AcceptLanguageHeader(description="Output content language if supported.")


class OutputFormatQuery(ExtendedSchemaNode):
    schema_type = String
    description = "Output format selector for requested contents."
    example = OutputFormat.JSON
    validator = OneOf(OutputFormat.values())


class FormatQueryValue(OneOfKeywordSchema):
    _one_of = [
        MediaType(),
        OutputFormatQuery()
    ]


class FormatQuery(ExtendedMappingSchema):
    f = FormatQueryValue(
        missing=drop,
        description="Output format selector. Equivalent to 'format' query or 'Accept' header."
    )
    format = FormatQueryValue(
        missing=drop,
        description="Output format selector. Equivalent to 'f' query or 'Accept' header."
    )


class FormatQueryJSON(ExtendedMappingSchema):
    f = OutputFormatQuery(
        title="OutputFormatShortQueryJSON",
        missing=drop,
        description="Output format selector. Equivalent to 'format' query or 'Accept' header.",
        validator=OneOf([OutputFormat.JSON]),
    )
    format = OutputFormatQuery(
        title="OutputFormatLongQueryJSON",
        missing=drop,
        description="Output format selector. Equivalent to 'f' query or 'Accept' header.",
        validator=OneOf([OutputFormat.JSON]),
    )


class NoContent(ExtendedMappingSchema):
    description = "Empty response body."
    default = {}


class FileUploadHeaders(RequestHeaders):
    # MUST be multipart for upload
    content_type = ContentTypeHeader(
        example=f"{ContentType.MULTI_PART_FORM}; boundary=43003e2f205a180ace9cd34d98f911ff",
        default=ContentType.MULTI_PART_FORM,
        description="Desired Content-Type of the file being uploaded.", missing=required)
    content_length = ContentLengthHeader(description="Uploaded file contents size in bytes.")
    content_disposition = ContentDispositionHeader(example="form-data; name=\"file\"; filename=\"desired-name.ext\"",
                                                   description="Expected ")


class FileUploadContent(ExtendedSchemaNode):
    schema_type = String()
    description = (
        "Contents of the file being uploaded with multipart. When prefixed with 'Content-Type: {media-type}', the "
        "specified format will be applied to the input that will be attributed the 'vault://{UUID}' during execution. "
        "Contents can also have 'Content-Disposition' definition to provide the desired file name."
    )


class FileResponseHeaders(NoContent):
    content_type = ContentTypeHeader(example=ContentType.APP_JSON)
    content_length = ContentLengthHeader()
    content_disposition = ContentDispositionHeader()
    date = DateHeader()
    last_modified = LastModifiedHeader()


class AccessToken(ExtendedSchemaNode):
    schema_type = String


class DescriptionSchema(ExtendedMappingSchema):
    description = ExtendedSchemaNode(String(), description="Description of the obtained contents.")


class KeywordList(ExtendedSequenceSchema):
    keyword = ExtendedSchemaNode(String(), validator=Length(min=1))


class Language(ExtendedSchemaNode):
    schema_type = String
    example = AcceptLanguage.EN_CA
    validator = OneOf(AcceptLanguage.values())


class ValueLanguage(ExtendedMappingSchema):
    lang = Language(missing=drop, description="Language of the value content.")


class LinkLanguage(ExtendedMappingSchema):
    hreflang = Language(missing=drop, description="Language of the content located at the link.")


class LinkHeader(ExtendedSchemaNode):
    schema_type = String
    example = "<http://example.com>; rel=\"relation\"; type=text/plain"


class MetadataBase(ExtendedMappingSchema):
    title = ExtendedSchemaNode(String(), missing=drop)


class MetadataRole(ExtendedMappingSchema):
    role = URL(missing=drop)


class LinkRelationshipType(OneOfKeywordSchema):
    description = (
        "Link relation as registered or extension type "
        "(see https://www.rfc-editor.org/rfc/rfc8288.html#section-2.1)."
    )
    _one_of = [
        SLUG(description=(
            "Relationship of the link to the current content. "
            "This should be one item amongst registered relations https://www.iana.org/assignments/link-relations/."
        )),
        URL(description="Fully qualified extension link relation to the current content.")
    ]


class LinkRelationship(ExtendedMappingSchema):
    rel = LinkRelationshipType()


class LinkBase(LinkLanguage, MetadataBase):
    href = URL(description="Hyperlink reference.")
    type = MediaType(description="IANA identifier of content-type located at the link.", missing=drop)


class Link(LinkRelationship, LinkBase):
    _schema = f"{OGC_API_COMMON_PART1_SCHEMAS}/link.json"
    _schema_include_deserialize = False  # only in OpenAPI otherwise too verbose


class MetadataValue(NotKeywordSchema, ValueLanguage, MetadataBase):
    _not = [
        # make sure value metadata does not allow 'rel' and 'hreflang' reserved for link reference
        # explicitly refuse them such that when a href/rel link is provided, only link details are possible
        LinkRelationship(description="Field 'rel' must refer to a link reference with 'href'."),
        LinkLanguage(description="Field 'hreflang' must refer to a link reference with 'href'."),
    ]
    value = ExtendedSchemaNode(String(), description="Plain text value of the information.")


class MetadataLink(Link):
    pass


class MetadataContent(OneOfKeywordSchema):
    _one_of = [
        MetadataLink(),
        MetadataValue(),
    ]


class Metadata(MetadataContent, MetadataRole):
    pass


class MetadataList(ExtendedSequenceSchema):
    metadata = Metadata()


class LinkList(ExtendedSequenceSchema):
    description = "List of links relative to the applicable object."
    title = "Links"
    link = Link()


class LandingPage(ExtendedMappingSchema):
    _schema = f"{OGC_API_PROC_PART1_SCHEMAS}/landingPage.yaml"
    links = LinkList()


# sub-schema within:
#   https://github.com/opengeospatial/ogcapi-processes/blob/master/openapi/schemas/processes-core/format.yaml
class FormatSchema(OneOfKeywordSchema):
    _one_of = [
        # pointer to a file or JSON schema relative item (as in OpenAPI definitions)
        ReferenceURL(description="Reference where the schema definition can be retrieved to describe referenced data."),
        # literal JSON schema, permissive since it can be anything
        PermissiveMappingSchema(description="Explicit schema definition of the formatted reference data.")
    ]

    # because some pre-existing processes + pywps default schema is ""
    # deserialization against the validator pattern of 'ReferenceURL' makes it always fail
    # this causes the whole 'Format' container (and others similar) fail and be dropped
    # to resolve this issue, preemptively detect the empty string and signal the parent OneOf to remove it
    def deserialize(self, cstruct):  # type: ignore
        if isinstance(cstruct, str) and cstruct == "":
            return drop  # field that refers to this schema will drop the field key entirely
        return super(FormatSchema, self).deserialize(cstruct)


class FormatMimeType(ExtendedMappingSchema):
    """
    Used to respect ``mimeType`` field to work with pre-existing processes.
    """
    mimeType = MediaType(default=ContentType.TEXT_PLAIN, example=ContentType.APP_JSON)
    encoding = ExtendedSchemaNode(String(), missing=drop)
    schema = FormatSchema(missing=drop)


class Format(ExtendedMappingSchema):
    """
    Used to respect ``mediaType`` field as suggested per `OGC-API`.
    """
    _schema_include_deserialize = False  # only in OpenAPI otherwise too verbose
    _schema = f"{OGC_API_PROC_PART1_SCHEMAS}/format.yaml"

    mediaType = MediaType(default=ContentType.TEXT_PLAIN, example=ContentType.APP_JSON)
    encoding = ExtendedSchemaNode(String(), missing=drop)
    schema = FormatSchema(missing=drop)


class FormatDefaultMimeType(FormatMimeType):
    description = (
        "Format for process input are assumed plain/text if the media-type was omitted and is not one of the known "
        "formats by this instance. When executing a job, the best match against supported formats by the process "
        "definition will be used to run the process, and will fall back to the default as last resort."
    )
    # NOTE:
    # The default is overridden from FormatMimeType since the FormatSelection 'oneOf' always fails,
    # due to the 'default' value which is always generated, and it causes the presence of both Format and FormatMimeType
    mimeType = MediaType(example=ContentType.APP_JSON)


class FormatDefaultMediaType(Format):
    description = (
        "Format for process input are assumed plain/text if the media-type was omitted and is not one of the known "
        "formats by this instance. When executing a job, the best match against supported formats by the process "
        "definition will be used to run the process, and will fall back to the default as last resort."
    )
    # NOTE:
    # The default is overridden from Format since the FormatSelection 'oneOf' always fails,
    # due to the 'default' value which is always generated, and it causes the presence of both Format and FormatMimeType
    mediaType = MediaType(example=ContentType.APP_JSON)


class FormatSelection(OneOfKeywordSchema):
    """
    Validation against ``mimeType`` or ``mediaType`` format.

    .. seealso::
        - :class:`FormatDefaultMediaType`
        - :class:`FormatDefaultMimeType`

    .. note::
        Format are validated to be retro-compatible with pre-existing/deployed/remote processes.
    """
    _one_of = [
        FormatDefaultMediaType(),
        FormatDefaultMimeType()
    ]


# only extra portion from:
# https://github.com/opengeospatial/ogcapi-processes/blob/e6893b/extensions/workflows/openapi/workflows.yaml#L1538-L1547
class FormatDescription(ExtendedMappingSchema):
    maximumMegabytes = ExtendedSchemaNode(Integer(), missing=drop, validator=Range(min=1))


# although original schema defines 'default' in above 'FormatDescription', separate it in order to omit it
# from 'ResultFormat' employed for result reporting, which shouldn't have a default (applied vs supported format)
class FormatDefault(ExtendedMappingSchema):
    default = ExtendedSchemaNode(
        Boolean(), missing=drop,
        # don't insert "default" field if omitted in deploy body to avoid causing differing "inputs"/"outputs"
        # definitions between the submitted payload and the validated one (in 'weaver.processes.utils._check_deploy')
        # default=False,
        description=(
            "Indicates if this format should be considered as the default one in case none of the other "
            "allowed or supported formats was matched nor provided as input during job submission."
        )
    )


class DescriptionFormat(Format, FormatDescription, FormatDefault):
    pass


class DeploymentFormat(FormatSelection, FormatDescription, FormatDefault):
    # NOTE:
    #   The 'OGC-API' suggest to use 'mediaType' field for format representation, but retro-compatibility is
    #   supported during deployment only, where either old 'mimeType' or new 'mediaType', but only 'mediaType'
    #   is used for process description and result reporting. This support is added for deployment so that
    #   pre-existing deploy definitions remain valid without need to update them.
    pass


class ResultFormat(FormatDescription):
    """
    Format employed for reference results respecting 'OGC API - Processes' schemas.
    """
    _schema = f"{OGC_API_PROC_PART1_SCHEMAS}/format.yaml"
    _ext_schema_fields = []  # exclude "$schema" added on each sub-deserialize (too verbose, only for reference)

    mediaType = MediaType(String(), missing=drop)
    encoding = ExtendedSchemaNode(String(), missing=drop)
    schema = FormatSchema(missing=drop)


class DescriptionFormatList(ExtendedSequenceSchema):
    format_item = DescriptionFormat()


class DeploymentFormatList(ExtendedSequenceSchema):
    format_item = DeploymentFormat()


class AdditionalParameterUnique(OneOfKeywordSchema):
    _one_of = [
        ExtendedSchemaNode(String(), title="InputParameterLiteral.String"),
        ExtendedSchemaNode(Boolean(), title="InputParameterLiteral.Boolean"),
        ExtendedSchemaNode(Integer(), title="InputParameterLiteral.Integer"),
        ExtendedSchemaNode(Float(), title="InputParameterLiteral.Float"),
        # PermissiveMappingSchema(title="InputParameterLiteral.object"),
    ]


class AdditionalParameterListing(ExtendedSequenceSchema):
    param = AdditionalParameterUnique()


class AdditionalParameterValues(OneOfKeywordSchema):
    _one_of = [
        AdditionalParameterUnique(),
        AdditionalParameterListing()
    ]


class AdditionalParameterDefinition(ExtendedMappingSchema):
    name = SLUG(title="AdditionalParameterName", example="EOImage")
    values = AdditionalParameterValues(example=["true"])


class AdditionalParameterList(ExtendedSequenceSchema):
    param = AdditionalParameterDefinition()


class AdditionalParametersMeta(OneOfKeywordSchema):
    _one_of = [
        LinkBase(title="AdditionalParameterLink"),
        MetadataRole(title="AdditionalParameterRole")
    ]


class AdditionalParameters(ExtendedMappingSchema):
    parameters = AdditionalParameterList()


class AdditionalParametersItem(AnyOfKeywordSchema):
    _any_of = [
        AdditionalParametersMeta(),
        AdditionalParameters()
    ]


class AdditionalParametersList(ExtendedSequenceSchema):
    additionalParameter = AdditionalParametersItem()


class Content(ExtendedMappingSchema):
    href = ReferenceURL(description="URL to CWL file.", title="OWSContentURL",
                        default=drop,       # if invalid, drop it completely,
                        missing=required,   # but still mark as 'required' for parent objects
                        example="http://some.host/applications/cwl/multisensor_ndvi.cwl")


class Offering(ExtendedMappingSchema):
    code = ExtendedSchemaNode(String(), missing=drop, description="Descriptor of represented information in 'content'.")
    content = Content()


class OWSContext(ExtendedMappingSchema):
    description = "OGC Web Service definition from an URL reference."
    title = "owsContext"
    offering = Offering()


class DescriptionBase(ExtendedMappingSchema):
    title = ExtendedSchemaNode(String(), missing=drop, description="Short human-readable name of the object.")
    description = ExtendedSchemaNode(String(), missing=drop, description="Detailed explanation of the object.")


class DescriptionLinks(ExtendedMappingSchema):
    links = LinkList(missing=drop, description="References to endpoints with information related to object.")


class ProcessContext(ExtendedMappingSchema):
    owsContext = OWSContext(missing=drop)


class DescriptionExtra(ExtendedMappingSchema):
    additionalParameters = AdditionalParametersList(missing=drop)


class DescriptionType(DescriptionBase, DescriptionLinks, DescriptionExtra):
    pass


class DeploymentType(DescriptionType):
    deprecated = True
    abstract = ExtendedSchemaNode(
        String(), missing=drop, deprecated=True,
        description="Description of the object. Will be replaced by 'description' field if not already provided. "
                    "Preserved for backward compatibility of pre-existing process deployment. "
                    "Consider using 'description' directly instead."
    )


class DescriptionMeta(ExtendedMappingSchema):
    # employ empty lists by default if nothing is provided for process description
    keywords = KeywordList(
        default=[],
        description="Keywords applied to the process for search and categorization purposes.")
    metadata = MetadataList(
        default=[],
        description="External references to documentation or metadata sources relevant to the process.")


class ProcessDeployMeta(ExtendedMappingSchema):
    # don't require fields at all for process deployment, default to empty if omitted
    keywords = KeywordList(
        missing=drop, default=[],
        description="Keywords applied to the process for search and categorization purposes.")
    metadata = MetadataList(
        missing=drop, default=[],
        description="External references to documentation or metadata sources relevant to the process.")


class InputOutputDescriptionMeta(ExtendedMappingSchema):
    # remove unnecessary empty lists by default if nothing is provided for inputs/outputs
    def __init__(self, *args, **kwargs):
        # type: (*Any, **Any) -> None
        super(InputOutputDescriptionMeta, self).__init__(*args, **kwargs)
        for child in self.children:
            if child.name in ["keywords", "metadata"]:
                child.missing = drop


class ReferenceOAS(ExtendedMappingSchema):
    _schema = f"{OGC_API_PROC_PART1_SCHEMAS}/reference.yaml"
    _ref = ReferenceURL(name="$ref", description="External OpenAPI schema reference.")


class TypeOAS(ExtendedSchemaNode):
    name = "type"
    schema_type = String
    validator = OneOf(OAS_DATA_TYPES)


class EnumItemOAS(OneOfKeywordSchema):
    _one_of = [
        ExtendedSchemaNode(Float()),
        ExtendedSchemaNode(Integer()),
        ExtendedSchemaNode(String()),
    ]


class EnumOAS(ExtendedSequenceSchema):
    enum = EnumItemOAS()


class RequiredOAS(ExtendedSequenceSchema):
    required_field = ExtendedSchemaNode(String(), description="Name of the field that is required under the object.")


class MultipleOfOAS(OneOfKeywordSchema):
    _one_of = [
        ExtendedSchemaNode(Float()),
        ExtendedSchemaNode(Integer()),
    ]


class PermissiveDefinitionOAS(NotKeywordSchema, PermissiveMappingSchema):
    _not = [
        ReferenceOAS
    ]


# cannot make recursive declarative schemas
# simulate it and assume it is sufficient for validation purposes
class PseudoObjectOAS(OneOfKeywordSchema):
    _one_of = [
        ReferenceOAS(),
        PermissiveDefinitionOAS(),
    ]


class KeywordObjectOAS(ExtendedSequenceSchema):
    item = PseudoObjectOAS()


class AdditionalPropertiesOAS(OneOfKeywordSchema):
    _one_of = [
        ReferenceOAS(),
        PermissiveDefinitionOAS(),
        ExtendedSchemaNode(Boolean())
    ]


class AnyValueOAS(AnyOfKeywordSchema):
    _any_of = [
        PermissiveMappingSchema(),
        PermissiveSequenceSchema(),
        ExtendedSchemaNode(Float()),
        ExtendedSchemaNode(Integer()),
        ExtendedSchemaNode(Boolean()),
        ExtendedSchemaNode(String()),
    ]


# reference:
#   https://raw.githubusercontent.com/opengeospatial/ogcapi-processes/master/core/openapi/schemas/schema.yaml
# note:
#   although reference definition provides multiple 'default: 0|false' entries, we omit them since the behaviour
#   of colander with extended schema nodes is to set this value by default in deserialize result if they were missing,
#   but reference 'default' correspond more to the default *interpretation* value if none was provided.
#   It is preferable in our case to omit (i.e.: drop) these defaults to keep obtained/resolved definitions succinct,
#   since those defaults can be defined (by default...) if needed. No reason to add them explicitly.
# WARNING:
#   cannot use any KeywordMapper derived instance here, otherwise conflicts with same OpenAPI keywords as children nodes
class PropertyOAS(PermissiveMappingSchema):
    _type = TypeOAS(name="type", missing=drop)  # not present if top-most schema is {allOf,anyOf,oneOf,not}
    _format = ExtendedSchemaNode(String(), name="format", missing=drop)
    default = AnyValueOAS(unknown="preserve", missing=drop)
    example = AnyValueOAS(unknown="preserve", missing=drop)
    title = ExtendedSchemaNode(String(), missing=drop)
    description = ExtendedSchemaNode(String(), missing=drop)
    enum = EnumOAS(missing=drop)
    items = PseudoObjectOAS(name="items", missing=drop)
    required = RequiredOAS(missing=drop)
    nullable = ExtendedSchemaNode(Boolean(), missing=drop)
    deprecated = ExtendedSchemaNode(Boolean(), missing=drop)
    read_only = ExtendedSchemaNode(Boolean(), name="readOnly", missing=drop)
    write_only = ExtendedSchemaNode(Boolean(), name="writeOnly", missing=drop)
    multiple_of = MultipleOfOAS(name="multipleOf", missing=drop, validator=BoundedRange(min=0, exclusive_min=True))
    minimum = ExtendedSchemaNode(Integer(), name="minimum", missing=drop, validator=Range(min=0))  # default=0
    maximum = ExtendedSchemaNode(Integer(), name="maximum", missing=drop, validator=Range(min=0))
    exclusive_min = ExtendedSchemaNode(Boolean(), name="exclusiveMinimum", missing=drop)  # default=False
    exclusive_max = ExtendedSchemaNode(Boolean(), name="exclusiveMaximum", missing=drop)  # default=False
    min_length = ExtendedSchemaNode(Integer(), name="minLength", missing=drop, validator=Range(min=0))  # default=0
    max_length = ExtendedSchemaNode(Integer(), name="maxLength", missing=drop, validator=Range(min=0))
    pattern = ExtendedSchemaNode(Integer(), missing=drop)
    min_items = ExtendedSchemaNode(Integer(), name="minItems", missing=drop, validator=Range(min=0))  # default=0
    max_items = ExtendedSchemaNode(Integer(), name="maxItems", missing=drop, validator=Range(min=0))
    unique_items = ExtendedSchemaNode(Boolean(), name="uniqueItems", missing=drop)  # default=False
    min_prop = ExtendedSchemaNode(Integer(), name="minProperties", missing=drop, validator=Range(min=0))  # default=0
    max_prop = ExtendedSchemaNode(Integer(), name="maxProperties", missing=drop, validator=Range(min=0))
    content_type = ExtendedSchemaNode(String(), name="contentMediaType", missing=drop)
    content_encode = ExtendedSchemaNode(String(), name="contentEncoding", missing=drop)
    content_schema = ExtendedSchemaNode(String(), name="contentSchema", missing=drop)
    _not_key = PseudoObjectOAS(name="not", title="not", missing=drop)
    _all_of = KeywordObjectOAS(name="allOf", missing=drop)
    _any_of = KeywordObjectOAS(name="anyOf", missing=drop)
    _one_of = KeywordObjectOAS(name="oneOf", missing=drop)
    x_props = AdditionalPropertiesOAS(name="additionalProperties", missing=drop)
    properties = PermissiveMappingSchema(missing=drop)  # cannot do real recursive definitions, simply check mapping


# this class is only to avoid conflicting names with keyword mappers
class AnyPropertyOAS(OneOfKeywordSchema):
    _one_of = [
        ReferenceOAS(),
        PropertyOAS(),
    ]


class ObjectPropertiesOAS(ExtendedMappingSchema):
    property_name = AnyPropertyOAS(
        variable="{property-name}",
        description="Named of the property being defined under the OpenAPI object.",
    )


# would not need this if we could do explicit recursive definitions but at the very least, validate that when an
# object type is specified, its properties are as well and are slightly more specific than permissive mapping
class ObjectOAS(NotKeywordSchema, ExtendedMappingSchema):
    _not = [ReferenceOAS]
    _type = TypeOAS(name="type", missing=drop, validator=OneOf(OAS_COMPLEX_TYPES))
    properties = ObjectPropertiesOAS()  # required and more specific contrary to 'properties' in 'PropertyOAS'


# since we redefine 'properties', do not cause validation error for 'oneOf'
class DefinitionOAS(AnyOfKeywordSchema):
    _any_of = [
        ObjectOAS(),
        PropertyOAS(),  # for top-level keyword schemas {allOf, anyOf, oneOf, not}
    ]


class OAS(OneOfKeywordSchema):
    description = "OpenAPI schema definition."
    # _schema = f"{OGC_API_PROC_PART1_SCHEMAS}/schema.yaml"  # definition used by OAP, but JSON-schema is more accurate
    _schema = "http://json-schema.org/draft-07/schema#"
    _one_of = [
        ReferenceOAS(),
        DefinitionOAS(),
    ]


class InputOutputDescriptionSchema(ExtendedMappingSchema):
    # Validation is accomplished only for the first few levels of the OpenAPI definition.
    # This is sufficient to know if the I/O type is literal/bbox/complex. If 'schema' is explicitly provided, it
    # should minimally succeed those top-level validation for proper I/O interpretation. Pseudo-recursive schema
    # are defined for any more deeply nested definition to keep everything intact (eg: explicit object structure).
    schema = OAS(missing=drop)


class MinOccursDefinition(OneOfKeywordSchema):
    description = "Minimum amount of values required for this input."
    title = "MinOccurs"
    example = 1
    _one_of = [
        ExtendedSchemaNode(Integer(), validator=Range(min=0), title="MinOccurs.integer",
                           ddescription="Positive integer."),
        ExtendedSchemaNode(String(), validator=StringRange(min=0), pattern="^[0-9]+$", title="MinOccurs.string",
                           description="Numerical string representing a positive integer."),
    ]


class MaxOccursDefinition(OneOfKeywordSchema):
    description = "Maximum amount of values allowed for this input."
    title = "MaxOccurs"
    example = 1
    _one_of = [
        ExtendedSchemaNode(Integer(), validator=Range(min=0), title="MaxOccurs.integer",
                           description="Positive integer."),
        ExtendedSchemaNode(String(), validator=StringRange(min=0), pattern="^[0-9]+$", title="MaxOccurs.string",
                           description="Numerical string representing a positive integer."),
        ExtendedSchemaNode(String(), validator=OneOf(["unbounded"]), title="MaxOccurs.unbounded",
                           description="Special value indicating no limit to occurrences."),
    ]


class DescribeMinMaxOccurs(ExtendedMappingSchema):
    minOccurs = MinOccursDefinition()
    maxOccurs = MaxOccursDefinition()


class DeployMinMaxOccurs(ExtendedMappingSchema):
    # entirely omitted definitions are permitted to allow inference from fields in package (CWL) or using defaults
    # if explicitly provided though, schema format and values should be validated
    # - do not use 'missing=drop' to ensure we raise provided invalid value instead of ignoring it
    # - do not use any specific value (e.g.: 1) for 'default' such that we do not inject an erroneous value when it
    #   was originally omitted, since it could be resolved differently depending on matching CWL inputs definitions
    minOccurs = MinOccursDefinition(default=null, missing=null)
    maxOccurs = MaxOccursDefinition(default=null, missing=null)


# does not inherit from 'DescriptionLinks' because other 'ProcessDescription<>' schema depend on this without 'links'
class ProcessDescriptionType(DescriptionBase, DescriptionExtra):
    id = ProcessIdentifierTag()
    version = Version(missing=None, default=None, example="1.2.3")
    mutable = ExtendedSchemaNode(Boolean(), default=True, description=(
        "Indicates if the process is mutable (dynamically deployed), or immutable (builtin with this instance)."
    ))


class InputIdentifierType(ExtendedMappingSchema):
    id = AnyIdentifier(description=IO_INFO_IDS.format(first="WPS", second="CWL", what="input"))


class OutputIdentifierType(ExtendedMappingSchema):
    id = AnyIdentifier(description=IO_INFO_IDS.format(first="WPS", second="CWL", what="output"))


class DescribeWithFormats(ExtendedMappingSchema):
    formats = DescriptionFormatList()


class DeployWithFormats(ExtendedMappingSchema):
    formats = DeploymentFormatList()


class DescribeComplexInputType(DescribeWithFormats):
    pass


class DeployComplexInputType(DeployWithFormats):
    pass


class AnyCRS(AnyOfKeywordSchema):
    # note:
    #   other CRS exist (EGM, NAVD, NAD, etc.)
    #   however, only support EPSG (short form, normative from, or URI) that are supported by 'owslib.crs'
    #   handle equivalent representations of EPSG:4326 that are also supported by 'owslib.crs'
    _any_of = [
        ExtendedSchemaNode(String(), pattern=re.compile(r"^urn:ogc:def:crs:EPSG::?[0-9]{4,5}$")),
        ExtendedSchemaNode(String(), pattern=re.compile(r"^\[?EPSG::?[0-9]{4,5}\]?$")),
        ExtendedSchemaNode(String(), pattern=re.compile(r"^https?://www\.opengis\.net/def/crs/EPSG/0/[0-9]{4,5}$")),
        ExtendedSchemaNode(String(), validator=OneOf([
            # equivalent forms of EPSG:4326, 2D or 3D
            "https://www.opengis.net/def/crs/OGC/1.3/CRS84",
            "http://www.opengis.net/def/crs/OGC/1.3/CRS84",
            "https://www.opengis.net/def/crs/OGC/0/CRS84h",
            "http://www.opengis.net/def/crs/OGC/0/CRS84h",
            "https://www.opengis.net/def/crs/OGC/0/CRS84",
            "http://www.opengis.net/def/crs/OGC/0/CRS84",
            "urn:ogc:def:crs:OGC:2:84",
            "WGS84",
        ])),
    ]
    default = OGC_API_BBOX_EPSG


class AnyFilterExpression(AnyOfKeywordSchema):
    _any_of = [
        PermissiveMappingSchema(),
        PermissiveSequenceSchema(validator=Length(min=1)),
        ExtendedSchemaNode(String(), validator=Length(min=1)),
    ]


class AnyFilterLanguage(ExtendedSchemaNode):
    schema_type = String
    name = "filter-lang"
    default = "cql2-json"
    validator = OneOfCaseInsensitive([
        "cql2-json",
        "cql2-text",
        "cql",
        "cql-text",
        "cql-json",
        "ecql",
        "simple-cql",
        "fes",
        "jfe"
    ])
    summary = "Filter expression language to use for parsing."
    description = (
        "Filter expression language to use for parsing. "
        "Supports multiple variants of OGC Common Query Language (CQL), "
        "Filter Expression Standard (FES), or JSON Filter Expression (JFE). "
        "Values are case-insensitive."
    )

    def deserialize(self, cstruct):
        # type: (Any) -> Union[str, colander.null]
        if isinstance(cstruct, str):
            cstruct = cstruct.lower()
        return super().deserialize(cstruct)


class FilterSchema(ExtendedMappingSchema):
    # note:
    #   defer format and parsing to 'pygeofilter'
    #   to accommodate all filter expression representations, string, array and object must be allowed
    filter = AnyFilterExpression(
        description="Filter expression according to the specified parsing language.",
        missing=drop,  # optional since combined within other JSON schema definitions
    )
    filter_crs = AnyCRS(
        name="filter-crs",
        missing=drop,
        default=drop,  # override to avoid injecting it by default, remote server could use a different default
        description="Coordinate Reference System for provided spatial properties.",
    )
    filter_lang = AnyFilterLanguage(
        name="filter-lang",
        missing=drop,
        default=drop,  # override to avoid injecting it by default, remote server could use a different default
        description=AnyFilterLanguage.description + (
            " If unspecified, the filter language will default to CQL2-Text if a string was provided,"
            " or CQL2-JSON if a JSON object or array structure is detected as the filter."
            " For any other language, or to resolve ambiguous cases such as a CQL2-JSON encoded as literal string,"
            " the filter language must be specified explicitly."
        )
    )

    @staticmethod
    @json_hashable
    @cache
    def parse(filter_expr, filter_lang):
        # type: (Union[JSON, str], str) -> FilterAstType
        parsed_expr = None
        if filter_lang == "cql2-json":
            parsed_expr = cql2_json.parse(filter_expr)
        elif filter_lang == "cql2-text":
            parsed_expr = cql2_text.parse(filter_expr)
        elif filter_lang == "cql-json":
            parsed_expr = cql_json.parse(filter_expr)
        elif filter_lang in ["cql", "cql-text", "ecql", "simple-cql"]:
            parsed_expr = ecql.parse(filter_expr)
        elif filter_lang == "fes":
            parsed_expr = fes_parse(filter_expr)  # FIXME: https://github.com/geopython/pygeofilter/pull/102
        elif filter_lang == "jfe":
            parsed_expr = jfe.parse(filter_expr)
        if not parsed_expr:
            raise colander.Invalid(
                node=AnyFilterLanguage(),
                msg="Unresolved filter expression language.",
                value={"filter-lang": filter_lang},
            )
        return parsed_expr

    def validate(self, filter_expr, filter_lang):
        # type: (Union[JSON, str], str) -> FilterAstType
        try:
            return self.parse(filter_expr, filter_lang)
        except (TypeError, ValueError) as exc:
            raise colander.Invalid(
                node=self,
                msg="Invalid filter expression could not be parsed against specified language.",
                value={"filter": filter_expr, "filter-lang": filter_lang},
            ) from exc

    def convert(self, filter_expr, filter_lang):
        # type: (Union[JSON, str], str) -> JSON
        try:
            parsed_expr = self.validate(filter_expr, filter_lang)
            return to_cql2(parsed_expr)
        except (TypeError, ValueError, NotImplementedError) as exc:
            raise colander.Invalid(
                node=self,
                msg="Invalid filter expression could not be interpreted.",
                value={"filter": filter_expr, "filter-lang": filter_lang},
            ) from exc

    def deserialize(self, cstruct):
        # type: (JSON) -> Union[JSON, colander.null]
        result = super().deserialize(cstruct)
        if not result:
            return result
        filter_expr = result.get("filter")
        filter_lang = result.get("filter-lang")
        if filter_expr in [null, drop, None]:  # explicit "", {}, [] should be raised as invalid since dropped
            if "filter" in cstruct:
                raise colander.Invalid(
                    node=self,
                    msg="Invalid filter expression could not be interpreted.",
                    value={"filter": repr_json(cstruct["filter"]), "filter-lang": filter_lang},
                )
            filter_crs = cstruct.get("filter-crs")
            filter_lang = cstruct.get("filter-lang")
            if filter_crs or filter_lang:
                raise colander.Invalid(
                    node=self,
                    msg="Missing filter expression provided with CRS and/or language parameters.",
                    value={"filter-crs": filter_crs, "filter-lang": filter_lang},
                )
            return result
        if not filter_lang:
            filter_lang = "cql2-text" if isinstance(filter, str) else "cql2-json"
        # perform conversion to validate
        # but don't return the converted CQL2-JSON to preserve the original definition where called (storage/dispatch)
        # conversion can be done as needed to obtain a uniform representation locally
        self.convert(filter_expr, filter_lang)
        return result


class SortByExpression(ExpandStringList, ExtendedSchemaNode):
    schema_type = String
    default = None
    example = "arg1,prop2,+asc,-desc"
    missing = drop
    description = (
        "Comma-separated list of sorting fields. "
        "Each field can be prefixed by +/- for ascending or descending sort order."
    )


class SortBySchema(ExtendedMappingSchema):
    sort_by_lower = SortByExpression(name="sortby", missing=drop)
    sort_by_upper = SortByExpression(name="sortBy", missing=drop)

    def deserialize(self, cstruct):
        # type: (JSON) -> Union[JSON, colander.null]
        """
        Resolve the upper/lower variant representation.

        Consider that this schema could be integrated with another.
        Therefore, additional fields must be left untouched.
        """
        result = super().deserialize(cstruct)
        if not result:
            return result
        if result.get("sortby"):
            # keep only 'official' "sortBy" from OGC API Processes
            # others OGC APIs use "sortby", but their query parameters are usually case-insensitive
            if not result.get("sortBy"):
                result["sortBy"] = result["sortby"]
            del result["sortby"]
        return result


class SupportedCRS(ExtendedMappingSchema):
    crs = AnyCRS(title="CRS", description="Coordinate Reference System")
    default = ExtendedSchemaNode(Boolean(), missing=drop)


class SupportedCRSList(ExtendedSequenceSchema):
    crs = SupportedCRS(title="SupportedCRS")


class BoundingBoxInputType(ExtendedMappingSchema):
    supportedCRS = SupportedCRSList()


class AnyLiteralType(OneOfKeywordSchema):
    """
    Submitted values that correspond to literal data.

    .. seealso::
        - :class:`AnyLiteralDataType`
        - :class:`AnyLiteralValueType`
        - :class:`AnyLiteralDefaultType`
    """
    _one_of = [
        ExtendedSchemaNode(
            Float(),
            title="LiteralDataFloat",
            description="Literal data type representing a floating point number.",
        ),
        ExtendedSchemaNode(
            Integer(),
            title="LiteralDataInteger",
            description="Literal data type representing an integer number.",
        ),
        ExtendedSchemaNode(
            Boolean(),
            title="LiteralDataBoolean",
            description="Literal data type representing a boolean flag.",
        ),
        ExtendedSchemaNode(
            # pylint: disable=C0301,line-too-long
            # FIXME: support byte/binary type (string + format:byte) ?
            #   https://github.com/opengeospatial/ogcapi-processes/blob/master/openapi/schemas/processes-core/binaryInputValue.yaml
            #   see if we can use 'encoding' parameter available for below 'String' schema-type to handle this?
            String(allow_empty=True),  # valid to submit a process with empty string
            title="LiteralDataString",
            description="Literal data type representing a generic string.",
        ),
        ExtendedSchemaNode(
            NoneType(),
            title="LiteralDataNoneType",
            description="Literal data type representing a null value.",
        )
    ]


class Number(OneOfKeywordSchema):
    """
    Represents a literal number, integer or float.
    """
    _one_of = [
        ExtendedSchemaNode(Float()),
        ExtendedSchemaNode(Integer()),
    ]


class NumericType(OneOfKeywordSchema):
    """
    Represents a numeric-like value.
    """
    _one_of = [
        ExtendedSchemaNode(Float()),
        ExtendedSchemaNode(Integer()),
        ExtendedSchemaNode(String(), pattern="^[0-9]+$"),
    ]


class DecimalType(ExtendedSchemaNode):
    schema_type = colander.Decimal
    format = "decimal"


class PositiveNumber(AnyOfKeywordSchema):
    """
    Represents a literal number, integer or float, of positive value.
    """
    _any_of = [
        DecimalType(validator=Range(min=0.0)),
        ExtendedSchemaNode(Float(), validator=Range(min=0.0)),
        ExtendedSchemaNode(Integer(), validator=Range(min=0)),
    ]


class LiteralReference(ExtendedMappingSchema):
    reference = ExecuteReferenceURL()


# https://github.com/opengeospatial/ogcapi-processes/blob/e6893b/extensions/workflows/openapi/workflows.yaml#L1707-L1716
class NameReferenceType(ExtendedMappingSchema):
    _schema = f"{OGC_API_PROC_PART1_SCHEMAS}/nameReferenceType.yaml"
    _schema_include_deserialize = False
    name = ExtendedSchemaNode(String(), description="Name of the entity definition.")
    reference = ReferenceURL(missing=drop, description="Reference URL to schema definition of the named entity.")


class DataTypeSchema(NameReferenceType):
    description = "Type of the literal data representation."
    title = "DataType"
    # any named type that can be converted by: 'weaver.processes.convert.any2wps_literal_datatype'
    name = ExtendedSchemaNode(String(), validator=OneOf(list(WPS_LITERAL_DATA_TYPES)))


class UomSchema(NameReferenceType):
    title = "UnitOfMeasure"
    name = ExtendedSchemaNode(
        String(),
        description="Name of the entity definition.",
        missing=drop,  # override to make optional in contrat to 'NameReferenceType'
    )
    uom = ExtendedSchemaNode(
        String(allow_empty=True),  # unit/dimension-less value
        description="Unit applicable for the corresponding measurement representation.",
    )


class SupportedUoM(ExtendedSequenceSchema):
    description = "List of supported units for the represented measurement."
    uom_item = UomSchema()
    validator = Length(min=1)


class MeasurementDataDomain(ExtendedMappingSchema):
    supported = SupportedUoM()
    default = UomSchema(missing=drop)


# https://github.com/opengeospatial/ogcapi-processes/blob/e6893b/extensions/workflows/openapi/workflows.yaml#L1423
# NOTE: Original is only 'string', but we allow any literal type
class AllowedValuesList(ExtendedSequenceSchema):
    value = AnyLiteralType()


# https://github.com/opengeospatial/ogcapi-processes/blob/e6893b/extensions/workflows/openapi/workflows.yaml#L1772-L1787
# NOTE:
#   Contrary to original schema where all fields are 'string', we allow any literal type as well since those make more
#   sense when parsing corresponding data values (eg: float, integer, bool).
class AllowedRange(ExtendedMappingSchema):
    minimumValue = NumericType(missing=drop)
    maximumValue = NumericType(missing=drop)
    spacing = NumericType(missing=drop)
    rangeClosure = ExtendedSchemaNode(String(), missing=drop,
                                      validator=OneOf(["closed", "open", "open-closed", "closed-open"]))


class AllowedRangesList(ExtendedSequenceSchema):
    range = AllowedRange()


class AllowedValues(OneOfKeywordSchema):
    _one_of = [
        AllowedRangesList(description="List of value ranges and constraints."),  # array of {range}
        AllowedValuesList(description="List of enumerated allowed values."),     # array of "value"
        ExtendedSchemaNode(String(), description="Single allowed value."),       # single "value"
    ]


# https://github.com/opengeospatial/ogcapi-processes/blob/e6893b/extensions/workflows/openapi/workflows.yaml#L1425-L1430
class AnyValue(ExtendedMappingSchema):
    anyValue = ExtendedSchemaNode(
        Boolean(), missing=drop, default=True,
        description="Explicitly indicate if any value is allowed. "
                    "This is the default behaviour if no other constrains are specified."
    )


# https://github.com/opengeospatial/ogcapi-processes/blob/e6893b/extensions/workflows/openapi/workflows.yaml#L1801-L1803
class ValuesReference(ExecuteReferenceURL):
    description = "URL where to retrieve applicable values."


class ArrayLiteralType(ExtendedSequenceSchema):
    value_item = AnyLiteralType()


class ArrayLiteralDataType(ExtendedMappingSchema):
    data = ArrayLiteralType()


class ArrayLiteralValueType(ExtendedMappingSchema):
    value = ArrayLiteralType()


class AnyLiteralDataType(ExtendedMappingSchema):
    data = AnyLiteralType()


class AnyLiteralValueType(ExtendedMappingSchema):
    value = AnyLiteralType()


class AnyLiteralDefaultType(ExtendedMappingSchema):
    default = AnyLiteralType()


class LiteralDataValueDefinition(OneOfKeywordSchema):
    _one_of = [
        AllowedValues(description="Constraints of allowed values."),
        ValuesReference(description="Reference URL where to retrieve allowed values."),
        # 'AnyValue' must be last because it's the most permissive (always valid, default)
        AnyValue(description="Permissive definition for any allowed value."),
    ]


# https://github.com/opengeospatial/ogcapi-processes/blob/e6893b/extensions/workflows/openapi/workflows.yaml#L1675-L1688
#  literalDataDomain:
#    valueDefinition: oneOf(<allowedValues, anyValue, valuesReference>)
#    defaultValue: <string>
#    dataType: <nameReferenceType>
#    uom: <nameReferenceType>
class LiteralDataDomain(ExtendedMappingSchema):
    default = ExtendedSchemaNode(Boolean(), default=True,
                                 description="Indicates if this literal data domain definition is the default one.")
    defaultValue = AnyLiteralType(missing=drop, description="Default value to employ if none was provided.")
    dataType = DataTypeSchema(missing=drop, description="Type name and reference of the literal data representation.")
    valueDefinition = LiteralDataValueDefinition(description="Literal data domain constraints.")
    uoms = MeasurementDataDomain(name="UOMs", missing=drop, description="Unit of measure applicable for the data.")


class LiteralDataDomainList(ExtendedSequenceSchema):
    """
    Constraints that apply to the literal data values.
    """
    literalDataDomain = LiteralDataDomain()


# https://github.com/opengeospatial/ogcapi-processes/blob/e6893b/extensions/workflows/openapi/workflows.yaml#L1689-L1697
class LiteralDataType(NotKeywordSchema, ExtendedMappingSchema):
    # NOTE:
    #   Apply 'missing=drop' although original schema of 'literalDataDomains' (see link above) requires it because
    #   we support omitting it for minimalistic literal input definition.
    #   This is because our schema validation allows us to do detection of 'basic' types using the literal parsing.
    #   Because there is not explicit requirement though (ie: missing would fail schema validation), we must check
    #   that 'format' is not present to avoid conflict with minimalistic literal data definition in case of ambiguity.
    literalDataDomains = LiteralDataDomainList(missing=drop)
    _not = [
        DescribeWithFormats,
    ]


class LiteralInputType(LiteralDataType):
    pass


class DescribeInputTypeDefinition(OneOfKeywordSchema):
    _one_of = [
        # NOTE:
        #   LiteralInputType could be used to represent a complex input if the 'format' is missing in
        #   process description definition but is instead provided in CWL definition.
        #   This use case is still valid because 'format' can be inferred from the combining Process/CWL contents.
        BoundingBoxInputType,
        DescribeComplexInputType,  # should be 2nd to last because very permissive, but requires format at least
        LiteralInputType,  # must be last because it's the most permissive (all can default if omitted)
    ]


class DeployInputTypeDefinition(OneOfKeywordSchema):
    _one_of = [
        # NOTE:
        #   LiteralInputType could be used to represent a complex input if the 'format' is missing in
        #   process deployment definition but is instead provided in CWL definition.
        #   This use case is still valid because 'format' can be inferred from the combining Process/CWL contents.
        BoundingBoxInputType,
        DeployComplexInputType,  # should be 2nd to last because very permissive, but requires formats at least
        LiteralInputType,  # must be last because it's the most permissive (all can default if omitted)
    ]


class DescribeInputType(AllOfKeywordSchema):
    _all_of = [
        DescriptionType(),
        InputOutputDescriptionMeta(),
        InputOutputDescriptionSchema(),
        DescribeInputTypeDefinition(),
        DescribeMinMaxOccurs(),
        DescriptionExtra(),
    ]

    _sort_first = PROCESS_IO_FIELD_FIRST
    _sort_after = PROCESS_IO_FIELD_AFTER


class DescribeInputTypeWithID(InputIdentifierType, DescribeInputType):
    title = "DescribeInputTypeWithID"


# Different definition than 'Describe' such that nested 'complex' type 'formats' can be validated and backward
# compatible with pre-existing/deployed/remote processes, with either ``mediaType`` and ``mimeType`` formats.
class DeployInputType(AllOfKeywordSchema):
    _all_of = [
        DeploymentType(),
        InputOutputDescriptionMeta(),
        InputOutputDescriptionSchema(),
        DeployInputTypeDefinition(),
        DeployMinMaxOccurs(),
        DescriptionExtra(),
    ]

    _sort_first = PROCESS_IO_FIELD_FIRST
    _sort_after = PROCESS_IO_FIELD_AFTER


class DeployInputTypeWithID(InputIdentifierType, DeployInputType):
    pass


# for [{id: "", ...}] representation within ProcessDescription (OLD schema)
class DescribeInputTypeList(ExtendedSequenceSchema):
    """
    Listing of process inputs descriptions.
    """
    input = DescribeInputTypeWithID()


# for {"<id>": {...}} representation within ProcessDescription (OGC schema)
class DescribeInputTypeMap(PermissiveMappingSchema):
    """
    Description of all process inputs under mapping.
    """
    input_id = DescribeInputType(
        variable="{input-id}",
        description="Input definition under mapping of process description.",
        missing=drop,  # allowed because process can have empty inputs (see schema: ProcessDescriptionOGC)
    )


# for [{id: "", ...}] representation within ProcessDeployment (OLD schema)
class DeployInputTypeList(ExtendedSequenceSchema):
    """
    Listing of process input definitions to deploy.
    """
    input_item = DeployInputTypeWithID()


# for {"<id>": {...}} representation within ProcessDeployment (OGC schema)
class DeployInputTypeMap(PermissiveMappingSchema):
    """
    Definition of all process inputs under mapping.
    """
    input_id = DeployInputType(
        variable="{input-id}",
        description="Input definition under mapping of process deployment."
    )


class DeployInputTypeAny(OneOfKeywordSchema):
    _one_of = [
        DeployInputTypeList(),
        DeployInputTypeMap(),
    ]


class LiteralOutputType(LiteralDataType):
    pass


class BoundingBoxOutputType(ExtendedMappingSchema):
    supportedCRS = SupportedCRSList()


class DescribeComplexOutputType(DescribeWithFormats):
    pass


class DeployComplexOutputType(DeployWithFormats):
    pass


class DescribeOutputTypeDefinition(OneOfKeywordSchema):
    _one_of = [
        BoundingBoxOutputType,
        DescribeComplexOutputType,  # should be 2nd to last because very permissive, but requires formats at least
        LiteralOutputType,  # must be last because it's the most permissive (all can default if omitted)
    ]


class DeployOutputTypeDefinition(OneOfKeywordSchema):
    _one_of = [
        BoundingBoxOutputType,
        DeployComplexOutputType,  # should be 2nd to last because very permissive, but requires formats at least
        LiteralOutputType,  # must be last because it's the most permissive (all can default if omitted)
    ]


class DescribeOutputType(AllOfKeywordSchema):
    _all_of = [
        DescriptionType(),
        InputOutputDescriptionMeta(),
        InputOutputDescriptionSchema(),
        DescribeOutputTypeDefinition(),
    ]

    _sort_first = PROCESS_IO_FIELD_FIRST
    _sort_after = PROCESS_IO_FIELD_AFTER


class DescribeOutputTypeWithID(OutputIdentifierType, DescribeOutputType):
    pass


class DescribeOutputTypeList(ExtendedSequenceSchema):
    """
    Listing of process outputs descriptions.
    """
    output = DescribeOutputTypeWithID()


# for {"<id>": {...}} representation within ProcessDescription (OGC schema)
class DescribeOutputTypeMap(PermissiveMappingSchema):
    """
    Definition of all process outputs under mapping.
    """
    output_id = DescribeOutputType(
        variable="{output-id}", title="ProcessOutputDefinition",
        description="Output definition under mapping of process description."
    )


# Different definition than 'Describe' such that nested 'complex' type 'formats' can be validated and backward
# compatible with pre-existing/deployed/remote processes, with either ``mediaType`` and ``mimeType`` formats.
class DeployOutputType(AllOfKeywordSchema):
    _all_of = [
        DeploymentType(),
        InputOutputDescriptionMeta(),
        InputOutputDescriptionSchema(),
        DeployOutputTypeDefinition(),
    ]

    _sort_first = PROCESS_IO_FIELD_FIRST
    _sort_after = PROCESS_IO_FIELD_AFTER


class DeployOutputTypeWithID(OutputIdentifierType, DeployOutputType):
    pass


# for [{id: "", ...}] representation within ProcessDeployment (OLD schema)
class DeployOutputTypeList(ExtendedSequenceSchema):
    """
    Listing of process output definitions to deploy.
    """
    input = DeployOutputTypeWithID()


# for {"<id>": {...}} representation within ProcessDeployment (OGC schema)
class DeployOutputTypeMap(PermissiveMappingSchema):
    """
    Definition of all process outputs under mapping.
    """
    input_id = DeployOutputType(
        variable="{input-id}",
        description="Output definition under mapping of process deployment."
    )


class DeployOutputTypeAny(OneOfKeywordSchema):
    _one_of = [
        DeployOutputTypeList,
        DeployOutputTypeMap,
    ]


class JobExecuteModeEnum(ExtendedSchemaNode):
    # _schema: none available by itself, legacy parameter that was directly embedded in 'execute.yaml'
    # (https://github.com/opengeospatial/ogcapi-processes/blob/1.0-draft.5/core/openapi/schemas/execute.yaml)
    schema_type = String
    title = "JobExecuteMode"
    # no default to enforce required input as per OGC-API schemas
    # default = EXECUTE_MODE_AUTO
    example = ExecuteMode.ASYNC
    validator = OneOf(ExecuteMode.values())


class JobControlOptionsEnum(ExtendedSchemaNode):
    _schema = f"{OGC_API_PROC_PART1_SCHEMAS}/jobControlOptions.yaml"
    schema_type = String
    title = "JobControlOptions"
    default = ExecuteControlOption.ASYNC
    example = ExecuteControlOption.ASYNC
    validator = OneOf(ExecuteControlOption.values())


class JobResponseOptionsEnum(ExtendedSchemaNode):
    # _schema: none available by itself, legacy parameter that was directly embedded in 'execute.yaml'
    # (https://github.com/opengeospatial/ogcapi-processes/blob/1.0-draft.6/core/openapi/schemas/execute.yaml)
    schema_type = String
    title = "JobResponseOptions"
    # no default to enforce required input as per OGC-API schemas
    # default = ExecuteResponse.DOCUMENT
    example = ExecuteResponse.DOCUMENT
    validator = OneOf(ExecuteResponse.values())


class TransmissionModeEnum(ExtendedSchemaNode):
    _schema = f"{OGC_API_PROC_PART1_SCHEMAS}/transmissionMode.yaml"
    schema_type = String
    title = "TransmissionMode"
    default = ExecuteTransmissionMode.VALUE
    example = ExecuteTransmissionMode.VALUE
    validator = OneOf(ExecuteTransmissionMode.values())


class JobStatusEnum(ExtendedSchemaNode):
    _schema = f"{OGC_API_PROC_PART1_PARAMETERS}/status.yaml"  # subset of this implementation
    schema_type = String
    title = "JobStatus"
    default = Status.ACCEPTED
    example = Status.ACCEPTED
    validator = OneOf(JOB_STATUS_CODE_API)


class JobStatusSearchEnum(ExtendedSchemaNode):
    schema_type = String
    title = "JobStatusSearch"
    default = Status.ACCEPTED
    example = Status.ACCEPTED
    validator = StringOneOf(JOB_STATUS_SEARCH_API, delimiter=",", case_sensitive=False)


class JobTypeEnum(ExtendedSchemaNode):
    _schema = f"{OGC_API_PROC_PART1_PARAMETERS}/type.yaml"  # subset of this implementation
    schema_type = String
    title = "JobType"
    default = null
    example = "process"
    validator = OneOf(["process", "provider", "service"])


class JobSortEnum(ExtendedSchemaNode):
    schema_type = String
    title = "JobSortingMethod"
    default = Sort.CREATED
    example = Sort.CREATED
    validator = OneOf(SortMethods.JOB)


class ProcessSortEnum(ExtendedSchemaNode):
    schema_type = String
    title = "ProcessSortMethod"
    default = Sort.ID
    example = Sort.CREATED
    validator = OneOf(SortMethods.PROCESS)


class QuoteSortEnum(ExtendedSchemaNode):
    schema_type = String
    title = "QuoteSortingMethod"
    default = Sort.ID
    example = Sort.PROCESS
    validator = OneOf(SortMethods.QUOTE)


class JobTagsCommaSeparated(ExpandStringList, ExtendedSchemaNode):
    schema_type = String
    validator = CommaSeparated()
    default = None
    missing = drop
    description = (
        "Comma-separated tags that can be used to filter jobs. "
        f"Only {validator.allow_chars} characters are permitted."
    )


class JobGroupsCommaSeparated(ExpandStringList, ExtendedSchemaNode):
    schema_type = String
    default = None
    example = "process,service"
    missing = drop
    description = "Comma-separated list of grouping fields with which to list jobs."
    validator = StringOneOf(["process", "provider", "service", "status"], delimiter=",", case_sensitive=True)


class JobExecuteSubscribers(ExtendedMappingSchema):
    _schema = f"{OGC_API_PROC_PART1_SCHEMAS}/subscriber.yaml"
    description = "Optional URIs for callbacks for this job."
    # basic OGC subscribers
    success_uri = URL(
        name="successUri",
        description="Location where to POST the job results on successful completion.",
    )
    failure_uri = URL(
        name="failedUri",
        description="Location where to POST the job status if it fails execution.",
        missing=drop,
    )
    started_uri = URL(
        name="inProgressUri",
        description="Location where to POST the job status once it starts execution.",
        missing=drop,
    )
    # additional subscribers
    success_email = Email(
        name="successEmail",
        description="Email recipient to send a notification on successful job completion.",
        missing=drop,
    )
    failure_email = Email(
        name="failedEmail",
        description="Email recipient to send a notification on failed job completion.",
        missing=drop,
    )
    started_email = Email(
        name="inProgressEmail",
        description="Email recipient to send a notification of job status once it starts execution.",
        missing=drop,
    )


class LaunchJobQuerystring(ExtendedMappingSchema):
    tags = JobTagsCommaSeparated()


class VisibilityValue(ExtendedSchemaNode):
    schema_type = String
    validator = OneOf(Visibility.values())
    example = Visibility.PUBLIC


class JobAccess(VisibilityValue):
    pass


class VisibilitySchema(ExtendedMappingSchema):
    value = VisibilityValue()


class QuoteEstimatorConfigurationSchema(ExtendedMappingSchema):
    _schema = f"{WEAVER_SCHEMA_URL}/quotation/quote-estimator.yaml#/definitions/Configuration"
    description = "Quote Estimator Configuration"

    def deserialize(self, cstruct):
        schema = ExtendedMappingSchema(_schema=self._schema)  # avoid recursion
        return validate_node_schema(schema, cstruct)


class QuoteEstimatorWeightedParameterSchema(ExtendedMappingSchema):
    # NOTE:
    #   value/size parameters omitted since they will be provided at runtime by the
    #   quote estimation job obtained from submitted body in 'QuoteProcessParametersSchema'
    weight = ExtendedSchemaNode(
        Float(),
        default=1.0,
        missing=drop,
        description="Weight attributed to this parameter when submitted for quote estimation.",
    )


class QuoteEstimatorInputParametersSchema(ExtendedMappingSchema):
    description = "Parametrization of inputs for quote estimation."
    input_id = QuoteEstimatorWeightedParameterSchema(
        variable="{input-id}",
        title="QuoteEstimatorInputParameters",
        description="Mapping of input definitions for quote estimation.",
        missing=drop,  # because only weight expected, if missing/invalid, ignore mapping (1.0 applied by default later)
    )


class QuoteEstimatorOutputParametersSchema(ExtendedMappingSchema):
    description = "Parametrization of outputs for quote estimation."
    output_id = QuoteEstimatorWeightedParameterSchema(
        variable="{output-id}",
        title="QuoteEstimatorOutputParameters",
        description="Mapping of output definitions for quote estimation.",
        missing=drop,  # because only weight expected, if missing/invalid, ignore mapping (1.0 applied by default later)
    )


class QuoteEstimatorSchema(ExtendedMappingSchema):
    _schema = f"{WEAVER_SCHEMA_URL}/quotation/quote-estimator.yaml"
    description = "Configuration of the quote estimation algorithm for a given process."
    config = QuoteEstimatorConfigurationSchema()
    inputs = QuoteEstimatorInputParametersSchema(missing=drop, default={})
    outputs = QuoteEstimatorOutputParametersSchema(missing=drop, default={})


#########################################################
# Path parameter definitions
#########################################################


class LocalProcessQuery(ExtendedMappingSchema):
    version = Version(example="1.2.3", missing=drop, description=(
        "Specific process version to locate. "
        "If process ID was requested with tagged 'id:version' revision format, this parameter is ignored."
    ))


class LocalProcessPath(ExtendedMappingSchema):
    process_id = ProcessIdentifierTag(
        example="jsonarray2netcdf[:1.0.0]",
        summary="Process identifier with optional tag version.",
        description=(
            "Process identifier with optional tag version. "
            "If tag is omitted, the latest version of that process is assumed. "
            "Otherwise, the specific process revision as 'id:version' must be matched. "
            "Alternatively, the plain process ID can be specified in combination to 'version' query parameter."
        ),
    )


class ProviderPath(ExtendedMappingSchema):
    provider_id = AnyIdentifier(description="Remote provider identifier.", example="hummingbird")


class ProviderProcessPath(ProviderPath):
    # note: Tag representation not allowed in this case
    process_id = ProcessIdentifier(example="provider-process", description=(
        "Identifier of a process that is offered by the remote provider."
    ))


class JobPath(ExtendedMappingSchema):
    job_id = UUID(description="Job ID", example="14c68477-c3ed-4784-9c0f-a4c9e1344db5")


class BillPath(ExtendedMappingSchema):
    bill_id = UUID(description="Bill ID")


class QuotePath(ExtendedMappingSchema):
    quote_id = UUID(description="Quote ID")


class ResultPath(ExtendedMappingSchema):
    result_id = UUID(description="Result ID")


#########################################################
# These classes define each of the endpoints parameters
#########################################################


class FrontpageEndpoint(ExtendedMappingSchema):
    header = RequestHeaders()


class VersionsEndpoint(ExtendedMappingSchema):
    header = RequestHeaders()


class ConformanceQueries(ExtendedMappingSchema):
    category = ExtendedSchemaNode(
        String(),
        missing=drop,
        default=ConformanceCategory.CONFORMANCE,
        validator=OneOf(ConformanceCategory.values()),
        description="Select the desired conformance item references to be returned."
    )


class ConformanceEndpoint(ExtendedMappingSchema):
    header = RequestHeaders()
    querystring = ConformanceQueries()


# FIXME: support YAML (https://github.com/crim-ca/weaver/issues/456)
class OpenAPIAcceptHeader(AcceptHeader):
    default = ContentType.APP_OAS_JSON
    validator = OneOf([ContentType.APP_OAS_JSON, ContentType.APP_JSON])


class OpenAPIRequestHeaders(RequestHeaders):
    accept = OpenAPIAcceptHeader()


class OpenAPIEndpoint(ExtendedMappingSchema):
    header = OpenAPIRequestHeaders()


class OpenAPIFormatRedirect(OpenAPIEndpoint):
    header = OpenAPIAcceptHeader()
    querystring = FormatQueryJSON()


class SwaggerUIEndpoint(ExtendedMappingSchema):
    pass


class RedocUIEndpoint(ExtendedMappingSchema):
    pass


class OWSNamespace(XMLObject):
    prefix = "ows"
    namespace = "http://www.opengis.net/ows/1.1"


class WPSNamespace(XMLObject):
    prefix = "wps"
    namespace = "http://www.opengis.net/wps/1.0.0"


class XMLNamespace(XMLObject):
    prefix = "xml"


class XMLReferenceAttribute(ExtendedSchemaNode, XMLObject):
    schema_type = String
    attribute = True
    name = "href"
    prefix = "xlink"
    format = "url"


class MimeTypeAttribute(ExtendedSchemaNode, XMLObject):
    schema_type = String
    attribute = True
    name = "mimeType"
    prefix = drop
    example = ContentType.APP_JSON


class EncodingAttribute(ExtendedSchemaNode, XMLObject):
    schema_type = String
    attribute = True
    name = "encoding"
    prefix = drop
    example = "UTF-8"


class OWSVersion(ExtendedSchemaNode, OWSNamespace):
    schema_type = String
    name = "Version"
    default = "1.0.0"
    example = "1.0.0"


class OWSAcceptVersions(ExtendedSequenceSchema, OWSNamespace):
    description = "Accepted versions to produce the response."
    name = "AcceptVersions"
    item = OWSVersion()


class OWSLanguage(ExtendedSchemaNode, OWSNamespace):
    description = "Desired language to produce the response."
    schema_type = String
    name = "Language"
    default = AcceptLanguage.EN_US
    example = AcceptLanguage.EN_CA


class OWSLanguageAttribute(OWSLanguage):
    description = "RFC-4646 language code of the human-readable text."
    name = "language"
    attribute = True


class OWSService(ExtendedSchemaNode, OWSNamespace):
    description = "Desired service to produce the response (SHOULD be 'WPS')."
    schema_type = String
    name = "service"
    attribute = True
    default = AcceptLanguage.EN_US
    example = AcceptLanguage.EN_CA


class WPSServiceAttribute(ExtendedSchemaNode, XMLObject):
    schema_type = String
    name = "service"
    attribute = True
    default = "WPS"
    example = "WPS"


class WPSVersionAttribute(ExtendedSchemaNode, XMLObject):
    schema_type = String
    name = "version"
    attribute = True
    default = "1.0.0"
    example = "1.0.0"


class WPSLanguageAttribute(ExtendedSchemaNode, XMLNamespace):
    schema_type = String
    name = "lang"
    attribute = True
    default = AcceptLanguage.EN_US
    example = AcceptLanguage.EN_CA


class WPSParameters(ExtendedMappingSchema):
    service = ExtendedSchemaNode(String(), example="WPS", description="Service selection.",
                                 validator=OneOfCaseInsensitive(["WPS"]))
    request = ExtendedSchemaNode(String(), example="GetCapabilities", description="WPS operation to accomplish",
                                 validator=OneOfCaseInsensitive(["GetCapabilities", "DescribeProcess", "Execute"]))
    version = Version(exaple="1.0.0", default="1.0.0", validator=OneOf(["1.0.0", "2.0.0", "2.0"]))
    identifier = ExtendedSchemaNode(String(), exaple="hello", missing=drop,
                                    example="example-process,another-process",
                                    description="Single or comma-separated list of process identifiers to describe, "
                                                "and single one for execution.")
    data_inputs = ExtendedSchemaNode(String(), name="DataInputs", missing=drop,
                                     example="message=hi&names=user1,user2&value=1",
                                     description="Process execution inputs provided as Key-Value Pairs (KVP).")


class WPSOperationGetNoContent(ExtendedMappingSchema):
    description = "No content body provided (GET requests)."
    default = {}


class WPSOperationPost(ExtendedMappingSchema):
    _schema = f"{OGC_WPS_1_SCHEMAS}/common/RequestBaseType.xsd"
    accepted_versions = OWSAcceptVersions(missing=drop, default="1.0.0")
    language = OWSLanguageAttribute(missing=drop)
    service = OWSService()


class WPSGetCapabilitiesPost(WPSOperationPost, WPSNamespace):
    _schema = f"{OGC_WPS_1_SCHEMAS}/wpsGetCapabilities_request.xsd"
    name = "GetCapabilities"
    title = "GetCapabilities"


class OWSIdentifier(ExtendedSchemaNode, OWSNamespace):
    schema_type = String
    name = "Identifier"


class OWSIdentifierList(ExtendedSequenceSchema, OWSNamespace):
    name = "Identifiers"
    item = OWSIdentifier()


class OWSTitle(ExtendedSchemaNode, OWSNamespace):
    schema_type = String
    name = "Title"


class OWSAbstract(ExtendedSchemaNode, OWSNamespace):
    schema_type = String
    name = "Abstract"


class OWSMetadataLink(ExtendedSchemaNode, XMLObject):
    schema_name = "Metadata"
    schema_type = String
    attribute = True
    name = "Metadata"
    prefix = "xlink"
    example = "WPS"
    wrapped = False  # metadata xlink at same level as other items


class OWSMetadata(ExtendedSequenceSchema, OWSNamespace):
    schema_type = String
    name = "Metadata"
    title = OWSMetadataLink(missing=drop)


class WPSDescribeProcessPost(WPSOperationPost, WPSNamespace):
    _schema = f"{OGC_WPS_1_SCHEMAS}/wpsDescribeProcess_request.xsd"
    name = "DescribeProcess"
    title = "DescribeProcess"
    identifier = OWSIdentifierList(
        description="Single or comma-separated list of process identifier to describe.",
        example="example"
    )


class WPSExecuteDataInputs(ExtendedMappingSchema, WPSNamespace):
    description = "XML data inputs provided for WPS POST request (Execute)."
    name = "DataInputs"
    title = "DataInputs"
    # FIXME: missing details about 'DataInputs'


class WPSExecutePost(WPSOperationPost, WPSNamespace):
    _schema = f"{OGC_WPS_1_SCHEMAS}/wpsExecute_request.xsd"
    name = "Execute"
    title = "Execute"
    identifier = OWSIdentifier(description="Identifier of the process to execute with data inputs.")
    dataInputs = WPSExecuteDataInputs(description="Data inputs to be provided for process execution.")


class WPSRequestBody(OneOfKeywordSchema):
    _one_of = [
        WPSExecutePost(),
        WPSDescribeProcessPost(),
        WPSGetCapabilitiesPost(),
    ]
    examples = {
        "Execute": {
            "summary": "Execute request example.",
            "value": EXAMPLES["wps_execute_request.xml"]
        }
    }


class WPSHeaders(ExtendedMappingSchema):
    accept = AcceptHeader(missing=drop)


class WPSEndpointGet(ExtendedMappingSchema):
    header = WPSHeaders()
    querystring = WPSParameters()
    body = WPSOperationGetNoContent(missing=drop)


class WPSEndpointPost(ExtendedMappingSchema):
    header = WPSHeaders()
    body = WPSRequestBody()


class XMLBooleanAttribute(ExtendedSchemaNode, XMLObject):
    schema_type = Boolean
    attribute = True


class XMLString(ExtendedSchemaNode, XMLObject):
    schema_type = String


class OWSString(ExtendedSchemaNode, OWSNamespace):
    schema_type = String


class OWSKeywordList(ExtendedSequenceSchema, OWSNamespace):
    title = "OWSKeywords"
    keyword = OWSString(name="Keyword", title="OWSKeyword", example="Weaver")


class OWSType(ExtendedMappingSchema, OWSNamespace):
    schema_type = String
    name = "Type"
    example = "theme"
    additionalProperties = {
        "codeSpace": {
            "type": "string",
            "example": "ISOTC211/19115",
            "xml": {"attribute": True}
        }
    }


class OWSPhone(ExtendedMappingSchema, OWSNamespace):
    name = "Phone"
    voice = OWSString(name="Voice", title="OWSVoice", example="1-234-567-8910", missing=drop)
    facsimile = OWSString(name="Facsimile", title="OWSFacsimile", missing=drop)


class OWSAddress(ExtendedMappingSchema, OWSNamespace):
    name = "Address"
    delivery_point = OWSString(name="DeliveryPoint", title="OWSDeliveryPoint",
                               example="123 Place Street", missing=drop)
    city = OWSString(name="City", title="OWSCity", example="Nowhere", missing=drop)
    country = OWSString(name="Country", title="OWSCountry", missing=drop)
    admin_area = OWSString(name="AdministrativeArea", title="AdministrativeArea", missing=drop)
    postal_code = OWSString(name="PostalCode", title="OWSPostalCode", example="A1B 2C3", missing=drop)
    email = OWSString(name="ElectronicMailAddress", title="OWSElectronicMailAddress",
                      example="mail@me.com", validator=EmailRegex, missing=drop)


class OWSContactInfo(ExtendedMappingSchema, OWSNamespace):
    name = "ContactInfo"
    phone = OWSPhone(missing=drop)
    address = OWSAddress(missing=drop)


class OWSServiceContact(ExtendedMappingSchema, OWSNamespace):
    name = "ServiceContact"
    individual = OWSString(name="IndividualName", title="OWSIndividualName", example="John Smith", missing=drop)
    position = OWSString(name="PositionName", title="OWSPositionName", example="One-Man Team", missing=drop)
    contact = OWSContactInfo(missing=drop, default={})


class OWSServiceProvider(ExtendedMappingSchema, OWSNamespace):
    description = "Details about the institution providing the service."
    name = "ServiceProvider"
    title = "ServiceProvider"
    provider_name = OWSString(name="ProviderName", title="OWSProviderName", example="EXAMPLE")
    provider_site = OWSString(name="ProviderName", title="OWSProviderName", example="http://schema-example.com")
    contact = OWSServiceContact(required=False, defalult={})


class WPSDescriptionType(ExtendedMappingSchema, OWSNamespace):
    _schema = f"{OGC_WPS_1_SCHEMAS}/common/DescriptionType.xsd"
    name = "DescriptionType"
    _title = OWSTitle(description="Title of the service.", example="Weaver")
    abstract = OWSAbstract(description="Detail about the service.", example="Weaver WPS example schema.", missing=drop)
    metadata = OWSMetadata(description="Metadata of the service.", example="Weaver WPS example schema.", missing=drop)


class OWSServiceIdentification(WPSDescriptionType, OWSNamespace):
    name = "ServiceIdentification"
    title = "ServiceIdentification"
    keywords = OWSKeywordList(name="Keywords")
    type = OWSType()
    svc_type = OWSString(name="ServiceType", title="ServiceType", example="WPS")
    svc_type_ver1 = OWSString(name="ServiceTypeVersion", title="ServiceTypeVersion", example="1.0.0")
    svc_type_ver2 = OWSString(name="ServiceTypeVersion", title="ServiceTypeVersion", example="2.0.0")
    fees = OWSString(name="Fees", title="Fees", example="NONE", missing=drop, default="NONE")
    access = OWSString(name="AccessConstraints", title="AccessConstraints",
                       example="NONE", missing=drop, default="NONE")
    provider = OWSServiceProvider()


class OWSOperationName(ExtendedSchemaNode, OWSNamespace):
    schema_type = String
    attribute = True
    name = "name"
    example = "GetCapabilities"
    validator = OneOf(["GetCapabilities", "DescribeProcess", "Execute"])


class OperationLink(ExtendedSchemaNode, XMLObject):
    schema_type = String
    attribute = True
    name = "href"
    prefix = "xlink"
    example = "http://schema-example.com/wps"


class OperationRequest(ExtendedMappingSchema, OWSNamespace):
    href = OperationLink()


class OWS_HTTP(ExtendedMappingSchema, OWSNamespace):  # noqa: N802
    get = OperationRequest(name="Get", title="OWSGet")
    post = OperationRequest(name="Post", title="OWSPost")


class OWS_DCP(ExtendedMappingSchema, OWSNamespace):  # noqa: N802
    http = OWS_HTTP(name="HTTP", missing=drop)
    https = OWS_HTTP(name="HTTPS", missing=drop)


class Operation(ExtendedMappingSchema, OWSNamespace):
    name = OWSOperationName()
    dcp = OWS_DCP()


class OperationsMetadata(ExtendedSequenceSchema, OWSNamespace):
    name = "OperationsMetadata"
    op = Operation()


class ProcessVersion(ExtendedSchemaNode, WPSNamespace):
    schema_type = String
    attribute = True


class OWSProcessSummary(ExtendedMappingSchema, WPSNamespace):
    version = ProcessVersion(name="processVersion", default="None", example="1.2",
                             description="Version of the corresponding process summary.")
    identifier = OWSIdentifier(example="example", description="Identifier to refer to the process.")
    _title = OWSTitle(example="Example Process", description="Title of the process.")
    abstract = OWSAbstract(example="Process for example schema.", description="Detail about the process.")


class WPSProcessOfferings(ExtendedSequenceSchema, WPSNamespace):
    name = "ProcessOfferings"
    title = "ProcessOfferings"
    process = OWSProcessSummary(name="Process")


class WPSLanguagesType(ExtendedSequenceSchema, WPSNamespace):
    title = "LanguagesType"
    wrapped = False
    lang = OWSLanguage(name="Language")


class WPSLanguageSpecification(ExtendedMappingSchema, WPSNamespace):
    name = "Languages"
    title = "Languages"
    default = OWSLanguage(name="Default")
    supported = WPSLanguagesType(name="Supported")


class WPSResponseBaseType(PermissiveMappingSchema, WPSNamespace):
    _schema = f"{OGC_WPS_1_SCHEMAS}/common/ResponseBaseType.xsd"
    service = WPSServiceAttribute()
    version = WPSVersionAttribute()
    lang = WPSLanguageAttribute()


class WPSProcessVersion(ExtendedSchemaNode, WPSNamespace):
    _schema = f"{OGC_WPS_1_SCHEMAS}/common/ProcessVersion.xsd"
    schema_type = String
    description = "Release version of this Process."
    name = "processVersion"
    attribute = True


class WPSInputDescriptionType(WPSDescriptionType):
    identifier = OWSIdentifier(description="Unique identifier of the input.")
    # override below to have different examples/descriptions
    _title = OWSTitle(description="Human-readable representation of the process input.")
    abstract = OWSAbstract(missing=drop)
    metadata = OWSMetadata(missing=drop)


class WPSLiteralInputType(ExtendedMappingSchema, XMLObject):
    pass


class WPSLiteralData(WPSLiteralInputType):
    name = "LiteralData"


class XMLStringCRS(AnyCRS, XMLObject):
    pass


class WPSCRSsType(ExtendedMappingSchema, WPSNamespace):
    crs = XMLStringCRS(name="CRS", description="Coordinate Reference System")


class WPSSupportedCRS(ExtendedSequenceSchema):
    crs = WPSCRSsType(name="CRS")


class WPSSupportedCRSType(ExtendedMappingSchema, WPSNamespace):
    name = "SupportedCRSsType"
    default = WPSCRSsType(name="Default")
    supported = WPSSupportedCRS(name="Supported")


class WPSBoundingBoxData(ExtendedMappingSchema, XMLObject):
    data = WPSSupportedCRSType(name="BoundingBoxData")


class WPSFormatDefinition(ExtendedMappingSchema, XMLObject):
    mime_type = XMLString(name="MimeType", default=ContentType.TEXT_PLAIN, example=ContentType.TEXT_PLAIN)
    encoding = XMLString(name="Encoding", missing=drop, example="base64")
    schema = XMLString(name="Schema", missing=drop)


class WPSFileFormat(ExtendedMappingSchema, XMLObject):
    name = "Format"
    format_item = WPSFormatDefinition()


class WPSFormatList(ExtendedSequenceSchema):
    format_item = WPSFileFormat()


class WPSComplexInputType(ExtendedMappingSchema, WPSNamespace):
    max_mb = XMLString(name="maximumMegabytes", attribute=True)
    defaults = WPSFileFormat(name="Default")
    supported = WPSFormatList(name="Supported")


class WPSComplexData(ExtendedMappingSchema, XMLObject):
    data = WPSComplexInputType(name="ComplexData")


class WPSInputFormChoice(OneOfKeywordSchema):
    title = "InputFormChoice"
    _one_of = [
        WPSComplexData(),
        WPSLiteralData(),
        WPSBoundingBoxData(),
    ]


class WPSMinOccursAttribute(MinOccursDefinition, XMLObject):
    name = "minOccurs"
    attribute = True


class WPSMaxOccursAttribute(MinOccursDefinition, XMLObject):
    name = "maxOccurs"
    prefix = drop
    attribute = True


class WPSDataInputDescription(ExtendedMappingSchema):
    min_occurs = WPSMinOccursAttribute()
    max_occurs = WPSMaxOccursAttribute()


class WPSDataInputItem(AllOfKeywordSchema, WPSNamespace):
    _all_of = [
        WPSInputDescriptionType(),
        WPSInputFormChoice(),
        WPSDataInputDescription(),
    ]


class WPSDataInputs(ExtendedSequenceSchema, WPSNamespace):
    name = "DataInputs"
    title = "DataInputs"
    input = WPSDataInputItem()


class WPSOutputDescriptionType(WPSDescriptionType):
    name = "OutputDescriptionType"
    title = "OutputDescriptionType"
    identifier = OWSIdentifier(description="Unique identifier of the output.")
    # override below to have different examples/descriptions
    _title = OWSTitle(description="Human-readable representation of the process output.")
    abstract = OWSAbstract(missing=drop)
    metadata = OWSMetadata(missing=drop)


class ProcessOutputs(ExtendedSequenceSchema, WPSNamespace):
    name = "ProcessOutputs"
    title = "ProcessOutputs"
    output = WPSOutputDescriptionType()


class WPSGetCapabilities(WPSResponseBaseType):
    _schema = f"{OGC_WPS_1_SCHEMAS}/wpsGetCapabilities_response.xsd"
    name = "Capabilities"
    title = "Capabilities"  # not to be confused by 'GetCapabilities' used for request
    svc = OWSServiceIdentification()
    ops = OperationsMetadata()
    offering = WPSProcessOfferings()
    languages = WPSLanguageSpecification()


class WPSProcessDescriptionType(WPSResponseBaseType, WPSProcessVersion):
    name = "ProcessDescriptionType"
    description = "Description of the requested process by identifier."
    store = XMLBooleanAttribute(name="storeSupported", example=True, default=True)
    status = XMLBooleanAttribute(name="statusSupported", example=True, default=True)
    inputs = WPSDataInputs()
    outputs = ProcessOutputs()


class WPSProcessDescriptionList(ExtendedSequenceSchema, WPSNamespace):
    name = "ProcessDescriptions"
    title = "ProcessDescriptions"
    description = "Listing of process description for every requested identifier."
    wrapped = False
    process = WPSProcessDescriptionType()


class WPSDescribeProcess(WPSResponseBaseType):
    _schema = f"{OGC_WPS_1_SCHEMAS}/wpsDescribeProcess_response.xsd"
    name = "DescribeProcess"
    title = "DescribeProcess"
    process = WPSProcessDescriptionList()


class WPSStatusLocationAttribute(ExtendedSchemaNode, XMLObject):
    schema_type = String
    name = "statusLocation"
    prefix = drop
    attribute = True
    format = "file"


class WPSServiceInstanceAttribute(ExtendedSchemaNode, XMLObject):
    schema_type = String
    name = "serviceInstance"
    prefix = drop
    attribute = True
    format = "url"


class CreationTimeAttribute(ExtendedSchemaNode, XMLObject):
    schema_type = DateTime
    name = "creationTime"
    title = "CreationTime"
    prefix = drop
    attribute = True


class WPSStatusSuccess(ExtendedSchemaNode, WPSNamespace):
    schema_type = String
    name = "ProcessSucceeded"
    title = "ProcessSucceeded"


class WPSStatusFailed(ExtendedSchemaNode, WPSNamespace):
    schema_type = String
    name = "ProcessFailed"
    title = "ProcessFailed"


class WPSStatus(ExtendedMappingSchema, WPSNamespace):
    name = "Status"
    title = "Status"
    creationTime = CreationTimeAttribute()
    status_success = WPSStatusSuccess(missing=drop)
    status_failed = WPSStatusFailed(missing=drop)


class WPSProcessSummary(ExtendedMappingSchema, WPSNamespace):
    name = "Process"
    title = "Process"
    identifier = OWSIdentifier()
    _title = OWSTitle()
    abstract = OWSAbstract(missing=drop)


class WPSOutputBase(ExtendedMappingSchema):
    identifier = OWSIdentifier()
    _title = OWSTitle()
    abstract = OWSAbstract(missing=drop)


class WPSOutputDefinitionItem(WPSOutputBase, WPSNamespace):
    name = "Output"
    # use different title to avoid OpenAPI schema definition clash with 'Output' of 'WPSProcessOutputs'
    title = "OutputDefinition"


class WPSOutputDefinitions(ExtendedSequenceSchema, WPSNamespace):
    name = "OutputDefinitions"
    title = "OutputDefinitions"
    out_def = WPSOutputDefinitionItem()


class WPSOutputLiteral(ExtendedMappingSchema):
    data = ()


class WPSReference(ExtendedMappingSchema, WPSNamespace):
    href = XMLReferenceAttribute()
    mimeType = MimeTypeAttribute()
    encoding = EncodingAttribute()


class WPSOutputReference(ExtendedMappingSchema):
    title = "OutputReference"
    reference = WPSReference(name="Reference")


class WPSOutputData(OneOfKeywordSchema):
    _one_of = [
        WPSOutputLiteral(),
        WPSOutputReference(),
    ]


class WPSDataOutputItem(AllOfKeywordSchema, WPSNamespace):
    name = "Output"
    # use different title to avoid OpenAPI schema definition clash with 'Output' of 'WPSOutputDefinitions'
    title = "DataOutput"
    _all_of = [
        WPSOutputBase(),
        WPSOutputData(),
    ]


class WPSProcessOutputs(ExtendedSequenceSchema, WPSNamespace):
    name = "ProcessOutputs"
    title = "ProcessOutputs"
    output = WPSDataOutputItem()


class WPSExecuteResponse(WPSResponseBaseType, WPSProcessVersion):
    _schema = f"{OGC_WPS_1_SCHEMAS}/wpsExecute_response.xsd"
    name = "ExecuteResponse"
    title = "ExecuteResponse"  # not to be confused by 'Execute' used for request
    location = WPSStatusLocationAttribute()
    svc_loc = WPSServiceInstanceAttribute()
    process = WPSProcessSummary()
    status = WPSStatus()
    inputs = WPSDataInputs(missing=drop)          # when lineage is requested only
    out_def = WPSOutputDefinitions(missing=drop)  # when lineage is requested only
    outputs = WPSProcessOutputs()


class WPSXMLSuccessBodySchema(OneOfKeywordSchema):
    _one_of = [
        WPSGetCapabilities(),
        WPSDescribeProcess(),
        WPSExecuteResponse(),
    ]


class OWSExceptionCodeAttribute(ExtendedSchemaNode, XMLObject):
    schema_type = String
    name = "exceptionCode"
    title = "Exception"
    attribute = True


class OWSExceptionLocatorAttribute(ExtendedSchemaNode, XMLObject):
    schema_type = String
    name = "locator"
    attribute = True


class OWSExceptionText(ExtendedSchemaNode, OWSNamespace):
    schema_type = String
    name = "ExceptionText"


class OWSException(ExtendedMappingSchema, OWSNamespace):
    name = "Exception"
    title = "Exception"
    code = OWSExceptionCodeAttribute(example="MissingParameterValue")
    locator = OWSExceptionLocatorAttribute(default="None", example="service")
    text = OWSExceptionText(example="Missing service")


class OWSExceptionReport(ExtendedMappingSchema, OWSNamespace):
    name = "ExceptionReport"
    title = "ExceptionReport"
    exception = OWSException()


class WPSException(ExtendedMappingSchema):
    report = OWSExceptionReport()


class OkWPSResponse(ExtendedMappingSchema):
    description = "WPS operation successful"
    header = XmlHeader()
    body = WPSXMLSuccessBodySchema()


class ErrorWPSResponse(ExtendedMappingSchema):
    description = "Unhandled error occurred on WPS endpoint."
    header = XmlHeader()
    body = WPSException()


class ProviderEndpoint(ProviderPath):
    header = RequestHeaders()


class ProcessDescriptionQuery(ExtendedMappingSchema):
    # see: 'ProcessDescription' schema and 'Process.offering' method
    schema = ExtendedSchemaNode(
        String(), example=ProcessSchema.OGC, default=ProcessSchema.OGC,
        validator=OneOfCaseInsensitive(ProcessSchema.values()),
        summary="Selects the desired schema representation of the process description.",
        description=(
            "Selects the desired schema representation of the process description. "
            f"When '{ProcessSchema.OGC}' is used, inputs and outputs will be represented as mapping of objects. "
            "Process metadata are also directly provided at the root of the content. "
            f"When '{ProcessSchema.OLD}' is used, inputs and outputs will be represented as list of objects with ID. "
            "Process metadata are also reported nested under a 'process' field. "
            "See '#/definitions/ProcessDescription' schema for more details about each case. "
            "These schemas are all represented with JSON content. "
            f"For the XML definition, employ '{ProcessSchema.WPS}' or any format selector (f, format, Accept) with XML."
        )
    )


class ProviderProcessEndpoint(ProviderProcessPath):
    header = RequestHeaders()
    querystring = ProcessDescriptionQuery()


class LocalProcessDescriptionQuery(ProcessDescriptionQuery, LocalProcessQuery, FormatQuery):
    pass


class LocalProcessEndpointHeaders(AcceptFormatHeaders, RequestHeaders):  # order important for descriptions to appear
    pass


class ProcessEndpoint(LocalProcessPath):
    header = LocalProcessEndpointHeaders()
    querystring = LocalProcessDescriptionQuery()


class ProcessPackageEndpoint(LocalProcessPath):
    header = RequestHeaders()
    querystring = LocalProcessQuery()


class ProviderProcessPackageEndpoint(ProviderProcessPath, ProcessPackageEndpoint):
    pass


class ProcessPayloadEndpoint(LocalProcessPath):
    header = RequestHeaders()
    querystring = LocalProcessQuery()


class ProcessQuoteEstimatorGetEndpoint(LocalProcessPath):
    header = RequestHeaders()
    querystring = LocalProcessQuery()


class ProcessQuoteEstimatorPutEndpoint(LocalProcessPath):
    header = RequestHeaders()
    querystring = LocalProcessQuery()
    body = QuoteEstimatorSchema()


class ProcessQuoteEstimatorDeleteEndpoint(LocalProcessPath):
    header = RequestHeaders()
    querystring = LocalProcessQuery()


class ProcessVisibilityGetEndpoint(LocalProcessPath):
    header = RequestHeaders()
    querystring = LocalProcessQuery()


class ProcessVisibilityPutEndpoint(LocalProcessPath):
    header = RequestHeaders()
    querystring = LocalProcessQuery()
    body = VisibilitySchema()


class ProviderJobEndpoint(ProviderProcessPath, JobPath):
    header = RequestHeaders()


class JobEndpoint(JobPath):
    header = RequestHeaders()


class ProcessInputsEndpoint(LocalProcessPath, JobPath):
    header = RequestHeaders()


class ProviderInputsEndpoint(ProviderProcessPath, JobPath):
    header = RequestHeaders()


class JobInputsOutputsQuery(ExtendedMappingSchema):
    schema = ExtendedSchemaNode(
        String(),
        title="JobInputsOutputsQuerySchema",
        example=JobInputsOutputsSchema.OGC,
        default=JobInputsOutputsSchema.OLD,
        validator=OneOfCaseInsensitive(JobInputsOutputsSchema.values()),
        summary="Selects the schema employed for representation of submitted job inputs and outputs.",
        description=(
            "Selects the schema employed for representing job inputs and outputs that were submitted for execution. "
            f"When '{JobInputsOutputsSchema.OLD}' is employed, listing of object with IDs is returned. "
            f"When '{JobInputsOutputsSchema.OGC}' is employed, mapping of object definitions is returned. "
            "If no schema is requested, the original formats from submission are employed, which could be a mix of "
            "both representations. Providing a schema forces their corresponding conversion as applicable."
        )
    )


class JobInputsEndpoint(JobPath):
    header = RequestHeaders()
    querystring = JobInputsOutputsQuery()


class JobResultsQuery(FormatQuery):
    schema = ExtendedSchemaNode(
        String(),
        title="JobOutputResultsSchema",
        example=JobInputsOutputsSchema.OGC,
        default=JobInputsOutputsSchema.OLD,
        validator=OneOfCaseInsensitive(JobInputsOutputsSchema.values()),
        summary="Selects the schema employed for representation of job outputs.",
        description=(
            "Selects the schema employed for representation of job results (produced outputs) "
            "for providing file Content-Type details. "
            f"When '{JobInputsOutputsSchema.OLD}' is employed, "
            "'format.mimeType' is used and 'type' is reported as well. "
            f"When '{JobInputsOutputsSchema.OGC}' is employed, "
            "'format.mediaType' is used and 'type' is reported as well. "
            "When the '+strict' value is added, only the 'format' or 'type' will be represented according to the "
            f"reference standard ({JobInputsOutputsSchema.OGC}, {JobInputsOutputsSchema.OLD}) representation."
        )
    )


class LocalProcessJobResultsQuery(LocalProcessQuery, JobResultsQuery):
    pass


class JobOutputsEndpoint(JobPath):
    header = RequestHeaders()
    querystring = LocalProcessJobResultsQuery()


class ProcessOutputsEndpoint(LocalProcessPath, JobPath):
    header = RequestHeaders()
    querystring = LocalProcessJobResultsQuery()


class ProviderOutputsEndpoint(ProviderProcessPath, JobPath):
    header = RequestHeaders()
    querystring = JobResultsQuery()


class ProcessResultEndpoint(ProcessOutputsEndpoint):
    deprecated = True
    header = RequestHeaders()


class ProviderResultEndpoint(ProviderOutputsEndpoint):
    deprecated = True
    header = RequestHeaders()


class JobResultEndpoint(JobPath):
    deprecated = True
    header = RequestHeaders()


class ProcessResultsEndpoint(LocalProcessPath, JobPath):
    header = RequestHeaders()


class ProviderResultsEndpoint(ProviderProcessPath, JobPath):
    header = RequestHeaders()


class JobResultsEndpoint(ProviderProcessPath, JobPath):
    header = RequestHeaders()


class ProviderExceptionsEndpoint(ProviderProcessPath, JobPath):
    header = RequestHeaders()


class JobExceptionsEndpoint(JobPath):
    header = RequestHeaders()


class ProcessExceptionsEndpoint(LocalProcessPath, JobPath):
    header = RequestHeaders()
    querystring = LocalProcessQuery()


class ProviderLogsEndpoint(ProviderProcessPath, JobPath):
    header = RequestHeaders()


class JobLogsEndpoint(JobPath):
    header = RequestHeaders()


class ProcessLogsEndpoint(LocalProcessPath, JobPath):
    header = RequestHeaders()
    querystring = LocalProcessQuery()


class JobStatisticsEndpoint(JobPath):
    header = RequestHeaders()


class ProcessJobStatisticsEndpoint(LocalProcessPath, JobPath):
    header = RequestHeaders()
    querystring = LocalProcessQuery()


class ProviderJobStatisticsEndpoint(ProviderProcessPath, JobPath):
    header = RequestHeaders()


##################################################################
# These classes define schemas for requests that feature a body
##################################################################


class ProviderPublic(ExtendedMappingSchema):
    public = ExtendedSchemaNode(
        Boolean(),
        default=False,
        description="Whether the service is defined as publicly visible. "
                    "This will not control allowance/denial of requests to the registered endpoint of the service. "
                    "It only indicates if it should appear during listing of providers."
    )


class CreateProviderRequestBody(ProviderPublic):
    id = AnyIdentifier()
    url = URL(description="Endpoint where to query the provider.")


class ExecuteInputDataType(InputIdentifierType):
    pass


class ExecuteOutputDataType(OutputIdentifierType):
    pass


class ExecuteOutputDefinition(ExtendedMappingSchema):
    transmissionMode = TransmissionModeEnum(missing=drop)
    format = Format(missing=drop)


class ExecuteOutputItem(ExecuteOutputDataType, ExecuteOutputDefinition):
    pass


class ExecuteOutputSpecList(ExtendedSequenceSchema):
    """
    Filter list of outputs to be obtained from execution and their reporting method.
    """
    output = ExecuteOutputItem()


class ExecuteOutputMapAdditionalProperties(ExtendedMappingSchema):
    output_id = ExecuteOutputDefinition(variable="{output-id}", title="ExecuteOutputSpecMap",
                                        description="Desired output reporting method.")


class ExecuteOutputSpecMap(AnyOfKeywordSchema):
    _any_of = [
        ExecuteOutputMapAdditionalProperties(),  # normal {"<output-id>": {...}}
        EmptyMappingSchema(),                    # allows explicitly provided {}
    ]


class ExecuteOutputSpec(OneOfKeywordSchema):
    """
    Filter list of outputs to be obtained from execution and define their reporting method.
    """
    _one_of = [
        # OLD format: {"outputs": [{"id": "<id>", "transmissionMode": "value|reference"}, ...]}
        ExecuteOutputSpecList(),
        # OGC-API:    {"inputs": {"<id>": {"transmissionMode": "value|reference"}, ...}}
        ExecuteOutputSpecMap(),
    ]


class ProviderNameSchema(AnyIdentifier):
    title = "ProviderName"
    description = "Identifier of the remote provider."


class ProviderSummarySchema(DescriptionType, ProviderPublic, DescriptionMeta, DescriptionLinks):
    """
    Service provider summary definition.
    """
    id = ProviderNameSchema()
    url = URL(description="Endpoint of the service provider.")
    type = ExtendedSchemaNode(String())

    _schema_meta_include = True
    _sort_first = PROVIDER_DESCRIPTION_FIELD_FIRST
    _sort_after = PROVIDER_DESCRIPTION_FIELD_AFTER


class ProviderCapabilitiesSchema(ProviderSummarySchema):
    """
    Service provider detailed capabilities.
    """


class TransmissionModeList(ExtendedSequenceSchema):
    transmissionMode = TransmissionModeEnum()


class JobControlOptionsList(ExtendedSequenceSchema):
    jobControlOption = JobControlOptionsEnum()


class ExceptionReportType(ExtendedMappingSchema):
    code = ExtendedSchemaNode(String())
    description = ExtendedSchemaNode(String(), missing=drop)


class ProcessControl(ExtendedMappingSchema):
    jobControlOptions = JobControlOptionsList(missing=ExecuteControlOption.values(),
                                              default=ExecuteControlOption.values())
    outputTransmission = TransmissionModeList(missing=ExecuteTransmissionMode.values(),
                                              default=ExecuteTransmissionMode.values())


class ProcessLocations(ExtendedMappingSchema):
    """
    Additional endpoint locations specific to the process.
    """
    processDescriptionURL = URL(description="Process description endpoint using OGC-API interface.",
                                missing=drop, title="processDescriptionURL")
    processEndpointWPS1 = URL(description="Process description endpoint using WPS-1 interface.",
                              missing=drop, title="processEndpointWPS1")
    executeEndpoint = URL(description="Endpoint where the process can be executed from.",
                          missing=drop, title="executeEndpoint")
    # 'links' already included via 'ProcessDescriptionType->DescriptionType'


class ProcessSummary(
    ProcessDescriptionType,
    DescriptionMeta,
    ProcessControl,
    ProcessLocations,
    DescriptionLinks
):
    """
    Summary process definition.
    """
    _schema = f"{OGC_API_PROC_PART1_SCHEMAS}/processSummary.yaml"
    _sort_first = PROCESS_DESCRIPTION_FIELD_FIRST
    _sort_after = PROCESS_DESCRIPTION_FIELD_AFTER


class ProcessSummaryList(ExtendedSequenceSchema):
    summary = ProcessSummary()


class ProcessNamesList(ExtendedSequenceSchema):
    process_name = ProcessIdentifierTag(
        description="Process identifier or tagged representation if revision was requested."
    )


class ProcessListing(OneOfKeywordSchema):
    _one_of = [
        ProcessSummaryList(description="Listing of process summary details from existing definitions."),
        ProcessNamesList(description="Listing of process names when not requesting details.",
                         missing=drop),  # in case of empty list, both schema are valid, drop this one to resolve
    ]


class ProcessCollection(ExtendedMappingSchema):
    processes = ProcessListing()


class ProcessPagingQuery(ExtendedMappingSchema):
    sort = ProcessSortEnum(missing=drop)
    # if page is omitted but limit provided, use reasonable zero by default
    page = ExtendedSchemaNode(Integer(allow_string=True), missing=0, default=0, validator=Range(min=0))
    limit = ExtendedSchemaNode(Integer(allow_string=True), missing=None, default=None, validator=Range(min=1),
                               schema=f"{OGC_API_PROC_PART1_PARAMETERS}/limit.yaml")


class ProcessVisibility(ExtendedMappingSchema):
    visibility = VisibilityValue(missing=drop)


class ProcessDeploymentProfile(ExtendedMappingSchema):
    deploymentProfile = URL(missing=drop)


class Process(
    # following are like 'ProcessSummary',
    # except without 'ProcessControl' and 'DescriptionLinks' that are outside the nested 'process'
    ProcessDescriptionType, DescriptionMeta,
    # following are additional fields only in description, just like for OGC-API ProcessDescription
    ProcessContext, ProcessVisibility, ProcessLocations
):
    """
    Old nested process schema for process description.
    """
    # note: deprecated in favor of OGC-API schema
    inputs = DescribeInputTypeList(description="Inputs definition of the process.")
    outputs = DescribeOutputTypeList(description="Outputs definition of the process.")

    _sort_first = PROCESS_DESCRIPTION_FIELD_FIRST
    _sort_after = PROCESS_DESCRIPTION_FIELD_AFTER


class ProcessDescriptionOLD(ProcessControl, ProcessDeploymentProfile, DescriptionLinks):
    """
    Old schema for process description.
    """
    deprecated = True
    process = Process()

    _sort_first = PROCESS_DESCRIPTION_FIELD_FIRST_OLD_SCHEMA
    _sort_after = PROCESS_DESCRIPTION_FIELD_AFTER_OLD_SCHEMA


class ProcessDescriptionOGC(
    ProcessSummary,
    ProcessContext,
    ProcessVisibility,
    ProcessLocations,
    ProcessDeploymentProfile,
    DescriptionLinks
):
    """
    OGC-API schema for process description.
    """
    # technically, empty inputs are allowed for processes that should generate constant/randomized outputs
    # example:
    #   https://pavics.ouranos.ca/twitcher/ows/proxy/catalog
    #   ?service=WPS&request=DescribeProcess&version=1.0.0&identifier=pavicstestdocs
    inputs = DescribeInputTypeMap(description="Inputs definition of the process.", missing=drop, default={})
    outputs = DescribeOutputTypeMap(description="Outputs definition of the process.")

    _schema = f"{OGC_API_PROC_PART1_SCHEMAS}/process.yaml"
    _sort_first = PROCESS_DESCRIPTION_FIELD_FIRST
    _sort_after = PROCESS_DESCRIPTION_FIELD_AFTER


class ProcessDescription(OneOfKeywordSchema):
    """
    Supported schema representations of a process description (based on specified query parameters).
    """
    _one_of = [
        ProcessDescriptionOGC,
        ProcessDescriptionOLD,
    ]


class ProcessDeployment(ProcessSummary, ProcessContext, ProcessDeployMeta):
    # override ID to forbid deploy to contain a tagged version part
    # if version should be applied, it must be provided with its 'Version' field
    id = ProcessIdentifier()

    # explicit "abstract" handling for bw-compat, new versions should use "description"
    # only allowed in deploy to support older servers that report abstract (or parsed from WPS-1/2)
    # recent OGC-API v1+ will usually provide directly "description" as per the specification
    abstract = ExtendedSchemaNode(String(), missing=drop, deprecated=True,
                                  description="Detailed explanation of the process being deployed. "
                                              "[Deprecated] Consider using 'description' instead.")
    # allowed undefined I/O during deploy because of reference from owsContext or executionUnit
    inputs = DeployInputTypeAny(
        missing=drop, title="DeploymentInputs",
        description="Additional definitions for process inputs to extend generated details by the referred package. "
                    "These are optional as they can mostly be inferred from the 'executionUnit', but allow specific "
                    f"overrides (see '{DOC_URL}/package.html#correspondence-between-cwl-and-wps-fields')")
    outputs = DeployOutputTypeAny(
        missing=drop, title="DeploymentOutputs",
        description="Additional definitions for process outputs to extend generated details by the referred package. "
                    "These are optional as they can mostly be inferred from the 'executionUnit', but allow specific "
                    f"overrides (see '{DOC_URL}/package.html#correspondence-between-cwl-and-wps-fields')")
    visibility = VisibilityValue(missing=drop)

    _schema = f"{OGC_API_SCHEMA_EXT_DEPLOY}/processSummary.yaml"
    _sort_first = PROCESS_DESCRIPTION_FIELD_FIRST
    _sort_after = PROCESS_DESCRIPTION_FIELD_AFTER


class Duration(ExtendedSchemaNode):
    # note: using String instead of Time because timedelta object cannot be directly handled (missing parts at parsing)
    schema_type = String
    description = "Human-readable representation of the duration."
    example = "hh:mm:ss"


# FIXME: use ISO-8601 duration (?) - P[n]Y[n]M[n]DT[n]H[n]M[n]S
#       https://pypi.org/project/isodate/
#       https://en.wikipedia.org/wiki/ISO_8601#Durations
#   See:
#       'duration.to_iso8601' already employed for quotes, should apply for jobs as well
class DurationISO(ExtendedSchemaNode):
    """
    Duration represented using ISO-8601 format.

    .. seealso::
        - https://json-schema.org/draft/2019-09/json-schema-validation.html#rfc.section.7.3.1
        - :rfc:`3339#appendix-A`
    """
    schema_type = String
    description = "ISO-8601 representation of the duration."
    example = "P[n]Y[n]M[n]DT[n]H[n]M[n]S"
    format = "duration"

    def deserialize(self, cstruct):
        # type: (Union[datetime.timedelta, str]) -> str
        if isinstance(cstruct, datetime.timedelta) or isinstance(cstruct, str) and not cstruct.startswith("P"):
            return duration.to_iso8601(cstruct)
        return cstruct


class JobStatusInfo(ExtendedMappingSchema):
    _schema = f"{OGC_API_PROC_PART1_SCHEMAS}/statusInfo.yaml"
    jobID = JobID()
    processID = ProcessIdentifierTag(missing=None, default=None,
                                     description="Process identifier corresponding to the job execution.")
    providerID = ProcessIdentifier(missing=None, default=None,
                                   description="Provider identifier corresponding to the job execution.")
    type = JobTypeEnum(description="Type of the element associated to the creation of this job.")
    status = JobStatusEnum(description="Last updated status.")
    message = ExtendedSchemaNode(String(), missing=drop, description="Information about the last status update.")
    created = ExtendedSchemaNode(DateTime(), missing=drop, default=None,
                                 description="Timestamp when the process execution job was created.")
    started = ExtendedSchemaNode(DateTime(), missing=drop, default=None,
                                 description="Timestamp when the process started execution if applicable.")
    finished = ExtendedSchemaNode(DateTime(), missing=drop, default=None,
                                  description="Timestamp when the process completed execution if applicable.")
    updated = ExtendedSchemaNode(DateTime(), missing=drop, default=None,
                                 description="Timestamp of the last update of the job status. This can correspond to "
                                             "any of the other timestamps according to current execution status or "
                                             "even slightly after job finished execution according to the duration "
                                             "needed to deallocate job resources and store results.")
    duration = Duration(missing=drop, description="Duration since the start of the process execution.")
    runningDuration = DurationISO(missing=drop,
                                  description="Duration in ISO-8601 format since the start of the process execution.")
    runningSeconds = Number(missing=drop,
                            description="Duration in seconds since the start of the process execution.")
    expirationDate = ExtendedSchemaNode(DateTime(), missing=drop,
                                        description="Timestamp when the job will be canceled if not yet completed.")
    estimatedCompletion = ExtendedSchemaNode(DateTime(), missing=drop)
    nextPoll = ExtendedSchemaNode(DateTime(), missing=drop,
                                  description="Timestamp when the job will be prompted for updated status details.")
    percentCompleted = Number(example=0, validator=Range(min=0, max=100),
                              description="Completion percentage of the job as indicated by the process.")
    progress = ExtendedSchemaNode(Integer(), example=100, validator=Range(0, 100),
                                  description="Completion progress of the job (alias to 'percentCompleted').")
    links = LinkList(missing=drop)


class JobEntrySchema(OneOfKeywordSchema):
    # note:
    #   Since JobID is a simple string (not a dict), no additional mapping field can be added here.
    #   They will be discarded by `OneOfKeywordSchema.deserialize()`.
    _one_of = [
        JobStatusInfo,
        UUID(description="Job ID."),
    ]


class JobCollection(ExtendedSequenceSchema):
    item = JobEntrySchema()


class CreatedJobStatusSchema(DescriptionSchema):
    jobID = JobID(description="Unique identifier of the created job for execution.")
    processID = ProcessIdentifierTag(description="Identifier of the process that will be executed.")
    providerID = AnyIdentifier(description="Remote provider identifier if applicable.", missing=drop)
    status = ExtendedSchemaNode(String(), example=Status.ACCEPTED)
    location = ExtendedSchemaNode(String(), example="http://{host}/weaver/processes/{my-process-id}/jobs/{my-job-id}")


class PagingBodySchema(ExtendedMappingSchema):
    # don't use defaults if missing, otherwise we might report incorrect values compared to actual contents
    count = ExtendedSchemaNode(Integer(), missing=drop, validator=Range(min=0),
                               description="Number of items returned within this paged result.")
    limit = ExtendedSchemaNode(Integer(), missing=drop, validator=Range(min=1, max=1000),
                               schema=f"{OGC_API_PROC_PART1_PARAMETERS}/limit.yaml",
                               description="Maximum number of items returned per page.")
    page = ExtendedSchemaNode(Integer(), missing=drop, validator=Range(min=0),
                              description="Paging index.")
    total = ExtendedSchemaNode(Integer(), missing=drop, validator=Range(min=0),
                               description="Total number of items regardless of paging.")


class GetPagingJobsSchema(PagingBodySchema):
    _schema = f"{OGC_API_PROC_PART1_SCHEMAS}/jobList.yaml"  # technically, no 'links' yet, but added after by oneOf
    jobs = JobCollection()


class JobCategoryFilters(PermissiveMappingSchema):
    category = ExtendedSchemaNode(String(), title="CategoryFilter", variable="{category}", default=None, missing=None,
                                  description="Value of the corresponding parameter forming that category group.")


class GroupedJobsCategorySchema(ExtendedMappingSchema):
    category = JobCategoryFilters(description="Grouping values that compose the corresponding job list category.")
    jobs = JobCollection(description="List of jobs that matched the corresponding grouping values.")
    count = ExtendedSchemaNode(Integer(), description="Number of matching jobs for the corresponding group category.")


class GroupedCategoryJobsSchema(ExtendedSequenceSchema):
    job_group_category_item = GroupedJobsCategorySchema()


class GetGroupedJobsSchema(ExtendedMappingSchema):
    groups = GroupedCategoryJobsSchema()


class GetQueriedJobsSchema(OneOfKeywordSchema):
    _one_of = [
        GetPagingJobsSchema(description="Matched jobs according to filter queries."),
        GetGroupedJobsSchema(description="Matched jobs grouped by specified categories."),
    ]
    total = ExtendedSchemaNode(Integer(),
                               description="Total number of matched jobs regardless of grouping or paging result.")
    links = LinkList()  # required by OGC schema

    _sort_first = JOBS_LISTING_FIELD_FIRST
    _sort_after = JOBS_LISTING_FIELD_AFTER


class DismissedJobSchema(ExtendedMappingSchema):
    status = JobStatusEnum()
    jobID = JobID()
    message = ExtendedSchemaNode(String(), example="Job dismissed.")
    percentCompleted = ExtendedSchemaNode(Integer(), example=0)


# same as base Format, but for process/job responses instead of process submission
# (ie: 'Format' is for allowed/supported formats, this is the result format)
class DataEncodingAttributes(FormatSelection):
    pass


class ReferenceBase(ExtendedMappingSchema):
    format = DataEncodingAttributes(missing=drop)
    body = ExtendedSchemaNode(String(), missing=drop)
    bodyReference = ReferenceURL(missing=drop)


class Reference(ReferenceBase):
    title = "Reference"
    href = ReferenceURL(description="Endpoint of the reference.")


class ExecuteReference(ReferenceBase):
    title = "ExecuteReference"
    href = ExecuteReferenceURL(description="Endpoint of the reference.")


class ArrayReference(ExtendedSequenceSchema):
    item = ExecuteReference()


class ArrayReferenceValueType(ExtendedMappingSchema):
    value = ArrayReference()


class ExecuteCollectionFormatEnum(ExtendedSchemaNode):
    schema_type = String
    default = ExecuteCollectionFormat.GEOJSON
    example = ExecuteCollectionFormat.STAC
    validator = OneOf(ExecuteCollectionFormat.values())


class ExecuteCollectionInput(FilterSchema, SortBySchema, PermissiveMappingSchema):
    description = inspect.cleandoc("""
        Reference to a 'collection' that can optionally be filtered, sorted, or parametrized.

        If only the 'collection' is provided to read the contents as a static GeoJSON FeatureCollection document,
        any scheme can be employed (s3, file, http, etc.) to request the contents.
        Note that in this context, each of the respective Feature contained in the collection will be extracted
        to form an array of Features. If the entire 'FeatureCollection' should be provided as a whole to the process
        input, consider using the usual 'href' or 'value' input instead of 'collection'.

        When more 'collection' capabilities are specified with
        additional parameters (filter, sortBy, subsetting, scaling, etc.),
        the scheme must be 'http(s)' since an OGC API or STAC API data access mechanism is expected
        to perform the requested operations. The appropriate API to employ should be indicated by 'format'
        to ensure appropriate interpretation of the 'collection' reference.

        Supported additional parameters depend on each API implementation.
        Not all parameters are listed in this definition. Refer to respective APIs
        for supported parameters and their expected value formats.
    """)
    collection = ExecuteReferenceURL(description="Endpoint of the collection reference.")
    format = ExecuteCollectionFormatEnum(
        missing=drop,
        description="Collection API to employ for filtering and extracting relevant data for the execution.",
    )
    type = MediaType(
        missing=drop,
        title="CollectionMediaType",
        description=(
            "IANA identifier of content-type to extract from the link. "
            "If none specified, default from the collection is employed. "
        )
    )


# Backward compatible data-input that allows values to be nested under 'data' or 'value' fields,
# both for literal values and link references, for inputs submitted as list-items.
# Also allows the explicit 'href' (+ optional format) reference for a link.
#
# Because this data-input structure applies only to list-items (see 'ExecuteInputItem' below), mapping is always needed.
# (i.e.: values cannot be submitted inline in the list, because field 'id' of each input must also be provided)
# For this reason, one of 'value', 'data', 'href' or 'reference' is mandatory.
class ExecuteInputAnyType(OneOfKeywordSchema):
    """
    Permissive variants that we attempt to parse automatically.
    """
    _one_of = [
        # Array of literal data with 'data' key
        ArrayLiteralDataType(),
        # same with 'value' key (OGC specification)
        ArrayLiteralValueType(),
        # Array of HTTP references with various keywords
        ArrayReferenceValueType(),
        # literal data with 'data' key
        AnyLiteralDataType(),
        # same with 'value' key (OGC specification)
        AnyLiteralValueType(),
        # HTTP references with various keywords
        LiteralReference(),
        ExecuteReference(),
        # HTTP reference to a 'collection' with optional processing arguments
        ExecuteCollectionInput(),
    ]


class ExecuteInputItem(ExecuteInputDataType, ExecuteInputAnyType):
    description = (
        "Default value to be looked for uses key 'value' to conform to older drafts of OGC-API standard. "
        "Even older drafts that allowed other fields 'data' instead of 'value' and 'reference' instead of 'href' "
        "are also looked for to remain back-compatible."
    )


# backward compatible definition:
#
#   inputs: [
#     {"id": "<id>", "value": <data>},
#     {"id": "<id>", "href": <link>}
#     ... (other variants) ...
#   ]
#
class ExecuteInputListValues(ExtendedSequenceSchema):
    input_item = ExecuteInputItem(summary="Received list input value definition during job submission.")


# same as 'ExecuteInputReference', but using 'OGC' schema with 'type' field
# Defined as:
#   https://github.com/opengeospatial/ogcapi-processes/blob/master/openapi/schemas/processes-core/link.yaml
# But explicitly in the context of an execution input, rather than any other link (eg: metadata)
class ExecuteInputFileLink(Link):  # for other metadata (title, hreflang, etc.)
    _schema = f"{OGC_API_PROC_PART1_SCHEMAS}/link.yaml"
    href = ExecuteReferenceURL(  # not just a plain 'URL' like 'Link' has (extended with s3, vault, etc.)
        description="Location of the file reference."
    )
    type = MediaType(
        default=ContentType.TEXT_PLAIN,  # as per OGC, not mandatory (ie: 'default' supported format)
        description="IANA identifier of content-type located at the link."
    )
    rel = LinkRelationshipType(missing=drop)  # optional opposite to normal 'Link'
    # schema is not official, but logical (same name as under 'format' of process description for a complex file)
    # this extra field is not prohibited from OGC Link definition (just make it explicit here)
    schema = FormatSchema(missing=drop)


# same as 'ExecuteInputLink', but using 'OLD' schema with 'format' field
class ExecuteInputReference(Reference):
    summary = "Execute input reference link definition with parameters."


class ExecuteInputFile(AnyOfKeywordSchema):
    title = "ExecuteInputFile"
    _any_of = [                   # 'href' required for both to provide file link/reference
        ExecuteInputFileLink(),   # 'OGC' schema with 'type: <MediaType>'
        ExecuteInputReference(),  # 'OLD' schema with 'format: {mimeType|mediaType: <MediaType>}'
    ]


# https://github.com/opengeospatial/ogcapi-processes/blob/master/openapi/schemas/processes-core/inputValueNoObject.yaml
# Any literal value directly provided inline in input mapping.
#
#   {"inputs": {"<id>": <literal-data>}}
#
# Excludes objects to avoid conflict with later object mapping and {"value": <data>} definitions.
# Excludes array literals that will be defined separately with allowed array of any item within this schema.
# Note: Also supports 'binaryInputValue', since 'type: string' regardless of 'format' is valid.
class ExecuteInputInlineLiteral(AnyLiteralType):
    title = "ExecuteInputInlineLiteral"
    description = "Execute input literal value provided inline."


class BoundingBox2D(ExtendedSequenceSchema):
    description = "Bounding Box using 2D points."
    item = Number()
    validator = Length(min=4, max=4)


class BoundingBox3D(ExtendedSequenceSchema):
    description = "Bounding Box using 3D points."
    item = Number()
    validator = Length(min=6, max=6)


class BoundingBoxValue(OneOfKeywordSchema):
    _one_of = [
        BoundingBox2D,
        BoundingBox3D,
    ]


class BoundingBoxObject(StrictMappingSchema):
    _schema = OGC_API_BBOX_SCHEMA
    description = "Execute bounding box value provided inline."
    format = OGC_API_BBOX_FORMAT
    bbox = BoundingBoxValue(
        description="Point values of the bounding box."
    )
    crs = AnyCRS(
        default="http://www.opengis.net/def/crs/OGC/1.3/CRS84",
        description="Coordinate Reference System of the Bounding Box points.",
    )


class ExecuteInputInlineBoundingBox(BoundingBoxObject):
    _schema_include_deserialize = True


class ExecuteInputInlineValue(OneOfKeywordSchema):
    _schema = f"{OGC_API_PROC_PART1_SCHEMAS}/inputValueNoObject.yaml"
    _one_of = [
        ExecuteInputInlineLiteral(),
        ExecuteInputInlineBoundingBox(),
    ]


class ExecuteInputMeasurement(StrictMappingSchema):
    description = "Execute measurement value with a unit of measure."
    measurement = Number()
    uom = ExtendedSchemaNode(
        String(allow_empty=True),
        title="UoM",
        description="Unit of Measure for the specified value.",
    )
    reference = ExecuteReferenceURL(
        missing=drop,
        description="Reference URL to schema definition of the named entity.",
    )


class ExecuteInputObjectData(NotKeywordSchema, PermissiveMappingSchema):
    summary = "Data provided as any object schema."
    description = (
        "Data provided as any object schema. "
        "This content can represent any JSON definition. "
        "It is recommended to provide either a 'mediaType' or a JSON 'schema' along with this value, "
        "although this is not strictly required."
    )
    _not = [
        ExecuteInputInlineBoundingBox(),
        ExecuteInputMeasurement(),
    ]


# extended 'object' part form:
# https://github.com/opengeospatial/ogcapi-processes/blob/master/openapi/schemas/processes-core/inputValue.yaml
class ExecuteInputAnyObjectValue(OneOfKeywordSchema):
    summary = "Data provided as any object schema."
    _one_of = [
        # NOTE: any explicit object variation added here must be applied to 'not' of the generic object schema
        ExecuteInputMeasurement(),
        ExecuteInputObjectData(),
    ]


class ExecuteInputQualifiedLiteralValue(Format):  # default 'mediaType: text/plain'
    _schema = f"{OGC_API_PROC_PART1_SCHEMAS}/qualifiedInputValue.yaml"
    value = ExecuteInputInlineValue()


class ExecuteInputQualifiedAnyObjectValue(Format):
    _schema = f"{OGC_API_PROC_PART1_SCHEMAS}/qualifiedInputValue.yaml"
    value = ExecuteInputAnyObjectValue()    # can be anything, including literal value, array of them, nested object
    mediaType = MediaType(default=ContentType.APP_JSON, example=ContentType.APP_JSON)  # override default for object


class ExecuteInputQualifiedValue(OneOfKeywordSchema):
    title = "ExecuteInputQualifiedValue"
    # not exactly the same schema, but equivalent, with alternate 'mediaType' defaults for literal vs object
    _schema = f"{OGC_API_PROC_PART1_SCHEMAS}/inputValue.yaml"
    _schema_include_deserialize = False
    _one_of = [
        ExecuteInputQualifiedLiteralValue(),
        ExecuteInputQualifiedAnyObjectValue(),
    ]


# https://github.com/opengeospatial/ogcapi-processes/blob/master/openapi/schemas/processes-core/inlineOrRefData.yaml
#
#   oneOf:
#     - $ref: "inputValueNoObject.yaml"     # in OGC-API spec, includes a generic array
#     - $ref: "qualifiedInputValue.yaml"
#     - $ref: "link.yaml"
#
class ExecuteInputInlineOrRefData(OneOfKeywordSchema):
    _schema = f"{OGC_API_PROC_PART1_SCHEMAS}/inlineOrRefData.yaml"
    _one_of = [
        ExecuteInputInlineValue(),          # <inline-value> (literal, bbox, measurement)
        ExecuteInputQualifiedValue(),       # {"value": <anything>, "mediaType": "<>", "schema": <OAS link or object>}
        ExecuteInputFile(),                 # 'href' with either 'type' (OGC) or 'format' (OLD)
        ExecuteCollectionInput(),           # 'collection' with optional processing operations
        # FIXME: 'nested process' (https://github.com/crim-ca/weaver/issues/412)
    ]


class ExecuteInputArrayValues(ExtendedSequenceSchema):
    item_value = ExecuteInputInlineOrRefData()


# combine 'inlineOrRefData' and its 'array[inlineOrRefData]' variants to simplify 'ExecuteInputAny' definition
class ExecuteInputData(OneOfKeywordSchema, StrictMappingSchema):
    description = "Execute data definition of the input."
    _one_of = [
        ExecuteInputInlineOrRefData(),
        ExecuteInputArrayValues(),
    ]


# https://github.com/opengeospatial/ogcapi-processes/blob/master/openapi/schemas/processes-core/execute.yaml
#
#   inputs:
#     additionalProperties:           # this is the below 'variable=<input-id>'
#       oneOf:
#       - $ref: "inlineOrRefData.yaml"
#       - type: array
#         items:
#           $ref: "inlineOrRefData.yaml"
#
# depend on 'StrictMappingSchema' such that any unmapped "additionalProperties"
# caused by the nested schema to fail validation is refused in the final mapping
class ExecuteInputMapAdditionalProperties(StrictMappingSchema):
    input_id = ExecuteInputData(variable="{input-id}", title="ExecuteInputData",
                                description="Received mapping input value definition during job submission.")


class ExecuteInputMapValues(AnyOfKeywordSchema):
    _any_of = [
        ExecuteInputMapAdditionalProperties(),  # normal {"<input-id>": {...}}
        EmptyMappingSchema(),                   # allows explicitly provided {}
    ]


class ExecuteInputValues(OneOfKeywordSchema):
    _one_of = [
        # OLD format: {"inputs": [{"id": "<id>", "value": <data>}, ...]}
        ExecuteInputListValues(description="Process job execution inputs defined as item listing."),
        # OGC-API:    {"inputs": {"<id>": <data>, "<id>": {"value": <data>}, ...}}
        ExecuteInputMapValues(description="Process job execution inputs defined as mapping."),
    ]


class ExecuteInputOutputs(ExtendedMappingSchema):
    # Permit unspecified (optional) inputs for processes that could technically allow no-inputs definition (CWL).
    # This is very unusual in real world scenarios, but has some possible cases: constant endpoint fetcher, RNG output.
    #
    # NOTE:
    #   It is **VERY** important to use 'default={}' and not 'missing=drop' contrary to other optional fields.
    #   Using 'drop' causes and invalid input definition to be ignored/removed and not be validated for expected schema.
    #   We want to ensure format is validated if present to rapidly report the issue and not move on to full execution.
    #   If 'inputs' are indeed omitted, the default with match against and empty 'ExecuteInputMapValues' schema.
    #   If 'inputs' are explicitly provided as '{}' or '[]', it will also behave the right way for no-inputs process.
    #
    # See tests validating both cases (incorrect schema vs optionals inputs):
    #   - 'tests.wps_restapi.test_processes.WpsRestApiProcessesTest.test_execute_process_missing_required_params'
    #   - 'tests.wps_restapi.test_providers.WpsRestApiProcessesTest.test_execute_process_no_error_not_required_params'
    #   - 'tests.wps_restapi.test_providers.WpsRestApiProcessesTest.test_get_provider_process_no_inputs'
    #   - 'tests.wps_restapi.test_colander_extras.test_oneof_variable_dict_or_list'
    inputs = ExecuteInputValues(default={}, description="Values submitted for execution.")
    outputs = ExecuteOutputSpec(
        description=(
            "Defines which outputs to be obtained from the execution (filtered or all), "
            "as well as the reporting method for each output according to 'transmissionMode', "
            "the 'response' type, and the execution 'mode' provided "
            f"(see for more details: {DOC_URL}/processes.html#execution-body)."
        ),
        default={}
    )


class Execute(ExecuteInputOutputs):
    # OGC 'execute.yaml' does not enforce any required item
    _schema = f"{OGC_API_PROC_PART1_SCHEMAS}/execute.yaml"
    examples = {
        "ExecuteJSON": {
            "summary": "Execute a process job using REST JSON payload with OGC API schema.",
            "value": EXAMPLES["job_execute.json"],
        },
    }
    mode = JobExecuteModeEnum(
        missing=drop,
        default=ExecuteMode.AUTO,
        deprecated=True,
        description=(
            "Desired execution mode specified directly. This is intended for backward compatibility support. "
            "To obtain more control over execution mode selection, employ the official Prefer header instead "
            f"(see for more details: {DOC_URL}/processes.html#execution-mode)."
        ),
        validator=OneOf(ExecuteMode.values())
    )
    response = JobResponseOptionsEnum(
        missing=drop,
        default=ExecuteResponse.DOCUMENT,
        description=(
            "Indicates the desired representation format of the response. "
            f"(see for more details: {DOC_URL}/processes.html#execution-body)."
        ),
        validator=OneOf(ExecuteResponse.values())
    )
    notification_email = Email(
        missing=drop,
        deprecated=True,
        description=(
            "Optionally send a notification email when the job is completed. "
            "This is equivalent to using subscribers for both failed and successful job status emails simultaneously."
        )
    )
    subscribers = JobExecuteSubscribers(missing=drop)


class QuoteStatusSchema(ExtendedSchemaNode):
    schema_type = String
    validator = OneOf(QuoteStatus.values())


class PartialQuoteSchema(ExtendedMappingSchema):
    status = QuoteStatusSchema()
    quoteID = UUID(description="Quote ID.")
    processID = ProcessIdentifierTag(description="Process identifier corresponding to the quote definition.")


class DecimalRegex(Regex):
    # because the received value can be a Decimal,
    # the pattern match object cannot perform regex check directly on it
    def __call__(self, node, value):
        return super().__call__(node, str(value))


class PriceAmount(ExtendedSchemaNode):
    schema_type = Money()
    format = "decimal"  # https://github.com/OAI/OpenAPI-Specification/issues/845#issuecomment-378139730
    description = "Monetary value of the price."
    validator = All(
        Range(min=0),
        DecimalRegex(re.compile("^[0-9]+.[0-9]+$"), msg="Number must be formatted as currency decimal."),
    )


class PriceCurrency(ExtendedSchemaNode):
    schema_type = String()
    description = "Currency code in ISO-4217 format."
    default = "USD"  # most common online
    validator = All(
        Length(min=3, max=3),
        OneOf(sorted(list_currencies())),
    )


class PriceSchema(ExtendedMappingSchema):
    amount = PriceAmount()
    currency = PriceCurrency(description=(
        "Until processed by the quotation estimator for the process, corresponds to the user-requested currency. "
        "Once processed, the requested currency will be applied for the amount if exchange rates could be resolved. "
        "Otherwise, the estimator-specific or API-wide default currency value will be used for the estimated amount."
    ))

    def __json__(self, value):
        """
        Handler for :mod:`pyramid` and :mod:`webob` if the object reaches the JSON serializer.

        Combined with :mod:`simplejson` to automatically handle :class:`Decimal` conversion.
        """
        return super().deserialize(value)


class QuoteProcessParameters(PermissiveMappingSchema, ExecuteInputOutputs):
    description = (
        "Parameters passed for traditional process execution (inputs, outputs) "
        "with added metadata for quote evaluation."
    )


class QuoteEstimateValue(PermissiveMappingSchema):
    description = "Details of an estimated value, with it attributed rate and resulting cost."
    estimate = PositiveNumber(default=Decimal("0.0"), missing=None)
    rate = PositiveNumber(default=Decimal("1.0"), missing=None)
    cost = PositiveNumber(default=Decimal("0.0"), missing=Decimal("0.0"))


class QuoteStepChainedInputLiteral(StrictMappingSchema, QuoteEstimatorWeightedParameterSchema):
    value = AnyLiteralType()


class QuoteStepChainedInputComplex(StrictMappingSchema, QuoteEstimatorWeightedParameterSchema):
    size = PositiveNumber()


class QuoteStepChainedInput(OneOfKeywordSchema):
    _one_of = [
        QuoteStepChainedInputLiteral(),
        QuoteStepChainedInputComplex(),
    ]


class QuoteStepOutputParameters(ExtendedMappingSchema):
    description = "Outputs from a quote estimation to be chained as inputs for a following Workflow step."
    output_id = QuoteStepChainedInput(
        variable="{output-id}",
        description="Mapping of output to chain as input for quote estimation.",
    )


class QuoteProcessResults(PermissiveMappingSchema):
    _schema = f"{WEAVER_SCHEMA_URL}/quotation/quote-estimation-result.yaml"
    description = (
        "Results of the quote estimation. "
        "Will be empty until completed. "
        "Contents may vary according to the estimation methodology. "
        "Each category provides details about its contribution toward the total."
    )
    flat = QuoteEstimateValue(missing=drop)
    memory = QuoteEstimateValue(missing=drop)
    storage = QuoteEstimateValue(missing=drop)
    duration = QuoteEstimateValue(missing=drop)
    cpu = QuoteEstimateValue(missing=drop)
    gpu = QuoteEstimateValue(missing=drop)
    total = PositiveNumber(default=Decimal("0.0"))
    currency = PriceCurrency(missing=drop, description=(
        "Optional currency employed by the estimator to produce the quote. "
        "API-wide default currency employed if not specified."
    ))


class UserIdSchema(OneOfKeywordSchema):
    _one_of = [
        ExtendedSchemaNode(String(), missing=drop),
        ExtendedSchemaNode(Integer(), default=None),
    ]


class StepQuotation(PartialQuoteSchema):
    detail = ExtendedSchemaNode(String(), description="Detail about quote processing.", missing=None)
    price = PriceSchema(description="Estimated price for process execution.")
    expire = ExtendedSchemaNode(DateTime(), description="Expiration date and time of the quote in ISO-8601 format.")
    created = ExtendedSchemaNode(DateTime(), description="Creation date and time of the quote in ISO-8601 format.")
    userID = UserIdSchema(description="User ID that requested the quote.", missing=required, default=None)
    estimatedTime = Duration(missing=drop,
                             description="Estimated duration of process execution in human-readable format.")
    estimatedSeconds = ExtendedSchemaNode(Integer(), missing=drop,
                                          description="Estimated duration of process execution in seconds.")
    estimatedDuration = DurationISO(missing=drop,
                                    description="Estimated duration of process execution in ISO-8601 format.")
    processParameters = QuoteProcessParameters(title="QuoteProcessParameters")
    results = QuoteProcessResults(title="QuoteProcessResults", default={})
    outputs = QuoteStepOutputParameters(missing=drop)


class StepQuotationList(ExtendedSequenceSchema):
    description = "Detailed child processes and prices part of the complete quote."
    step = StepQuotation(description="Quote of a workflow step process.")


class Quotation(StepQuotation):
    paid = ExtendedSchemaNode(Boolean(), default=False, description=(
        "Indicates if the quote as been paid by the user. "
        "This is mandatory in order to execute the job corresponding to the produced quote."
    ))
    steps = StepQuotationList(missing=drop)


class QuoteStepReferenceList(ExtendedSequenceSchema):
    description = "Summary of child process quote references part of the complete quote."
    ref = ReferenceURL()


class QuoteBase(ExtendedMappingSchema):
    price = PriceSchema(description=(
        "Total price of the quote including all estimated costs and step processes if applicable."
    ))


class QuoteSummary(PartialQuoteSchema, QuoteBase):
    steps = QuoteStepReferenceList()


class QuoteSchema(Quotation, QuoteBase):
    pass


class QuotationList(ExtendedSequenceSchema):
    quote = UUID(description="Quote ID.")


class QuotationListSchema(PagingBodySchema):
    _sort_first = QUOTES_LISTING_FIELD_FIRST
    _sort_after = QUOTES_LISTING_FIELD_AFTER

    quotations = QuotationList()


class CreatedQuotedJobStatusSchema(PartialQuoteSchema, CreatedJobStatusSchema):
    billID = UUID(description="ID of the created bill.")


class BillSchema(ExtendedMappingSchema):
    billID = UUID(description="Bill ID.")
    quoteID = UUID(description="Original quote ID that produced this bill.", missing=drop)
    processID = ProcessIdentifierTag()
    jobID = JobID()
    title = ExtendedSchemaNode(String(), description="Name of the bill.")
    description = ExtendedSchemaNode(String(), missing=drop)
    price = PriceSchema(description="Price associated to the bill.")
    created = ExtendedSchemaNode(DateTime(), description="Creation date and time of the bill in ISO-8601 format.")
    userID = ExtendedSchemaNode(Integer(), description="User id that requested the quote.")


class BillList(ExtendedSequenceSchema):
    bill = UUID(description="Bill ID.")


class BillListSchema(ExtendedMappingSchema):
    bills = BillList()


class SupportedValues(ExtendedMappingSchema):
    pass


class DefaultValues(ExtendedMappingSchema):
    pass


class CWLClass(ExtendedSchemaNode):
    # in this case it is ok to use 'name' because target fields receiving it will
    # never be able to be named 'class' because of Python reserved keyword
    name = "class"
    title = "Class"
    schema_type = String
    example = "CommandLineTool"
    validator = OneOf(["CommandLineTool", "ExpressionTool", "Workflow"])
    description = (
        "CWL class specification. This is used to differentiate between single Application Package (AP)"
        "definitions and Workflow that chains multiple packages."
    )


class CWLExpression(ExtendedSchemaNode):
    schema_type = String
    title = "CWLExpression"
    description = (
        f"When combined with '{CWL_REQUIREMENT_INLINE_JAVASCRIPT}', "
        "this field allows runtime parameter references "
        f"(see also: {CWL_CMD_TOOL_URL}#Expression)."
    )


class RequirementClass(ExtendedSchemaNode):
    # in this case it is ok to use 'name' because target fields receiving it will
    # never be able to be named 'class' because of Python reserved keyword
    name = "class"
    title = "RequirementClass"
    schema_type = String
    description = "CWL requirement class specification."


class CUDAComputeCapability(ExtendedSchemaNode):
    schema_type = String
    example = "3.0"
    title = "CUDA compute capability"
    description = "The compute capability supported by the GPU hardware."
    validator = SemanticVersion(regex=r"^\d+\.\d+$")


class CUDAComputeCapabilityArray(ExtendedSequenceSchema):
    item = CUDAComputeCapability()
    validator = Length(min=1)


class CUDAComputeCapabilitySchema(OneOfKeywordSchema):
    # https://github.com/common-workflow-language/cwltool/blob/67a180/cwltool/extensions.yml#L178
    title = CUDAComputeCapability.title
    description = inspect.cleandoc("""
        The compute capability supported by the GPU hardware.

        * If this is a single value, it defines only the minimum
          compute capability.  GPUs with higher capability are also
          accepted.
        * If it is an array value, then only select GPUs with compute
          capabilities that explicitly appear in the array.

        See https://docs.nvidia.com/deploy/cuda-compatibility/#faq and
        https://docs.nvidia.com/cuda/cuda-c-best-practices-guide/index.html#cuda-compute-capability for details.
    """)
    _one_of = [
        CUDAComputeCapability,
        CUDAComputeCapabilityArray,
    ]


class CUDARequirementSpecification(PermissiveMappingSchema):
    # https://github.com/common-workflow-language/cwltool/blob/67a180/cwltool/extensions.yml#L178
    cudaVersionMin = ExtendedSchemaNode(
        String(),
        example="11.4",
        title="CUDA version minimum",
        description=inspect.cleandoc("""
            The minimum CUDA version required to run the software. This corresponds to a CUDA SDK release.

            When run in a container, the container image should provide the CUDA runtime, and the host
            driver is injected into the container.  In this case, because CUDA drivers are backwards compatible,
            it is possible to use an older SDK with a newer driver across major versions.

            See https://docs.nvidia.com/deploy/cuda-compatibility/ for details.
        """),
        validator=SemanticVersion(regex=r"^\d+\.\d+$"),
    )
    cudaComputeCapability = CUDAComputeCapabilitySchema()
    cudaDeviceCountMin = ExtendedSchemaNode(
        Integer(),
        example=1,
        default=1,
        validator=Range(min=1),
        title="CUDA device count minimum",
        description="The minimum amount of devices required.",
    )
    cudaDeviceCountMax = ExtendedSchemaNode(
        Integer(),
        example=8,
        default=1,
        validator=Range(min=1),
        title="CUDA device count maximum",
        description="The maximum amount of devices required.",
    )


class CUDARequirementMap(ExtendedMappingSchema):
    CUDARequirement = CUDARequirementSpecification(
        name=CWL_REQUIREMENT_CUDA,
        title=CWL_REQUIREMENT_CUDA,
    )


class CUDARequirementClass(CUDARequirementSpecification):
    _class = RequirementClass(example=CWL_REQUIREMENT_CUDA, validator=OneOf([CWL_REQUIREMENT_CUDA]))


class NetworkAccessRequirementSpecification(PermissiveMappingSchema):
    networkAccess = ExtendedSchemaNode(
        Boolean(),
        example=True,
        title="Network Access",
        description="Indicate whether a process requires outgoing IPv4/IPv6 network access.",
    )


class NetworkAccessRequirementMap(ExtendedMappingSchema):
    NetworkAccessRequirement = NetworkAccessRequirementSpecification(
        name=CWL_REQUIREMENT_NETWORK_ACCESS,
        title=CWL_REQUIREMENT_NETWORK_ACCESS,
    )


class NetworkAccessRequirementClass(NetworkAccessRequirementSpecification):
    _class = RequirementClass(example=CWL_REQUIREMENT_NETWORK_ACCESS, validator=OneOf([CWL_REQUIREMENT_NETWORK_ACCESS]))


class ResourceRequirementValue(OneOfKeywordSchema):
    _one_of = [
        ExtendedSchemaNode(Float(), validator=BoundedRange(min=0.0, exclusive_min=True)),
        ExtendedSchemaNode(Integer(), validator=Range(min=1)),
        CWLExpression,
    ]


class ResourceRequirementSpecification(PermissiveMappingSchema):
    description = inspect.cleandoc(f"""
        Specify basic hardware resource requirements
        (see also: {CWL_CMD_TOOL_URL}#{CWL_REQUIREMENT_RESOURCE}).
    """)
    coresMin = ResourceRequirementValue(
        missing=drop,
        default=1,
        title="ResourceCoresMinimum",
        summary="Minimum reserved number of CPU cores.",
        description=inspect.cleandoc("""
            Minimum reserved number of CPU cores.

            May be a fractional value to indicate to a scheduling algorithm that one core can be allocated
            to multiple jobs. For example, a value of 0.25 indicates that up to 4 jobs may run in parallel
            on 1 core. A value of 1.25 means that up to 3 jobs can run on a 4 core system (4/1.25 ≈ 3).

            Processes can only share a core allocation if the sum of each of their 'ramMax', 'tmpdirMax',
            and 'outdirMax' requests also do not exceed the capacity of the node.

            Processes sharing a core must have the same level of isolation (typically a container or VM)
            that they would normally have.

            The reported number of CPU cores reserved for the process, which is available to expressions on the
            'CommandLineTool' as 'runtime.cores', must be a non-zero integer, and may be calculated by rounding up
            the cores request to the next whole number.

            Scheduling systems may allocate fractional CPU resources by setting quotas or scheduling weights.
            Scheduling systems that do not support fractional CPUs may round up the request to the next whole number.
        """),
    )
    coresMax = ResourceRequirementValue(
        missing=drop,
        title="ResourceCoresMaximum",
        summary="Maximum reserved number of CPU cores.",
        description=inspect.cleandoc("""
            Maximum reserved number of CPU cores.
            See 'coresMin' for discussion about fractional CPU requests.
        """),
    )
    ramMin = ResourceRequirementValue(
        missing=drop,
        default=256,
        title="ResourceRAMMinimum",
        summary="Minimum reserved RAM in mebibytes.",
        description=inspect.cleandoc("""
            Minimum reserved RAM in mebibytes (2**20).

            May be a fractional value. If so, the actual RAM request must be rounded up to the next whole number.
            The reported amount of RAM reserved for the process, which is available to expressions on the
            'CommandLineTool' as 'runtime.ram', must be a non-zero integer.
        """),
    )
    ramMax = ResourceRequirementValue(
        missing=drop,
        title="ResourceRAMMaximum",
        summary="Maximum reserved RAM in mebibytes.",
        description=inspect.cleandoc("""
            Maximum reserved RAM in mebibytes (2**20).
            See 'ramMin' for discussion about fractional RAM requests.
        """),
    )
    tmpdirMin = ResourceRequirementValue(
        missing=drop,
        default=1024,
        title="ResourceTmpDirMinimum",
        summary="Minimum reserved filesystem based storage for the designated temporary directory in mebibytes.",
        description=inspect.cleandoc("""
            Minimum reserved filesystem based storage for the designated temporary directory in mebibytes (2**20).

            May be a fractional value. If so, the actual storage request must be rounded up to the next whole number.
            The reported amount of storage reserved for the process, which is available to expressions on the
            'CommandLineTool' as 'runtime.tmpdirSize', must be a non-zero integer.
        """),
    )
    tmpdirMax = ResourceRequirementValue(
        missing=drop,
        title="ResourceTmpDirMaximum",
        summary="Maximum reserved filesystem based storage for the designated temporary directory in mebibytes.",
        description=inspect.cleandoc("""
            Maximum reserved filesystem based storage for the designated temporary directory in mebibytes (2**20).
            See 'tmpdirMin' for discussion about fractional storage requests.
        """),
    )
    outdirMin = ResourceRequirementValue(
        missing=drop,
        default=1024,
        title="ResourceOutDirMinimum",
        summary="Minimum reserved filesystem based storage for the designated output directory in mebibytes.",
        description=inspect.cleandoc("""
            Minimum reserved filesystem based storage for the designated output directory in mebibytes (2**20).

            May be a fractional value. If so, the actual storage request must be rounded up to the next whole number.
            The reported amount of storage reserved for the process, which is available to expressions on the
            'CommandLineTool' as runtime.outdirSize, must be a non-zero integer.
        """),
    )
    outdirMax = ResourceRequirementValue(
        missing=drop,
        default=1,
        title="ResourceOutDirMaximum",
        summary="Maximum reserved filesystem based storage for the designated output directory in mebibytes.",
        description=inspect.cleandoc("""
            Maximum reserved filesystem based storage for the designated output directory in mebibytes (2**20).
            See 'outdirMin' for discussion about fractional storage requests.
        """),
    )


class ResourceRequirementMap(ExtendedMappingSchema):
    ResourceRequirement = ResourceRequirementSpecification(
        name=CWL_REQUIREMENT_RESOURCE,
        title=CWL_REQUIREMENT_RESOURCE,
    )


class ResourceRequirementClass(ResourceRequirementSpecification):
    _class = RequirementClass(example=CWL_REQUIREMENT_RESOURCE, validator=OneOf([CWL_REQUIREMENT_RESOURCE]))


class DockerRequirementSpecification(PermissiveMappingSchema):
    dockerPull = ExtendedSchemaNode(
        String(),
        example="docker-registry.host.com/namespace/image:1.2.3",
        title="Docker pull reference",
        description="Reference package that will be retrieved and executed by CWL."
    )


class DockerRequirementMap(ExtendedMappingSchema):
    DockerRequirement = DockerRequirementSpecification(
        name=CWL_REQUIREMENT_APP_DOCKER,
        title=CWL_REQUIREMENT_APP_DOCKER
    )


class DockerRequirementClass(DockerRequirementSpecification):
    _class = RequirementClass(example=CWL_REQUIREMENT_APP_DOCKER, validator=OneOf([CWL_REQUIREMENT_APP_DOCKER]))


class DockerGpuRequirementSpecification(DockerRequirementSpecification):
    deprecated = True
    description = inspect.cleandoc(f"""
        Docker requirement with GPU-enabled support (https://github.com/NVIDIA/nvidia-docker).
        The instance must have the NVIDIA toolkit installed to use this feature.

        WARNING:
        This requirement is specific to Weaver and is preserved only for backward compatibility.
        Prefer the combined use of official '{CWL_REQUIREMENT_APP_DOCKER}' and '{CWL_REQUIREMENT_CUDA}'
        for better support of GPU capabilities and portability to other CWL-supported platforms.
    """)


class DockerGpuRequirementMap(ExtendedMappingSchema):
    deprecated = True
    req = DockerGpuRequirementSpecification(name=CWL_REQUIREMENT_APP_DOCKER_GPU)


class DockerGpuRequirementClass(DockerGpuRequirementSpecification):
    deprecated = True
    title = CWL_REQUIREMENT_APP_DOCKER_GPU
    _class = RequirementClass(example=CWL_REQUIREMENT_APP_DOCKER_GPU, validator=OneOf([CWL_REQUIREMENT_APP_DOCKER_GPU]))


class DirectoryListingItem(PermissiveMappingSchema):
    entry = ExtendedSchemaNode(String(), missing=drop)
    entryname = ExtendedSchemaNode(String(), missing=drop)
    writable = ExtendedSchemaNode(Boolean(), missing=drop)


class InitialWorkDirListing(ExtendedSequenceSchema):
    item = DirectoryListingItem()


class InitialWorkDirRequirementSpecification(PermissiveMappingSchema):
    listing = InitialWorkDirListing()


class InitialWorkDirRequirementMap(ExtendedMappingSchema):
    req = InitialWorkDirRequirementSpecification(name=CWL_REQUIREMENT_INIT_WORKDIR)


class InitialWorkDirRequirementClass(InitialWorkDirRequirementSpecification):
    _class = RequirementClass(example=CWL_REQUIREMENT_INIT_WORKDIR,
                              validator=OneOf([CWL_REQUIREMENT_INIT_WORKDIR]))


class InlineJavascriptLibraries(ExtendedSequenceSchema):
    description = inspect.cleandoc("""
        Additional code fragments that will also be inserted before executing the expression code.
        Allows for function definitions that may be called from CWL expressions.
    """)
    exp_lib = ExtendedSchemaNode(String(), missing=drop)


class InlineJavascriptRequirementSpecification(PermissiveMappingSchema):
    description = inspect.cleandoc(f"""
        Indicates that the workflow platform must support inline Javascript expressions.
        If this requirement is not present, the workflow platform must not perform expression interpolation
        (see also: {CWL_CMD_TOOL_URL}#{CWL_REQUIREMENT_INLINE_JAVASCRIPT}).
    """)
    expressionLib = InlineJavascriptLibraries(missing=drop)


class InlineJavascriptRequirementMap(ExtendedMappingSchema):
    req = InlineJavascriptRequirementSpecification(name=CWL_REQUIREMENT_INLINE_JAVASCRIPT)


class InlineJavascriptRequirementClass(InlineJavascriptRequirementSpecification):
    _class = RequirementClass(example=CWL_REQUIREMENT_INLINE_JAVASCRIPT,
                              validator=OneOf([CWL_REQUIREMENT_INLINE_JAVASCRIPT]))


class InplaceUpdateRequirementSpecification(PermissiveMappingSchema):
    description = inspect.cleandoc(f"""
        If 'inplaceUpdate' is true, then an implementation supporting this feature may permit tools to directly
        update files with 'writable: true' in '{CWL_REQUIREMENT_INIT_WORKDIR}'. That is, as an optimization,
        files may be destructively modified in place as opposed to copied and updated
        (see also: {CWL_CMD_TOOL_URL}#{CWL_REQUIREMENT_INPLACE_UPDATE}).
    """)
    inplaceUpdate = ExtendedSchemaNode(Boolean())


class InplaceUpdateRequirementMap(ExtendedMappingSchema):
    req = InplaceUpdateRequirementSpecification(name=CWL_REQUIREMENT_INPLACE_UPDATE)


class InplaceUpdateRequirementClass(InplaceUpdateRequirementSpecification):
    _class = RequirementClass(example=CWL_REQUIREMENT_INPLACE_UPDATE,
                              validator=OneOf([CWL_REQUIREMENT_INPLACE_UPDATE]))


class LoadContents(ExtendedSchemaNode):
    schema_type = Boolean
    title = "LoadContents"
    description = "Indicates if  a 'File' type reference should be loaded under the 'contents' property."


class LoadListingEnum(ExtendedSchemaNode):
    schema_type = String
    title = "LoadListingEnum"
    validator = OneOf(["no_listing", "shallow_listing", "deep_listing"])


class LoadListingRequirementSpecification(PermissiveMappingSchema):
    description = (
        "Specify the desired behavior for loading the listing field of a 'Directory' object for use by expressions "
        f"(see also: {CWL_CMD_TOOL_URL}#{CWL_REQUIREMENT_LOAD_LISTING})."
    )
    loadListing = LoadListingEnum()


class LoadListingRequirementMap(ExtendedMappingSchema):
    req = LoadListingRequirementSpecification(name=CWL_REQUIREMENT_LOAD_LISTING)


class LoadListingRequirementClass(LoadListingRequirementSpecification):
    _class = RequirementClass(example=CWL_REQUIREMENT_LOAD_LISTING,
                              validator=OneOf([CWL_REQUIREMENT_LOAD_LISTING]))


class IdentifierArray(ExtendedSequenceSchema):
    item = AnyIdentifier()


class MultipleInputRequirementSpecification(PermissiveMappingSchema):
    description = inspect.cleandoc(f"""
        Indicates that a Workflow Step Input must support multiple 'source' simultaneously
        (see also: {CWL_WORKFLOW_URL}#WorkflowStepInput).
    """)


class MultipleInputRequirementMap(ExtendedMappingSchema):
    req = MultipleInputRequirementSpecification(name=CWL_REQUIREMENT_MULTIPLE_INPUT)


class MultipleInputRequirementClass(MultipleInputRequirementSpecification):
    _class = RequirementClass(example=CWL_REQUIREMENT_MULTIPLE_INPUT, validator=OneOf([CWL_REQUIREMENT_MULTIPLE_INPUT]))


class ScatterIdentifiersSchema(OneOfKeywordSchema):
    title = "Scatter"
    description = inspect.cleandoc("""
        The scatter field specifies one or more input parameters which will be scattered.
        An input parameter may be listed more than once. The declared type of each input parameter implicitly
        becomes an array of items of the input parameter type. If a parameter is listed more than once, it
        becomes a nested array. As a result, upstream parameters which are connected to scattered parameters
        must be arrays.

        All output parameter types are also implicitly wrapped in arrays. Each job in the scatter results in an
        entry in the output array.

        If any scattered parameter runtime value is an empty array, all outputs are set to empty arrays and
        no work is done for the step, according to applicable scattering rules.
    """)
    _one_of = [
        AnyIdentifier(),
        IdentifierArray(validator=Length(min=1)),
    ]


class ScatterFeatureReference(PermissiveMappingSchema):
    scatter = ScatterIdentifiersSchema(missing=drop)
    scatterMethod = ExtendedSchemaNode(
        String(),
        validator=OneOf(["dotproduct", "nested_crossproduct", "flat_crossproduct"]),
        missing=drop,
        description=inspect.cleandoc("""
            If 'scatter' declares more than one input parameter, 'scatterMethod' describes how to decompose the
            input into a discrete set of jobs.

            - dotproduct: specifies that each of the input arrays are aligned and one element taken from each array
              to construct each job. It is an error if all input arrays are not the same length.

            - nested_crossproduct: specifies the Cartesian product of the inputs, producing a job for every
              combination of the scattered inputs. The output must be nested arrays for each level of scattering,
              in the order that the input arrays are listed in the 'scatter' field.

            - flat_crossproduct: specifies the Cartesian product of the inputs, producing a job for every combination
              of the scattered inputs. The output arrays must be flattened to a single level, but otherwise listed in
              the order that the input arrays are listed in the 'scatter' field.
        """)
    )


class ScatterFeatureRequirementSpecification(StrictMappingSchema):
    description = inspect.cleandoc(f"""
        A 'scatter' operation specifies that the associated Workflow step should execute separately over a list of
        input elements. Each job making up a scatter operation is independent and may be executed concurrently
        (see also: {CWL_WORKFLOW_URL}#WorkflowStep).
    """)


class ScatterFeatureRequirementMap(ExtendedMappingSchema):
    req = ScatterFeatureRequirementSpecification(name=CWL_REQUIREMENT_SCATTER)


class ScatterFeatureRequirementClass(ScatterFeatureRequirementSpecification):
    _class = RequirementClass(example=CWL_REQUIREMENT_SCATTER, validator=OneOf([CWL_REQUIREMENT_SCATTER]))


class SecretsRequirementSpecification(StrictMappingSchema):
    description = "Lists input parameters containing sensitive information to be masked."
    secrets = IdentifierArray(
        title="Secrets",
        description="Input parameter identifiers to consider as secrets.",
        validator=Length(min=1),
    )


class SecretsRequirementMap(ExtendedMappingSchema):
    req = SecretsRequirementSpecification(name=CWL_REQUIREMENT_SECRETS)


class SecretsRequirementClass(SecretsRequirementSpecification):
    _class = RequirementClass(example=CWL_REQUIREMENT_SECRETS, validator=OneOf([CWL_REQUIREMENT_SECRETS]))


class StepInputExpressionSpecification(StrictMappingSchema):
    description = inspect.cleandoc(f"""
        Indicate that the workflow platform must support the 'valueFrom' field of {CWL_WORKFLOW_URL}#WorkflowStepInput.
    """)


class StepInputExpressionRequirementMap(ExtendedMappingSchema):
    req = StepInputExpressionSpecification(name=CWL_REQUIREMENT_STEP_INPUT_EXPRESSION)


class StepInputExpressionRequirementClass(StepInputExpressionSpecification):
    _class = RequirementClass(
        example=CWL_REQUIREMENT_STEP_INPUT_EXPRESSION,
        validator=OneOf([CWL_REQUIREMENT_STEP_INPUT_EXPRESSION]),
    )


class SubworkflowRequirementSpecification(StrictMappingSchema):
    description = "Indicates that a Workflow employs another Workflow as one of its steps."


class SubworkflowRequirementMap(ExtendedMappingSchema):
    req = SubworkflowRequirementSpecification(name=CWL_REQUIREMENT_SUBWORKFLOW)


class SubworkflowRequirementClass(SubworkflowRequirementSpecification):
    _class = RequirementClass(example=CWL_REQUIREMENT_SUBWORKFLOW, validator=OneOf([CWL_REQUIREMENT_SUBWORKFLOW]))


class TimeLimitValue(OneOfKeywordSchema):
    _one_of = [
        ExtendedSchemaNode(Float(), validator=Range(min=0.0)),
        ExtendedSchemaNode(Integer(), validator=Range(min=0)),
        CWLExpression,
    ]


class ToolTimeLimitRequirementSpecification(PermissiveMappingSchema):
    description = inspect.cleandoc("""
        Set an upper limit on the execution time of a CommandLineTool.
        A CommandLineTool whose execution duration exceeds the time limit may be preemptively terminated
        and considered failed. May also be used by batch systems to make scheduling decisions.
        The execution duration excludes external operations, such as staging of files, pulling a docker image etc.,
        and only counts wall-time for the execution of the command line itself.
    """)
    timelimit = TimeLimitValue(
        description=inspect.cleandoc("""
            The time limit, in seconds.
            A time limit of zero means no time limit.
            Negative time limits are an error.
        """)
    )


class ToolTimeLimitRequirementMap(ExtendedMappingSchema):
    req = ToolTimeLimitRequirementSpecification(name=CWL_REQUIREMENT_TIME_LIMIT)


class ToolTimeLimitRequirementClass(ToolTimeLimitRequirementSpecification):
    _class = RequirementClass(example=CWL_REQUIREMENT_TIME_LIMIT, validator=OneOf([CWL_REQUIREMENT_TIME_LIMIT]))


class EnableReuseValue(OneOfKeywordSchema):
    _one_of = [
        ExtendedSchemaNode(Boolean(allow_string=False)),
        CWLExpression,
    ]


class WorkReuseRequirementSpecification(PermissiveMappingSchema):
    description = inspect.cleandoc(f"""
        For implementations that support reusing output from past work
        (on the assumption that same code and same input produce same results),
        control whether to enable or disable the reuse behavior for a particular tool or step
        (to accommodate situations where that assumption is incorrect).
        A reused step is not executed but instead returns the same output as the original execution.

        If '{CWL_REQUIREMENT_WORK_REUSE}' is not specified, correct tools should assume it is enabled by default.
    """)
    enableReuse = EnableReuseValue(
        description=inspect.cleandoc(f"""
            Indicates if reuse is enabled for this tool.
            Can be an expression when combined with '{CWL_REQUIREMENT_INLINE_JAVASCRIPT}'
            (see also: {CWL_CMD_TOOL_URL}#Expression).
        """)
    )


class WorkReuseRequirementMap(ExtendedMappingSchema):
    req = WorkReuseRequirementSpecification(name=CWL_REQUIREMENT_WORK_REUSE)


class WorkReuseRequirementClass(WorkReuseRequirementSpecification):
    _class = RequirementClass(example=CWL_REQUIREMENT_WORK_REUSE, validator=OneOf([CWL_REQUIREMENT_WORK_REUSE]))


class BuiltinRequirementSpecification(PermissiveMappingSchema):
    title = CWL_REQUIREMENT_APP_BUILTIN
    description = (
        "Hint indicating that the Application Package corresponds to a builtin process of "
        "this instance. (note: can only be an 'hint' as it is unofficial CWL specification)."
    )
    process = AnyIdentifier(description="Builtin process identifier.")


class BuiltinRequirementMap(ExtendedMappingSchema):
    req = BuiltinRequirementSpecification(name=CWL_REQUIREMENT_APP_BUILTIN)


class BuiltinRequirementClass(BuiltinRequirementSpecification):
    _class = RequirementClass(example=CWL_REQUIREMENT_APP_BUILTIN, validator=OneOf([CWL_REQUIREMENT_APP_BUILTIN]))


class ESGF_CWT_RequirementSpecification(PermissiveMappingSchema):  # noqa: N802
    title = CWL_REQUIREMENT_APP_ESGF_CWT
    description = (
        "Hint indicating that the Application Package corresponds to an ESGF-CWT provider process"
        "that should be remotely executed and monitored by this instance. "
        "(note: can only be an 'hint' as it is unofficial CWL specification)."
    )
    process = AnyIdentifier(description="Process identifier of the remote ESGF-CWT provider.")
    provider = URL(description="ESGF-CWT provider endpoint.")


class ESGF_CWT_RequirementMap(ExtendedMappingSchema):  # noqa: N802
    req = ESGF_CWT_RequirementSpecification(name=CWL_REQUIREMENT_APP_ESGF_CWT)


class ESGF_CWT_RequirementClass(ESGF_CWT_RequirementSpecification):  # noqa: N802
    _class = RequirementClass(example=CWL_REQUIREMENT_APP_ESGF_CWT, validator=OneOf([CWL_REQUIREMENT_APP_ESGF_CWT]))


class OGCAPIRequirementSpecification(PermissiveMappingSchema):
    title = CWL_REQUIREMENT_APP_OGC_API
    description = (
        "Hint indicating that the Application Package corresponds to an OGC API - Processes provider"
        "that should be remotely executed and monitored by this instance. "
        "(note: can only be an 'hint' as it is unofficial CWL specification)."
    )
    process = ReferenceURL(description="Process URL of the remote OGC API Process.")


class OGCAPIRequirementMap(ExtendedMappingSchema):
    req = OGCAPIRequirementSpecification(name=CWL_REQUIREMENT_APP_OGC_API)


class OGCAPIRequirementClass(OGCAPIRequirementSpecification):
    _class = RequirementClass(example=CWL_REQUIREMENT_APP_OGC_API, validator=OneOf([CWL_REQUIREMENT_APP_OGC_API]))


class WPS1RequirementSpecification(PermissiveMappingSchema):
    title = CWL_REQUIREMENT_APP_WPS1
    description = (
        "Hint indicating that the Application Package corresponds to a WPS-1 provider process"
        "that should be remotely executed and monitored by this instance. "
        "(note: can only be an 'hint' as it is unofficial CWL specification)."
    )
    process = AnyIdentifier(description="Process identifier of the remote WPS provider.")
    provider = URL(description="WPS provider endpoint.")


class WPS1RequirementMap(ExtendedMappingSchema):
    req = WPS1RequirementSpecification(name=CWL_REQUIREMENT_APP_WPS1)


class WPS1RequirementClass(WPS1RequirementSpecification):
    _class = RequirementClass(example=CWL_REQUIREMENT_APP_WPS1, validator=OneOf([CWL_REQUIREMENT_APP_WPS1]))


class UnknownRequirementMap(PermissiveMappingSchema):
    description = "Generic schema to allow alternative CWL requirements/hints not explicitly defined in schemas."


class UnknownRequirementClass(PermissiveMappingSchema):
    _class = RequirementClass(example="UnknownRequirement")


class CWLRequirementsMapDefinitions(AnyOfKeywordSchema):
    _any_of = [
        DockerRequirementMap(missing=drop),
        DockerGpuRequirementMap(missing=drop),
        InitialWorkDirRequirementMap(missing=drop),
        InlineJavascriptRequirementMap(missing=drop),
        InplaceUpdateRequirementMap(missing=drop),
        LoadListingRequirementMap(missing=drop),
        MultipleInputRequirementMap(missing=drop),
        NetworkAccessRequirementMap(missing=drop),
        ResourceRequirementMap(missing=drop),
        ScatterFeatureRequirementMap(missing=drop),
        StepInputExpressionRequirementMap(missing=drop),
        SubworkflowRequirementMap(missing=drop),
        ToolTimeLimitRequirementMap(missing=drop),
        WorkReuseRequirementMap(missing=drop),
    ]


class CWLRequirementsMapSupported(StrictMappingSchema):
    description = "Schema that ensures only supported CWL requirements are permitted."

    def __init__(self, *_, **__):
        # type: (*Any, **Any) -> None
        """
        Initialize the mapping to allow only supported CWL requirements.

        Because :class:`StrictMappingSchema` is used, initialized sub-nodes are equivalent
        the following :term:`JSON` schema definition, with a key of every known requirement name.

        .. code-block::

            {
              "<supported-requirement>": {},
              "additionalProperties: false
            }

        The actual validation of nested fields under each requirement will be
        handled by their respective schema in :class:`CWLRequirementsMapDefinitions`.
        """
        super().__init__(*_, **__)
        self.children = [
            PermissiveMappingSchema(name=req, missing=drop)
            for req in CWL_REQUIREMENTS_SUPPORTED
        ]


class CWLRequirementsMap(AllOfKeywordSchema):
    _all_of = [
        CWLRequirementsMapDefinitions(),
        CWLRequirementsMapSupported(),
    ]


class CWLRequirementsItem(OneOfKeywordSchema):
    # in case there is any conflict between definitions,
    # the 'class' field can be used to discriminate which one is expected.
    # however, this **requires** that every mapping defined in '_one_of' should
    # provide a 'class' definition that can perform discrimination using a validator
    discriminator = "class"
    _one_of = [
        DockerRequirementClass(missing=drop),
        DockerGpuRequirementClass(missing=drop),
        InitialWorkDirRequirementClass(missing=drop),
        InlineJavascriptRequirementClass(missing=drop),
        InplaceUpdateRequirementClass(missing=drop),
        LoadListingRequirementClass(missing=drop),
        MultipleInputRequirementClass(missing=drop),
        NetworkAccessRequirementClass(missing=drop),
        ResourceRequirementClass(missing=drop),
        ScatterFeatureRequirementClass(missing=drop),
        StepInputExpressionRequirementClass(missing=drop),
        SubworkflowRequirementClass(missing=drop),
        ToolTimeLimitRequirementClass(missing=drop),
        WorkReuseRequirementClass(missing=drop),
    ]


class CWLRequirementsList(ExtendedSequenceSchema):
    requirement = CWLRequirementsItem()


class CWLRequirements(OneOfKeywordSchema):
    _one_of = [
        CWLRequirementsMap(),
        CWLRequirementsList(),
    ]


class CWLHintsMap(AnyOfKeywordSchema, PermissiveMappingSchema):
    _any_of = [
        BuiltinRequirementMap(missing=drop),
        CUDARequirementMap(missing=drop),
        DockerRequirementMap(missing=drop),
        DockerGpuRequirementMap(missing=drop),
        InitialWorkDirRequirementMap(missing=drop),
        InlineJavascriptRequirementMap(missing=drop),
        InplaceUpdateRequirementMap(missing=drop),
        LoadListingRequirementMap(missing=drop),
        NetworkAccessRequirementMap(missing=drop),
        ResourceRequirementMap(missing=drop),
        ScatterFeatureRequirementMap(missing=drop),
        SecretsRequirementMap(missing=drop),
        StepInputExpressionRequirementMap(missing=drop),
        ToolTimeLimitRequirementMap(missing=drop),
        WorkReuseRequirementMap(missing=drop),
        ESGF_CWT_RequirementMap(missing=drop),
        OGCAPIRequirementMap(missing=drop),
        WPS1RequirementMap(missing=drop),
        UnknownRequirementMap(missing=drop),  # allows anything, must be last
    ]


class CWLHintsItem(AnyOfKeywordSchema, PermissiveMappingSchema):
    _any_of = [
        BuiltinRequirementClass(missing=drop),
        CUDARequirementClass(missing=drop),
        DockerRequirementClass(missing=drop),
        DockerGpuRequirementClass(missing=drop),
        InitialWorkDirRequirementClass(missing=drop),
        InlineJavascriptRequirementClass(missing=drop),
        InplaceUpdateRequirementClass(missing=drop),
        LoadListingRequirementClass(missing=drop),
        NetworkAccessRequirementClass(missing=drop),
        ResourceRequirementClass(missing=drop),
        ScatterFeatureRequirementClass(missing=drop),
        SecretsRequirementClass(missing=drop),
        StepInputExpressionRequirementClass(missing=drop),
        ToolTimeLimitRequirementClass(missing=drop),
        WorkReuseRequirementClass(missing=drop),
        ESGF_CWT_RequirementClass(missing=drop),
        OGCAPIRequirementClass(missing=drop),
        WPS1RequirementClass(missing=drop),
        UnknownRequirementClass(missing=drop),  # allows anything, must be last
    ]


class CWLHintsList(ExtendedSequenceSchema):
    hint = CWLHintsItem()


class CWLHints(OneOfKeywordSchema):
    _one_of = [
        CWLHintsMap(),
        CWLHintsList(),
    ]


class CWLArguments(ExtendedSequenceSchema):
    argument = ExtendedSchemaNode(String())


class CWLTypeString(ExtendedSchemaNode):
    schema_type = String
    description = "Field type definition."
    example = "float"
    validator = OneOf(PACKAGE_TYPE_POSSIBLE_VALUES)


# NOTE: CWL Enum does not support non-string values
#   - https://github.com/common-workflow-language/cwl-v1.2/issues/267
#   - https://github.com/common-workflow-language/common-workflow-language/issues/764
#   - https://github.com/common-workflow-language/common-workflow-language/issues/907
# class CWLTypeSymbolValues(OneOfKeywordSchema):
#     _one_of = [
#         ExtendedSchemaNode(Float()),
#         ExtendedSchemaNode(Integer()),
#         ExtendedSchemaNode(String()),
#     ]
class CWLTypeSymbolValues(ExtendedSchemaNode):
    schema_type = String


class CWLTypeSymbols(ExtendedSequenceSchema):
    symbol = CWLTypeSymbolValues()


class CWLTypeEnum(ExtendedMappingSchema):
    type = ExtendedSchemaNode(String(), example=PACKAGE_ENUM_BASE, validator=OneOf(PACKAGE_CUSTOM_TYPES))
    symbols = CWLTypeSymbols(summary="Allowed values composing the enum.")


class CWLTypeArrayItemObject(ExtendedMappingSchema):
    type = CWLTypeString(validator=OneOf(PACKAGE_ARRAY_ITEMS - PACKAGE_CUSTOM_TYPES))


class CWLTypeArrayItems(OneOfKeywordSchema):
    _one_of = [
        CWLTypeString(title="CWLTypeArrayItemsString", validator=OneOf(PACKAGE_ARRAY_ITEMS)),
        CWLTypeEnum(summary="CWL type as enum of values."),
        CWLTypeArrayItemObject(summary="CWL type in nested object definition."),
    ]


class CWLTypeArray(ExtendedMappingSchema):
    type = ExtendedSchemaNode(String(), example=PACKAGE_ARRAY_BASE, validator=OneOf([PACKAGE_ARRAY_BASE]))
    items = CWLTypeArrayItems()


class CWLTypeBase(OneOfKeywordSchema):
    _one_of = [
        CWLTypeString(summary="CWL type as literal value."),
        CWLTypeArray(summary="CWL type as list of items."),
        CWLTypeEnum(summary="CWL type as enum of values."),
    ]


class CWLTypeList(ExtendedSequenceSchema):
    type = CWLTypeBase()


class CWLType(OneOfKeywordSchema):
    _one_of = [
        CWLTypeBase(summary="CWL type definition."),
        CWLTypeList(summary="Combination of allowed CWL types."),
    ]


class AnyLiteralList(ExtendedSequenceSchema):
    default = AnyLiteralType()


class CWLDefault(OneOfKeywordSchema):
    _one_of = [
        AnyLiteralType(),
        AnyLiteralList(),
    ]


class CWLInputObject(PermissiveMappingSchema):
    type = CWLType()
    default = CWLDefault(missing=drop, description="Default value of input if not provided for task execution.")
    inputBinding = PermissiveMappingSchema(missing=drop, title="Input Binding",
                                           description="Defines how to specify the input for the command.")
    loadContents = LoadContents(missing=drop)


class CWLTypeStringList(ExtendedSequenceSchema):
    description = "List of allowed direct CWL type specifications as strings."
    type = CWLType()


class CWLInputType(OneOfKeywordSchema):
    description = "CWL type definition of the input."
    _one_of = [
        CWLTypeString(summary="Direct CWL type string specification."),
        CWLTypeStringList(summary="List of allowed CWL type strings."),
        CWLInputObject(summary="CWL type definition with parameters."),
    ]


class CWLInputMap(PermissiveMappingSchema):
    input_id = CWLInputType(variable="{input-id}", title="CWLInputDefinition",
                            description=IO_INFO_IDS.format(first="CWL", second="WPS", what="input") +
                            " (Note: '{input-id}' is a variable corresponding for each identifier)")


class CWLInputItem(CWLInputObject):
    id = AnyIdentifier(description=IO_INFO_IDS.format(first="CWL", second="WPS", what="input"))


class CWLInputList(ExtendedSequenceSchema):
    input = CWLInputItem(description=f"Input specification. {CWL_DOC_MESSAGE}")


class CWLInputEmpty(EmptyMappingSchema):
    pass


class CWLInputsDefinition(OneOfKeywordSchema):
    _one_of = [
        CWLInputList(description="Package inputs defined as items."),
        CWLInputMap(description="Package inputs defined as mapping."),
        CWLInputEmpty(description="Package inputs as empty mapping when it takes no arguments."),
    ]


class OutputBinding(PermissiveMappingSchema):
    description = "Defines how to retrieve the output result from the command."
    glob = ExtendedSchemaNode(
        String(),
        missing=drop,
        description="Glob pattern to find the output on disk or mounted docker volume.",
    )


class CWLOutputObject(PermissiveMappingSchema):
    type = CWLType()
    # 'outputBinding' should usually be there most of the time (if not always) to retrieve file,
    # but can technically be omitted in some very specific use-cases such as output literal or output is std logs
    outputBinding = OutputBinding(missing=drop)
    loadContents = LoadContents(missing=drop)


class CWLOutputType(OneOfKeywordSchema):
    _one_of = [
        CWLTypeString(summary="Direct CWL type string specification."),
        CWLTypeStringList(summary="List of allowed CWL type strings."),
        CWLOutputObject(summary="CWL type definition with parameters."),
    ]


class CWLOutputMap(ExtendedMappingSchema):
    output_id = CWLOutputType(variable="{output-id}", title="CWLOutputDefinition",
                              description=IO_INFO_IDS.format(first="CWL", second="WPS", what="output") +
                              " (Note: '{output-id}' is a variable corresponding for each identifier)")


class CWLOutputItem(CWLOutputObject):
    id = AnyIdentifier(description=IO_INFO_IDS.format(first="CWL", second="WPS", what="output"))


class CWLOutputList(ExtendedSequenceSchema):
    input = CWLOutputItem(description=f"Output specification. {CWL_DOC_MESSAGE}")


class CWLOutputsDefinition(OneOfKeywordSchema):
    _one_of = [
        CWLOutputList(description="Package outputs defined as items."),
        CWLOutputMap(description="Package outputs defined as mapping."),
    ]


class CWLCommandParts(ExtendedSequenceSchema):
    cmd = ExtendedSchemaNode(String())


class CWLCommand(OneOfKeywordSchema):
    _one_of = [
        ExtendedSchemaNode(String(), title="String command."),
        CWLCommandParts(title="CommandParts", summary="Command Parts")
    ]


class CWLVersion(Version):
    description = "CWL version of the described application package."
    example = CWL_VERSION
    validator = SemanticVersion(v_prefix=True, rc_suffix=False)


class CWLIdentifier(ProcessIdentifier):
    description = (
        "Reference to the process identifier. If CWL is provided within a process deployment payload, this can be "
        "omitted. If used in a deployment with only CWL details, this information is required."
    )


class CWLIntentURL(URL):
    description = (
        "Identifier URL to a concept for the type of computational operation accomplished by this Process "
        "(see example operations: http://edamontology.org/operation_0004)."
    )


class CWLIntent(ExtendedSequenceSchema):
    item = CWLIntentURL()


class CWLBase(ExtendedMappingSchema):
    cwlVersion = CWLVersion()


<<<<<<< HEAD
class CWLNamespaces(StrictMappingSchema):
    """
    Mapping of :term:`CWL` namespace definitions for shorthand notation.

    .. note::
        Use a combination of `strict` mapping and ``variable`` (see ``var`` field) such that any additional namespace
        other than the ones explicitly listed are allowed, but if provided, they must succeed URI validation minimally.
        If no additional namespace is provided, including none at all, the mapping definition remains valid because
        of ``missing=drop`` under ``var``. If a URI is invalid for additional namespaces, the failing validation causes
        the property to be unmapped to the variable, which leads to an ``"unknown"`` property raised by the `strict`
        mapping. For explicit URI definitions, the specific URI combinations provided must be matched exactly to
        succeed. This ensures that no invalid mapping gets applied for commonly-known URI namespaces.
    """
    name = "$namespaces"
    title = "CWL Namespaces Mapping"
    description = "Mapping of CWL namespace definitions for shorthand notation."
    var = URI(variable="{namespace}", missing=drop)
    cwl = URI(
        missing=drop,
        name=CWL_NAMESPACE,
        validator=OneOf([CWL_NAMESPACE_URL, CWL_NAMESPACE_URL.rstrip("#")]),
    )
    cwltool = URI(
        missing=drop,
        name=CWL_NAMESPACE_CWLTOOL,
        validator=OneOf([CWL_NAMESPACE_CWLTOOL_URL, CWL_NAMESPACE_CWLTOOL_URL.rstrip("#")]),
    )
    edam = URI(
        missing=drop,
        name=EDAM_NAMESPACE,
        validator=OneOf([EDAM_NAMESPACE_URL, EDAM_NAMESPACE_URL.rstrip("#")]),
    )
    iana = URI(
        missing=drop,
        name=IANA_NAMESPACE,
        validator=OneOf([IANA_NAMESPACE_URL, IANA_NAMESPACE_URL.rstrip("#")]),
    )
    ogc = URI(
        missing=drop,
        name=OGC_NAMESPACE,
        validator=OneOf([OGC_NAMESPACE_URL, OGC_NAMESPACE_URL.rstrip("#")]),
    )
    opengis = URI(
        missing=drop,
        name=OPENGIS_NAMESPACE,
        validator=OneOf([OPENGIS_NAMESPACE_URL, OPENGIS_NAMESPACE_URL.rstrip("#")]),
    )
    s = URI(
        missing=drop,
        name=CWL_NAMESPACE_SCHEMA,
        validator=OneOf([CWL_NAMESPACE_SCHEMA_URL, CWL_NAMESPACE_SCHEMA_URL.rstrip("#")]),
    )
    weaver = URI(
        missing=drop,
        name=CWL_NAMESPACE_WEAVER,
        validator=OneOf([CWL_NAMESPACE_WEAVER_URL, CWL_NAMESPACE_WEAVER_URL.rstrip("#")]),
    )


class CWLSchemas(ExtendedSequenceSchema):
    name = "$schemas"
    url = URL(title="CWLSchemaURL", description="Schema reference for the CWL definition.")


class CWLMetadata(ExtendedMappingSchema):
    _sort_first = [
        "cwlVersion",
        "class",
        "id",
        "version",
        "label",
        "doc",
        "intent",
        f"{CWL_NAMESPACE_SCHEMA}:author",
        f"{CWL_NAMESPACE_SCHEMA}:keywords",
    ]
    _sort_after = ["$namespaces", "$schemas"]

    _id = ExtendedSchemaNode(String(), name="id", missing=drop)
    label = ExtendedSchemaNode(String(), missing=drop)
    doc = ExtendedSchemaNode(String(), missing=drop)
    intent = ExtendedSchemaNode(String(), missing=drop)
    author = ExtendedSchemaNode(
        String(),
        name=f"{CWL_NAMESPACE_SCHEMA}:author",
        missing=drop,
        description="Author of the Application Package.",
    )
    keywords = KeywordList(
        name=f"{CWL_NAMESPACE_SCHEMA}:keywords",
        missing=drop,
        description="Keywords applied to the Application Package.",
    )
    namespaces = CWLNamespaces(missing=drop)
    schemas = CWLSchemas(missing=drop)
=======
class CWLTool(PermissiveMappingSchema):
    description = "Base definition of the type of CWL tool represented by the object."
    _class = CWLClass()
>>>>>>> 3c52386c


class CWLScatterMulti(ExtendedSequenceSchema):
    id = CWLIdentifier("")


class CWLScatter(OneOfKeywordSchema):
    _one_of = [
        CWLIdentifier(),
        CWLScatterMulti()
    ]


class CWLScatterMethod(ExtendedSchemaNode):
    schema_type = String
    description = (
        "Describes how to decompose the scattered input into a discrete set of jobs. "
        "When 'dotproduct', specifies that each of the input arrays are aligned and one element taken from each array"
        "to construct each job. It is an error if all input arrays are of different length. "
        "When 'nested_crossproduct', specifies the Cartesian product of the inputs, producing a job for every "
        "combination of the scattered inputs. The output must be nested arrays for each level of scattering, "
        "in the order that the input arrays are listed in the scatter field. "
        "When 'flat_crossproduct', specifies the Cartesian product of the inputs, producing a job for every "
        "combination of the scattered inputs. The output arrays must be flattened to a single level, but otherwise "
        "listed in the order that the input arrays are listed in the scatter field."
    )
    validator = OneOf(["dotproduct", "nested_crossproduct", "flat_crossproduct"])


class CWLScatterDefinition(PermissiveMappingSchema):
    scatter = CWLScatter(missing=drop, description=(
        "One or more input identifier of an application step within a Workflow were an array-based input to that "
        "Workflow should be scattered across multiple instances of the step application."
    ))
    scatterMethod = CWLScatterMethod(missing=drop)


class CWLWorkflowStepRunDefinition(AnyOfKeywordSchema):
    _any_of = [
        AnyIdentifier(
            title="CWLWorkflowStepRunID",
            description="Reference to local process ID, with or without '.cwl' extension."
        ),
        CWLFileName(),
        ProcessURL(),
        # do not perform deeper validation other than checking there is a CWL 'class'
        # cwltool should perform any relevant cross-reference check of other files when resolving the workflow
        # Weaver runtime requirements (application package type) should be checked when reaching that step
        CWLTool(),
    ]


class CWLWorkflowStepInputSourceValue(ExtendedSchemaNode):
    description = "Specifies the workflow parameter that will provide input to the underlying step parameter."
    schema_type = String


class CWLWorkflowStepInputSourceList(ExtendedSequenceSchema):
    item = CWLWorkflowStepInputSourceValue()
    validator = Length(min=1)


class CWLWorkflowStepInputSource(OneOfKeywordSchema):
    _one_of = [
        CWLWorkflowStepInputSourceValue(),
        CWLWorkflowStepInputSourceList(),
    ]


class LinkMergeMethod(ExtendedSchemaNode):
    schema_type = String
    title = "LinkMergeMethod"
    validator = OneOf(["merge_nested", "merge_flattened"])


class PickValueMethod(ExtendedSchemaNode):
    schema_type = String
    title = "PickValueMethod"
    validator = OneOf(["first_non_null", "the_only_non_null", "all_non_null"])


class CWLWorkflowStepInputObject(ScatterFeatureReference):
    id = AnyIdentifier(description="Identifier of the step input.", missing=drop)
    source = CWLWorkflowStepInputSource(missing=drop)
    linkMerge = LinkMergeMethod(missing=drop)
    pickValue = PickValueMethod(missing=drop)
    loadListing = LoadListingEnum(missing=drop)
    loadContents = LoadContents(missing=drop)
    valueFrom = CWLExpression(missing=drop)


class CWLWorkflowStepInputItem(CWLWorkflowStepInputObject):
    id = AnyIdentifier(description="Identifier of the step input.")


class CWLWorkflowStepInput(OneOfKeywordSchema):
    _one_of = [
        CWLWorkflowStepInputSourceValue(),
        CWLWorkflowStepInputObject()
    ]


class CWLWorkflowStepInputMap(ExtendedMappingSchema):
    step_in = CWLWorkflowStepInput(variable="{step-in}", title="CWLWorkflowStepInput")


class CWLWorkflowStepInputList(ExtendedSequenceSchema):
    step_in = CWLWorkflowStepInputItem()
    validator = Length(min=1)


class CWLWorkflowStepInputDefinition(OneOfKeywordSchema):
    description = "Defines the input parameters of the workflow step."
    _one_of = [
        CWLWorkflowStepInputMap(),
        CWLWorkflowStepInputList(),
    ]


class CWLWorkflowStepOutputID(ExtendedSchemaNode):
    schema_type = String()
    description = "Identifier of the tool's output to use as the step output."


class CWLWorkflowStepOutputObject(PermissiveMappingSchema):
    id = CWLWorkflowStepOutputID()


class CWLWorkflowStepOutputItem(OneOfKeywordSchema):
    _one_of = [
        CWLWorkflowStepOutputID(),
        CWLWorkflowStepOutputObject(),
    ]


class CWLWorkflowStepOutputList(ExtendedSequenceSchema):
    out = CWLWorkflowStepOutputItem()
    validator = Length(min=1)


class CWLWorkflowStepOutputDefinition(OneOfKeywordSchema):
    description = "Defines the parameters representing the output of the process."
    _one_of = [
        CWLWorkflowStepOutputList(),  # only list allowed
    ]


class CWLWorkflowStepObject(CWLScatterDefinition, PermissiveMappingSchema):
    id = AnyIdentifier(description="Identifier of the step.", missing=drop)
    _in = CWLWorkflowStepInputDefinition(name="in")
    out = CWLWorkflowStepOutputDefinition()
    run = CWLWorkflowStepRunDefinition()
    requirements = CWLRequirements(missing=drop)
    hints = CWLHints(missing=drop)


class CWLWorkflowStepItem(CWLWorkflowStepObject):
    id = AnyIdentifier(description="Identifier of the step.")


class CWLWorkflowStepsMap(ExtendedMappingSchema):
    step_id = CWLWorkflowStepObject(variable="{step-id}", title="CWLWorkflowStep")


class CWLWorkflowStepsList(ExtendedSequenceSchema):
    step = CWLWorkflowStepItem()


class CWLWorkflowStepsDefinition(OneOfKeywordSchema):
    _one_of = [
        CWLWorkflowStepsMap(),
        CWLWorkflowStepsList(),
    ]


class CWLApp(CWLTool, CWLScatterDefinition, PermissiveMappingSchema):
    id = CWLIdentifier(missing=drop)  # can be omitted only if within a process deployment that also includes it
    intent = CWLIntent(missing=drop)
    requirements = CWLRequirements(description="Explicit requirement to execute the application package.", missing=drop)
    hints = CWLHints(description="Non-failing additional hints that can help resolve extra requirements.", missing=drop)
    baseCommand = CWLCommand(description="Command called in the docker image or on shell according to requirements "
                                         "and hints specifications. Can be omitted if already defined in the "
                                         "docker image.", missing=drop)
    arguments = CWLArguments(description="Base arguments passed to the command.", missing=drop)
    inputs = CWLInputsDefinition(description="All inputs available to the Application Package.")
    outputs = CWLOutputsDefinition(description="All outputs produced by the Application Package.")
    steps = CWLWorkflowStepsDefinition(missing=drop)


class CWL(CWLBase, CWLMetadata, CWLApp):
    _sort_first = ["$schema"] + CWLMetadata._sort_first
    _sort_after = ["requirements", "hints", "inputs", "outputs", "steps", "$graph", "$namespaces", "$schemas"]
    _schema = CWL_SCHEMA_URL


class ExecutionUnitCWL(CWL):
    description = f"Execution unit definition as CWL package specification. {CWL_DOC_MESSAGE}"


# use 'strict' base schema such that it can contain only 'unit', nothing else permitted to reduce oneOf conflicts
class ExecutionUnitNested(StrictMappingSchema):
    unit = ExecutionUnitCWL()
    type = MediaType(
        description="IANA identifier of content-type represented by the unit definition.",
        missing=drop,
        validator=OneOf(ContentType.ANY_CWL),
    )


class ProviderSummaryList(ExtendedSequenceSchema):
    provider_service = ProviderSummarySchema()


class ProviderNamesList(ExtendedSequenceSchema):
    provider_name = ProviderNameSchema()


class ProviderListing(OneOfKeywordSchema):
    _one_of = [
        ProviderSummaryList(description="Listing of provider summary details retrieved from remote service."),
        ProviderNamesList(description="Listing of provider names, possibly unvalidated from remote service.",
                          missing=drop),  # in case of empty list, both schema are valid, drop this one to resolve
    ]


class ProvidersBodySchema(ExtendedMappingSchema):
    checked = ExtendedSchemaNode(
        Boolean(),
        description="Indicates if the listed providers have been validated and are accessible from registered URL. "
                    "In such case, provider metadata was partially retrieved from remote services and is accessible. "
                    "Otherwise, only local metadata is provided and service availability is not guaranteed."
    )
    providers = ProviderListing(description="Providers listing according to specified query parameters.")


class ProviderProcessesSchema(ExtendedSequenceSchema):
    provider_process = ProcessSummary()


class JobOutputReference(ExtendedMappingSchema):
    href = ReferenceURL(description="Output file reference.")
    # either with 'type', 'format.mediaType' or 'format.mimeType' according requested 'schema=OGC/OLD'
    # if 'schema=strict' as well, either 'type' or 'format' could be dropped altogether
    type = MediaType(missing=drop, description="IANA Content-Type of the file reference.")
    format = FormatSelection(missing=drop)


class JobOutputValue(OneOfKeywordSchema):
    _one_of = [
        JobOutputReference(tilte="JobOutputReference"),
        AnyLiteralDataType(title="JobOutputLiteral")
    ]


class JobOutput(AllOfKeywordSchema):
    _all_of = [
        OutputIdentifierType(),
        JobOutputValue(),
    ]


class JobOutputMap(ExtendedMappingSchema):
    output_id = JobOutputValue(
        variable="{output-id}", title="JobOutputData",
        description=(
            "Output data as literal value or file reference. "
            "(Note: '{output-id}' is a variable corresponding for each identifier)"
        )
    )


class JobOutputList(ExtendedSequenceSchema):
    title = "JobOutputList"
    output = JobOutput(description="Job output result with specific keyword according to represented format.")


class JobOutputs(OneOfKeywordSchema):
    _one_of = [
        JobOutputMap(),
        JobOutputList(),
    ]


# implement only literal parts from following schemas:
# https://github.com/opengeospatial/ogcapi-processes/blob/master/openapi/schemas/processes-core/inputValueNoObject.yaml
# https://github.com/opengeospatial/ogcapi-processes/blob/master/openapi/schemas/processes-core/inlineOrRefData.yaml
# Other parts are implemented separately with:
#   - 'ValueFormatted' (qualifiedInputValue)
#   - 'ResultBoundingBox' (bbox)
#   - 'ResultReference' (link)
class ResultLiteral(AnyLiteralType):
    ...


class ResultLiteralList(ExtendedSequenceSchema):
    result = ResultLiteral()


class ValueFormatted(ResultFormat):
    _schema = f"{OGC_API_PROC_PART1_SCHEMAS}/qualifiedInputValue.yaml"
    _schema_include_deserialize = False
    value = AnyValueOAS(
        example="<xml><data>test</data></xml>",
        description="Formatted content value of the result."
    )
    format = ResultFormat(missing=drop, schema_include_deserialize=False)  # backward compatibility


class ValueFormattedList(ExtendedSequenceSchema):
    result = ValueFormatted()


class ResultBoundingBox(BoundingBoxObject):
    _schema_include_deserialize = False


class ResultReference(ExtendedMappingSchema):
    _schema = f"{OGC_API_PROC_PART1_SCHEMAS}/link.yaml"
    _schema_include_deserialize = False
    href = ReferenceURL(description="Result file reference.")
    type = MediaType(description="IANA Content-Type of the file reference.")
    format = ResultFormat(missing=drop, schema_include_deserialize=False)  # backward compatibility


class ResultReferenceList(ExtendedSequenceSchema):
    result = ResultReference()


class ResultData(OneOfKeywordSchema):
    _schema = f"{OGC_API_PROC_PART1_SCHEMAS}/inlineOrRefData.yaml"
    _one_of = [
        # must place formatted value first since both value/format fields are simultaneously required
        # other classes require only one of the two, and therefore are more permissive during schema validation
        ValueFormatted(description="Result formatted content value."),
        ValueFormattedList(description="Result formatted content of multiple values."),
        ResultBoundingBox(description="Result bounding box value."),
        ResultReference(description="Result reference location."),
        ResultReferenceList(description="Result locations for multiple references."),
        ResultLiteral(description="Result literal value."),
        ResultLiteralList(description="Result list of literal values."),
    ]


class Result(ExtendedMappingSchema):
    """
    Result outputs obtained from a successful process job execution.
    """
    _schema = f"{OGC_API_PROC_PART1_SCHEMAS}/results.yaml"
    output_id = ResultData(
        variable="{output-id}", title="ResultData",
        description=(
            "Resulting value of the output that conforms to 'OGC API - Processes' standard. "
            "(Note: '{output-id}' is a variable corresponding for each output identifier of the process)"
        )
    )


class JobInputsBody(ExecuteInputOutputs):
    links = LinkList(missing=drop)


class JobOutputsBody(ExtendedMappingSchema):
    outputs = JobOutputs()
    links = LinkList(missing=drop)


class JobExceptionPlain(ExtendedSchemaNode):
    schema_type = String
    description = "Generic exception description corresponding to any error message."


class JobExceptionDetailed(ExtendedMappingSchema):
    description = "Fields correspond exactly to 'owslib.wps.WPSException' represented as dictionary."
    Code = ExtendedSchemaNode(String())
    Locator = ExtendedSchemaNode(String(), default=None)
    Text = ExtendedSchemaNode(String())


class JobException(OneOfKeywordSchema):
    _one_of = [
        JobExceptionDetailed(),
        JobExceptionPlain()
    ]


class JobExceptionsSchema(ExtendedSequenceSchema):
    exceptions = JobException()


class JobLogsSchema(ExtendedSequenceSchema):
    log = ExtendedSchemaNode(String())


class ApplicationStatisticsSchema(ExtendedMappingSchema):
    mem = ExtendedSchemaNode(String(), name="usedMemory", example="10 MiB")
    mem_bytes = ExtendedSchemaNode(Integer(), name="usedMemoryBytes", example=10485760)


class ProcessStatisticsSchema(ExtendedMappingSchema):
    rss = ExtendedSchemaNode(String(), name="rss", example="140 MiB")
    rss_bytes = ExtendedSchemaNode(Integer(), name="rssBytes", example=146800640)
    uss = ExtendedSchemaNode(String(), name="uss", example="80 MiB")
    uss_bytes = ExtendedSchemaNode(Integer(), name="ussBytes", example=83886080)
    vms = ExtendedSchemaNode(String(), name="vms", example="1.4 GiB")
    vms_bytes = ExtendedSchemaNode(Integer(), name="vmsBytes", example=1503238554)
    used_threads = ExtendedSchemaNode(Integer(), name="usedThreads", example=10)
    used_cpu = ExtendedSchemaNode(Integer(), name="usedCPU", example=2)
    used_handles = ExtendedSchemaNode(Integer(), name="usedHandles", example=0)
    mem = ExtendedSchemaNode(String(), name="usedMemory", example="10 MiB",
                             description="RSS memory employed by the job execution omitting worker memory.")
    mem_bytes = ExtendedSchemaNode(Integer(), name="usedMemoryBytes", example=10485760,
                                   description="RSS memory employed by the job execution omitting worker memory.")
    total_size = ExtendedSchemaNode(String(), name="totalSize", example="10 MiB",
                                    description="Total size to store job output files.")
    total_size_bytes = ExtendedSchemaNode(Integer(), name="totalSizeBytes", example=10485760,
                                          description="Total size to store job output files.")


class OutputStatisticsSchema(ExtendedMappingSchema):
    size = ExtendedSchemaNode(String(), name="size", example="5 MiB")
    size_bytes = ExtendedSchemaNode(Integer(), name="sizeBytes", example=5242880)


class OutputStatisticsMap(ExtendedMappingSchema):
    output = OutputStatisticsSchema(variable="{output-id}", description="Spaced used by this output file.")


class JobStatisticsSchema(ExtendedMappingSchema):
    application = ApplicationStatisticsSchema(missing=drop)
    process = ProcessStatisticsSchema(missing=drop)
    outputs = OutputStatisticsMap(missing=drop)


class FrontpageParameterSchema(ExtendedMappingSchema):
    name = ExtendedSchemaNode(String(), example="api")
    enabled = ExtendedSchemaNode(Boolean(), example=True)
    url = URL(description="Referenced parameter endpoint.", example="https://weaver-host", missing=drop)
    doc = ExtendedSchemaNode(String(), example="https://weaver-host/api", missing=drop)


class FrontpageParameters(ExtendedSequenceSchema):
    parameter = FrontpageParameterSchema()


class FrontpageSchema(LandingPage, DescriptionSchema):
    _schema = f"{OGC_API_COMMON_PART1_SCHEMAS}/landingPage.json"
    _sort_first = ["title", "configuration", "message", "description", "attribution"]
    _sort_after = ["parameters", "links"]

    title = ExtendedSchemaNode(String(), default="Weaver", example="Weaver")
    message = ExtendedSchemaNode(String(), default="Weaver Information", example="Weaver Information")
    configuration = ExtendedSchemaNode(String(), default="default", example="default")
    attribution = ExtendedSchemaNode(String(), description="Short representation of the API maintainers.")
    parameters = FrontpageParameters()


class OpenAPISpecSchema(ExtendedMappingSchema):
    # "http://json-schema.org/draft-04/schema#"
    _schema = "https://spec.openapis.org/oas/3.0/schema/2021-09-28"


class SwaggerUISpecSchema(ExtendedMappingSchema):
    pass


class VersionsSpecSchema(ExtendedMappingSchema):
    name = ExtendedSchemaNode(String(), description="Identification name of the current item.", example="weaver")
    type = ExtendedSchemaNode(String(), description="Identification type of the current item.", example="api")
    version = Version(description="Version of the current item.", example="0.1.0")


class VersionsList(ExtendedSequenceSchema):
    version = VersionsSpecSchema()


class VersionsSchema(ExtendedMappingSchema):
    versions = VersionsList()


class ConformanceList(ExtendedSequenceSchema):
    conformance = URL(description="Conformance specification link.",
                      example="http://www.opengis.net/spec/ogcapi-common-1/1.0/conf/core")


class ConformanceSchema(ExtendedMappingSchema):
    _schema = f"{OGC_API_COMMON_PART1_SCHEMAS}/confClasses.json"
    conformsTo = ConformanceList()


#################################################################
# Local Processes schemas
#################################################################


class PackageBody(ExtendedMappingSchema):
    pass


class ExecutionUnit(OneOfKeywordSchema):
    title = "ExecutionUnit"
    description = "Definition of the Application Package to execute."
    _one_of = [
        Reference(name="Reference", title="Reference", description="Execution Unit reference."),
        ExecutionUnitCWL(name="Unit", title="Unit", description="Execution Unit definition directly provided."),
        ExecutionUnitNested(
            name="UnitNested",
            title="UnitNested",
            description="Execution Unit definition nested under a 'unit' property.",
        ),
    ]


class ExecutionUnitList(ExtendedSequenceSchema):
    item = ExecutionUnit(name="ExecutionUnit")
    validator = Length(min=1, max=1)


class ProcessDeploymentWithContext(ProcessDeployment):
    description = "Process deployment with OWS Context reference."
    owsContext = OWSContext(missing=required)


class ProcessVersionField(ExtendedMappingSchema):
    processVersion = Version(
        title="processVersion", missing=drop, deprecated=True,
        description="Old method of specifying the process version, prefer 'version' under 'process'."
    )


class DeployProcessOfferingContext(ProcessControl, ProcessVersionField):
    # alternative definition to make 'executionUnit' optional if instead provided through 'owsContext'
    # case where definition is nested under 'processDescription.process'
    process = ProcessDeploymentWithContext(
        description="Process definition nested under process field for backward compatibility."
    )


class DeployProcessDescriptionContext(NotKeywordSchema, ProcessDeploymentWithContext, ProcessControl):
    # alternative definition to make 'executionUnit' optional if instead provided through 'owsContext'
    # case where definition is directly under 'processDescription'
    _not = [
        Reference()  # avoid conflict with deploy by href
    ]


class DeployProcessContextChoiceType(OneOfKeywordSchema):
    _one_of = [
        DeployProcessOfferingContext(),
        DeployProcessDescriptionContext(),
    ]


class DeployProcessOffering(ProcessControl, ProcessVersionField):
    process = ProcessDeployment(description="Process definition nested under process field for backward compatibility.")


class DeployProcessDescription(NotKeywordSchema, ProcessDeployment, ProcessControl):
    _not = [
        Reference()  # avoid conflict with deploy by href
    ]
    _schema = f"{OGC_API_PROC_PART1_SCHEMAS}/process.yaml"
    description = "Process description fields directly provided."


class DeployReference(Reference):
    id = ProcessIdentifier(missing=drop, description=(
        "Optional identifier of the specific process to obtain the description from in case the reference URL "
        "corresponds to an endpoint that can refer to multiple process definitions (e.g.: GetCapabilities)."
    ))


class ProcessDescriptionChoiceType(OneOfKeywordSchema):
    _one_of = [
        DeployReference(),
        DeployProcessOffering(),
        DeployProcessDescription(),
    ]


# combination of following 2 references:
#   https://github.com/opengeospatial/ogcapi-processes/blob/8c41db3f/openapi/schemas/processes-dru/ogcapppkg.yaml
#   https://github.com/opengeospatial/ogcapi-processes/blob/8c41db3f/openapi/schemas/processes-dru/ogcapppkg-array.yaml
# but omitting the unsupported generic properties (which can be mapped to equivalent CWL requirements):
#   https://github.com/opengeospatial/ogcapi-processes/blob/8c41db3f/openapi/schemas/processes-dru/executionUnit.yaml
class ExecutionUnitVariations(OneOfKeywordSchema):
    _one_of = [
        # each 'ExecutionUnit', either individually or within an array,
        # already combines the JSON unit (nested under 'unit' or directly) vs href link representations
        ExecutionUnit(),
        ExecutionUnitList(),
    ]


class ExecutionUnitDefinition(ExtendedMappingSchema):
    executionUnit = ExecutionUnitVariations()


class DeployParameters(ExtendedMappingSchema):
    immediateDeployment = ExtendedSchemaNode(Boolean(), missing=drop, default=True)
    deploymentProfileName = URL(missing=drop)


class DeployOGCAppPackage(NotKeywordSchema, ExecutionUnitDefinition, DeployParameters):
    description = "Deployment using standard OGC Application Package definition."
    _schema = f"{OGC_API_SCHEMA_EXT_DEPLOY}/ogcapppkg.yaml"
    _not = [
        CWLBase()
    ]
    processDescription = ProcessDescriptionChoiceType()


class DeployContextDefinition(NotKeywordSchema, DeployParameters):
    # alternative definition to make 'executionUnit' optional if instead provided in 'owsContext' (somewhere nested)
    _not = [
        CWLBase(),
        ExecutionUnitDefinition(),
    ]
    processDescription = DeployProcessContextChoiceType()


class CWLGraphItem(CWLApp):  # no 'cwlVersion', only one at the top
    id = CWLIdentifier()  # required in this case


class CWLGraphList(ExtendedSequenceSchema):
    cwl = CWLGraphItem()


# FIXME: supported nested and $graph multi-deployment (https://github.com/crim-ca/weaver/issues/56)
class CWLGraphBase(ExtendedMappingSchema):
    graph = CWLGraphList(
        name="$graph", description=(
            "Graph definition that defines *exactly one* CWL Application Package represented as list. "
            "Multiple definitions simultaneously deployed is NOT supported currently."
            # "Graph definition that combines one or many CWL Application Packages within a single payload. "
            # "If a single application is given (list of one item), it will be deployed as normal CWL by itself. "
            # "If multiple applications are defined, the first MUST be the top-most Workflow process. "
            # "Deployment of other items will be performed, and the full deployment will be persisted only if all are "
            # "valid. The resulting Workflow will be registered as a package by itself (i.e: not as a graph)."
        ),
        validator=Length(min=1, max=1)
    )


class UpdateVersion(ExtendedMappingSchema):
    version = Version(missing=drop, example="1.2.3", description=(
        "Explicit version to employ for initial or updated process definition. "
        "Must not already exist and must be greater than the latest available semantic version for the "
        "corresponding version level according to the applied update operation. "
        "For example, if only versions '1.2.3' and '1.3.1' exist, the submitted version can be anything before "
        "version '1.2.0' excluding it (i.e.: '1.1.X', '0.1.2', etc.), between '1.2.4' and '1.3.0' exclusively, or "
        "'1.3.2' and anything above. If no version is provided, the next *patch* level after the current process "
        "version is applied. If the current process did not define any version, it is assumed '0.0.0' and this patch"
        "will use '0.0.1'. The applicable update level (MAJOR, MINOR, PATCH) depends on the operation being applied. "
        "As a rule of thumb, if changes affect only metadata, PATCH is required. If changes affect parameters or "
        "execution method of the process, but not directly its entire definition, MINOR is required. If the process "
        "must be completely redeployed due to application redefinition, MAJOR is required."
    ))


class DeployCWLGraph(CWLBase, CWLGraphBase, UpdateVersion):
    pass


class DeployCWL(NotKeywordSchema, CWL, UpdateVersion):
    _not = [
        CWLGraphBase()
    ]
    id = CWLIdentifier()  # required in this case, cannot have a version directly as tag, use 'version' field instead


class DeployOGCRemoteProcess(ExtendedMappingSchema):
    id = ProcessIdentifier(missing=drop, description=(
        "Optional identifier for the new process to deploy. "
        "If not provided, the ID inferred from the specified OGC API - Processes endpoint is reused."
    ))
    process = ProcessURL()


class Deploy(OneOfKeywordSchema):
    _one_of = [
        DeployOGCRemoteProcess(),
        DeployOGCAppPackage(),
        DeployContextDefinition(),
        DeployCWL(),
        DeployCWLGraph(),
    ]


class DeployContentType(ContentTypeHeader):
    example = ContentType.APP_JSON
    default = ContentType.APP_JSON
    validator = OneOf([
        ContentType.APP_JSON,
        ContentType.APP_CWL,
        ContentType.APP_CWL_JSON,
        ContentType.APP_CWL_YAML,
        ContentType.APP_CWL_X,
        ContentType.APP_OGC_PKG_JSON,
        ContentType.APP_OGC_PKG_YAML,
        ContentType.APP_YAML,
    ])


class DeployHeaders(RequestHeaders):
    x_auth_docker = XAuthDockerHeader()
    content_type = DeployContentType()


class PostProcessesEndpoint(ExtendedMappingSchema):
    header = DeployHeaders(description="Headers employed for process deployment.")
    querystring = FormatQuery()
    body = Deploy(title="Deploy", examples={
        "DeployCWL": {
            "summary": "Deploy a process from a CWL definition.",
            "value": EXAMPLES["deploy_process_cwl.json"],
        },
        "DeployOGC": {
            "summary": "Deploy a process from an OGC Application Package definition.",
            "value": EXAMPLES["deploy_process_ogcapppkg.json"],
        },
        "DeployWPS": {
            "summary": "Deploy a process from a remote WPS-1 reference URL.",
            "value": EXAMPLES["deploy_process_wps1.json"],
        }
    })


class UpdateInputOutputBase(DescriptionType, InputOutputDescriptionMeta):
    pass


class UpdateInputOutputItem(InputIdentifierType, UpdateInputOutputBase):
    pass


class UpdateInputOutputList(ExtendedSequenceSchema):
    io_item = UpdateInputOutputItem()


class UpdateInputOutputMap(PermissiveMappingSchema):
    io_id = UpdateInputOutputBase(
        variable="{input-output-id}",
        description="Input/Output definition under mapping for process update."
    )


class UpdateInputOutputDefinition(OneOfKeywordSchema):
    _one_of = [
        UpdateInputOutputMap(),
        UpdateInputOutputList(),
    ]


class PatchProcessBodySchema(UpdateVersion):
    title = ExtendedSchemaNode(String(), missing=drop, description=(
        "New title to override current one. "
        "Minimum required change version level: PATCH."
    ))
    description = ExtendedSchemaNode(String(), missing=drop, description=(
        "New description to override current one. "
        "Minimum required change version level: PATCH."
    ))
    keywords = KeywordList(missing=drop, description=(
        "Keywords to add (append) to existing definitions. "
        "To remove all keywords, submit an empty list. "
        "To replace keywords, perform two requests, one with empty list and the following one with new definitions. "
        "Minimum required change version level: PATCH."
    ))
    metadata = MetadataList(missing=drop, description=(
        "Metadata to add (append) to existing definitions. "
        "To remove all metadata, submit an empty list. "
        "To replace metadata, perform two requests, one with empty list and the following one with new definitions. "
        "Relations must be unique across existing and new submitted metadata. "
        "Minimum required change version level: PATCH."
    ))
    links = LinkList(missing=drop, description=(
        "Links to add (append) to existing definitions. Relations must be unique. "
        "To remove all (additional) links, submit an empty list. "
        "To replace links, perform two requests, one with empty list and the following one with new definitions. "
        "Note that modifications to links only considers custom links. Other automatically generated links such as "
        "API endpoint and navigation references cannot be removed or modified. "
        "Relations must be unique across existing and new submitted links. "
        "Minimum required change version level: PATCH."
    ))
    inputs = UpdateInputOutputDefinition(missing=drop, description=(
        "Update details of individual input elements. "
        "Minimum required change version levels are the same as process-level fields of corresponding names."
    ))
    outputs = UpdateInputOutputDefinition(missing=drop, description=(
        "Update details of individual output elements. "
        "Minimum required change version levels are the same as process-level fields of corresponding names."
    ))
    jobControlOptions = JobControlOptionsList(missing=drop, description=(
        "New job control options supported by this process for its execution. "
        "All desired job control options must be provided (full override, not appending). "
        "Order is important to define the default behaviour (first item) to use when unspecified during job execution. "
        "Minimum required change version level: MINOR."
    ))
    outputTransmission = TransmissionModeList(missing=drop, description=(
        "New output transmission methods supported following this process execution. "
        "All desired output transmission modes must be provided (full override, not appending). "
        "Minimum required change version level: MINOR."
    ))
    visibility = VisibilityValue(missing=drop, description=(
        "New process visibility. "
        "Minimum required change version level: MINOR."
    ))


class PutProcessBodySchema(Deploy):
    description = "Process re-deployment using an updated version and definition."


class PatchProcessEndpoint(LocalProcessPath):
    headers = RequestHeaders()
    querystring = LocalProcessQuery()
    body = PatchProcessBodySchema()


class PutProcessEndpoint(LocalProcessPath):
    headers = RequestHeaders()
    querystring = LocalProcessQuery()
    body = PutProcessBodySchema()


class WpsOutputContextHeader(ExtendedSchemaNode):
    # ok to use 'name' in this case because target 'key' in the mapping must
    # be that specific value but cannot have a field named with this format
    name = "X-WPS-Output-Context"
    description = (
        "Contextual location where to store WPS output results from job execution. ",
        "When provided, value must be a directory or sub-directories slug. ",
        "Resulting contextual location will be relative to server WPS outputs when no context is provided.",
    )
    schema_type = String
    missing = drop
    example = "my-directory/sub-project"
    default = None


class ExecuteHeadersBase(RequestHeaders):
    description = "Request headers supported for job execution."
    x_wps_output_context = WpsOutputContextHeader()


class ExecuteHeadersJSON(ExecuteHeadersBase):
    content_type = ContentTypeHeader(
        missing=drop, default=ContentType.APP_JSON,
        validator=OneOf([ContentType.APP_JSON])
    )


class ExecuteHeadersXML(ExecuteHeadersBase):
    content_type = ContentTypeHeader(
        missing=drop, default=ContentType.APP_XML,
        validator=OneOf(ContentType.ANY_XML)
    )


class PostProcessJobsEndpointJSON(LocalProcessPath):
    header = ExecuteHeadersJSON()
    querystring = LocalProcessQuery()
    body = Execute()


class PostProcessJobsEndpointXML(LocalProcessPath):
    header = ExecuteHeadersXML()
    querystring = LocalProcessQuery()
    body = WPSExecutePost(
        # very important to override 'name' in this case
        # original schema uses it to specify the XML class name
        # in this context, it is used to define the 'in' location of this schema to form 'requestBody' in OpenAPI
        name="body",
        examples={
            "ExecuteXML": {
                "summary": "Execute a process job using WPS-like XML payload.",
                "value": EXAMPLES["wps_execute_request.xml"],
            }
        }
    )


class PagingQueries(ExtendedMappingSchema):
    page = ExtendedSchemaNode(Integer(allow_string=True), missing=0, default=0, validator=Range(min=0))
    limit = ExtendedSchemaNode(Integer(allow_string=True), missing=10, default=10, validator=Range(min=1, max=1000),
                               schema=f"{OGC_API_PROC_PART1_PARAMETERS}/limit.yaml")


class GetJobsQueries(PagingQueries):
    # note:
    #   This schema is also used to generate any missing defaults during filter parameter handling.
    #   Items with default value are added if omitted, except 'default=null' which are removed after handling by alias.
    detail = ExtendedSchemaNode(QueryBoolean(), default=False, example=True, missing=drop,
                                description="Provide job details instead of IDs.")
    groups = JobGroupsCommaSeparated()
    min_duration = ExtendedSchemaNode(
        Integer(allow_string=True), name="minDuration", missing=drop, default=null, validator=Range(min=0),
        schema=f"{OGC_API_PROC_PART1_PARAMETERS}/minDuration.yaml",
        description="Minimal duration (seconds) between started time and current/finished time of jobs to find.")
    max_duration = ExtendedSchemaNode(
        Integer(allow_string=True), name="maxDuration", missing=drop, default=null, validator=Range(min=0),
        schema=f"{OGC_API_PROC_PART1_PARAMETERS}/maxDuration.yaml",
        description="Maximum duration (seconds) between started time and current/finished time of jobs to find.")
    datetime = DateTimeInterval(missing=drop, default=None)
    status = JobStatusSearchEnum(description="One of more comma-separated statuses to filter jobs.",
                                 missing=drop, default=None)
    processID = ProcessIdentifierTag(missing=drop, default=null,
                                     schema=f"{OGC_API_PROC_PART1_PARAMETERS}/processIdQueryParam.yaml",
                                     description="Alias to 'process' for OGC-API compliance.")
    process = ProcessIdentifierTag(missing=drop, default=None,
                                   description="Identifier and optional version tag of the process to filter search.")
    version = Version(
        missing=drop, default=None, example="0.1.0", description=(
            "Version of the 'process' or 'processID' query parameters. "
            "If version is provided, those query parameters should specify the ID without tag."
        )
    )
    service = AnyIdentifier(missing=drop, default=null, description="Alias to 'provider' for backward compatibility.")
    provider = AnyIdentifier(missing=drop, default=None, description="Identifier of service provider to filter search.")
    type = JobTypeEnum(missing=drop, default=null,
                       description="Filter jobs only to matching type (note: 'service' and 'provider' are aliases).")
    sort = JobSortEnum(missing=drop)
    access = JobAccess(missing=drop, default=None)
    tags = JobTagsCommaSeparated()


class GetProcessJobsQuery(LocalProcessQuery, GetJobsQueries):
    pass


class GetProviderJobsQueries(GetJobsQueries):  # ':version' not allowed for process ID in this case
    pass


class GetJobsEndpoint(ExtendedMappingSchema):
    header = RequestHeaders()
    querystring = GetProcessJobsQuery()  # allowed version in this case since can be either local or remote processes


class GetProcessJobsEndpoint(LocalProcessPath):
    header = RequestHeaders()
    querystring = GetProcessJobsQuery()


class GetProviderJobsEndpoint(ProviderProcessPath):
    header = RequestHeaders()
    querystring = GetProviderJobsQueries()


class JobIdentifierList(ExtendedSequenceSchema):
    job_id = UUID(description="ID of a job to dismiss. Identifiers not matching any known job are ignored.")


class DeleteJobsBodySchema(ExtendedMappingSchema):
    jobs = JobIdentifierList()


class DeleteJobsEndpoint(ExtendedMappingSchema):
    header = RequestHeaders()
    body = DeleteJobsBodySchema()


class DeleteProcessJobsEndpoint(DeleteJobsEndpoint, LocalProcessPath):
    querystring = LocalProcessQuery()


class DeleteProviderJobsEndpoint(DeleteJobsEndpoint, ProviderProcessPath):
    pass


class GetProcessJobEndpoint(LocalProcessPath):
    header = RequestHeaders()
    querystring = LocalProcessQuery()


class DeleteProcessJobEndpoint(LocalProcessPath):
    header = RequestHeaders()
    querystring = LocalProcessQuery()


class BillsEndpoint(ExtendedMappingSchema):
    header = RequestHeaders()


class BillEndpoint(BillPath):
    header = RequestHeaders()


class ProcessQuotesEndpoint(LocalProcessPath):
    header = RequestHeaders()
    querystring = LocalProcessQuery()


class ProcessQuoteEndpoint(LocalProcessPath, QuotePath):
    header = RequestHeaders()
    querystring = LocalProcessQuery()


class GetQuotesQueries(PagingQueries):
    process = AnyIdentifier(missing=None)
    sort = QuoteSortEnum(missing=drop)


class QuotesEndpoint(ExtendedMappingSchema):
    header = RequestHeaders()
    querystring = GetQuotesQueries()


class QuoteEndpoint(QuotePath):
    header = RequestHeaders()


class PostProcessQuote(LocalProcessPath, QuotePath):
    header = RequestHeaders()
    querystring = LocalProcessQuery()
    body = NoContent()


class PostQuote(QuotePath):
    header = RequestHeaders()
    body = NoContent()


class QuoteProcessParametersSchema(ExecuteInputOutputs):
    pass


class PostProcessQuoteRequestEndpoint(LocalProcessPath, QuotePath):
    header = RequestHeaders()
    querystring = LocalProcessQuery()
    body = QuoteProcessParametersSchema()


# ################################################################
# Provider Processes schemas
# ################################################################


class ProvidersQuerySchema(ExtendedMappingSchema):
    detail = ExtendedSchemaNode(
        QueryBoolean(), example=True, default=True, missing=drop,
        description="Return summary details about each provider, or simply their IDs."
    )
    check = ExtendedSchemaNode(
        QueryBoolean(),
        example=True, default=True, missing=drop,
        description="List only reachable providers, dropping unresponsive ones that cannot be checked for listing. "
                    "Otherwise, all registered providers are listed regardless of their availability. When requesting "
                    "details, less metadata will be provided since it will not be fetched from remote services."
    )
    ignore = ExtendedSchemaNode(
        QueryBoolean(), example=True, default=True, missing=drop,
        description="When listing providers with check of reachable remote service definitions, unresponsive response "
                    "or unprocessable contents will be silently ignored and dropped from full listing in the response. "
                    "Disabling this option will raise an error immediately instead of ignoring invalid services."
    )


class GetProviders(ExtendedMappingSchema):
    querystring = ProvidersQuerySchema()
    header = RequestHeaders()


class PostProvider(ExtendedMappingSchema):
    header = RequestHeaders()
    body = CreateProviderRequestBody()


class ProcessDetailQuery(ExtendedMappingSchema):
    detail = ExtendedSchemaNode(
        QueryBoolean(), example=True, default=True, missing=drop,
        description="Return summary details about each process, or simply their IDs."
    )


class ProcessLinksQuery(ExtendedMappingSchema):
    links = ExtendedSchemaNode(
        QueryBoolean(), example=True, default=True, missing=True,
        description="Return summary details with included links for each process."
    )


class ProcessRevisionsQuery(ExtendedMappingSchema):
    process = ProcessIdentifier(missing=drop, description=(
        "Process ID (excluding version) for which to filter results. "
        "When combined with 'revisions=true', allows listing of all reversions of a given process. "
        "If omitted when 'revisions=true', all revisions of every process ID will be returned. "
        "If used without 'revisions' query, list should include a single process as if summary was requested directly."
    ))
    revisions = ExtendedSchemaNode(
        QueryBoolean(), example=True, default=False, missing=drop, description=(
            "Return all revisions of processes, or simply their latest version. When returning all revisions, "
            "IDs will be replaced by '{processID}:{version}' tag representation to avoid duplicates."
        )
    )


class ProviderProcessesQuery(ProcessPagingQuery, ProcessDetailQuery, ProcessLinksQuery):
    pass


class ProviderProcessesEndpoint(ProviderPath):
    header = RequestHeaders()
    querystring = ProviderProcessesQuery()


class GetProviderProcess(ExtendedMappingSchema):
    header = RequestHeaders()


class PostProviderProcessJobRequest(ExtendedMappingSchema):
    """
    Launching a new process request definition.
    """
    header = ExecuteHeadersJSON()
    querystring = LaunchJobQuerystring()
    body = Execute()


# ################################################################
# Responses schemas
# ################################################################


class GenericHTMLResponse(ExtendedMappingSchema):
    """
    Generic HTML response.
    """
    header = HtmlHeader()
    body = ExtendedMappingSchema()

    def __new__(cls, *, name, description, **kwargs):  # pylint: disable=W0221
        # type: (Type[GenericHTMLResponse], *Any, str, str, **Any) -> GenericHTMLResponse
        """
        Generates a derived HTML response schema with direct forwarding of custom parameters to the body's schema.

        This strategy allows the quicker definition of schema variants without duplicating class definitions only
        providing alternate documentation parameters.

        .. note::
            Method ``__new__`` is used instead of ``__init__`` because some :mod:`cornice_swagger` operations will
            look explicitly for ``schema_node.__class__.__name__``. If using ``__init__``, the first instance would
            set the name value for all following instances instead of the intended reusable meta-schema class.
        """
        if not isinstance(name, str) or not re.match(r"^[A-Z][A-Z0-9_-]*$", name, re.I):
            raise ValueError(
                "New schema name must be provided to avoid invalid mixed use of $ref pointers. "
                f"Name '{name}' is invalid."
            )
        obj = super().__new__(cls)
        obj.__init__(name=name, description=description)
        obj.__class__.__name__ = name
        obj.children = [
            child
            if child.name != "body" else
            ExtendedMappingSchema(name="body", **kwargs)
            for child in obj.children
        ]
        return obj

    def __deepcopy__(self, *args, **kwargs):
        # type: (*Any, *Any) -> GenericHTMLResponse
        return GenericHTMLResponse(name=self.name, description=self.description, children=self.children)


class ErrorDetail(ExtendedMappingSchema):
    code = ExtendedSchemaNode(Integer(), description="HTTP status code.", example=400)
    status = ExtendedSchemaNode(String(), description="HTTP status detail.", example="400 Bad Request")


class OWSErrorCode(ExtendedSchemaNode):
    schema_type = String
    example = "InvalidParameterValue"
    description = "OWS error code or URI reference that identifies the problem type."


class OWSExceptionResponse(ExtendedMappingSchema):
    """
    Error content in XML format.
    """
    description = "OWS formatted exception."
    code = OWSErrorCode(example="NoSuchProcess")
    locator = ExtendedSchemaNode(String(), example="identifier",
                                 description="Indication of the element that caused the error.")
    message = ExtendedSchemaNode(String(), example="Invalid process ID.",
                                 description="Specific description of the error.")


class ErrorCause(OneOfKeywordSchema):
    _one_of = [
        ExtendedSchemaNode(String(), description="Error message from exception or cause of failure."),
        PermissiveMappingSchema(description="Relevant error fields with details about the cause."),
    ]


class ErrorJsonResponseBodySchema(ExtendedMappingSchema):
    _schema = f"{OGC_API_COMMON_PART1_SCHEMAS}/exception.json"
    description = "JSON schema for exceptions based on RFC 7807"
    type = OWSErrorCode()  # only this is required
    title = ExtendedSchemaNode(String(), description="Short description of the error.", missing=drop)
    detail = ExtendedSchemaNode(String(), description="Detail about the error cause.", missing=drop)
    status = ExtendedSchemaNode(Integer(), description="Error status code.", example=500, missing=drop)
    cause = ErrorCause(missing=drop)
    value = ErrorCause(missing=drop)
    error = ErrorDetail(missing=drop)
    instance = URI(missing=drop)
    exception = OWSExceptionResponse(missing=drop)


class ServerErrorBaseResponseSchema(ExtendedMappingSchema):
    _schema = f"{OGC_API_PROC_PART1_RESPONSES}/ServerError.yaml"


class BadRequestResponseSchema(ServerErrorBaseResponseSchema):
    description = "Incorrectly formed request contents."
    header = ResponseHeaders()
    body = ErrorJsonResponseBodySchema()


class ConflictRequestResponseSchema(ServerErrorBaseResponseSchema):
    description = "Conflict between the affected entity and another existing definition."
    header = ResponseHeaders()
    body = ErrorJsonResponseBodySchema()


class UnprocessableEntityResponseSchema(ServerErrorBaseResponseSchema):
    description = "Wrong format of given parameters."
    header = ResponseHeaders()
    body = ErrorJsonResponseBodySchema()


class UnsupportedMediaTypeResponseSchema(ServerErrorBaseResponseSchema):
    _schema = f"{OGC_API_PROC_PART1_RESPONSES}/NotSupported.yaml"
    description = "Media-Type not supported for this request."
    header = ResponseHeaders()
    body = ErrorJsonResponseBodySchema()


class MethodNotAllowedErrorResponseSchema(ServerErrorBaseResponseSchema):
    _schema = f"{OGC_API_PROC_PART1_RESPONSES}/NotAllowed.yaml"
    description = "HTTP method not allowed for requested path."
    header = ResponseHeaders()
    body = ErrorJsonResponseBodySchema()


class NotAcceptableErrorResponseSchema(ServerErrorBaseResponseSchema):
    _schema = f"{OGC_API_PROC_PART1_RESPONSES}/NotSupported.yaml"
    description = "Requested media-types are not supported at the path."
    header = ResponseHeaders()
    body = ErrorJsonResponseBodySchema()


class NotFoundResponseSchema(ServerErrorBaseResponseSchema):
    _schema = f"{OGC_API_PROC_PART1_RESPONSES}/NotFound.yaml"
    description = "Requested resource could not be found."
    header = ResponseHeaders()
    body = ErrorJsonResponseBodySchema()


class ForbiddenProcessAccessResponseSchema(ServerErrorBaseResponseSchema):
    description = "Referenced process is not accessible."
    header = ResponseHeaders()
    body = ErrorJsonResponseBodySchema()


class ForbiddenProviderAccessResponseSchema(ServerErrorBaseResponseSchema):
    description = "Referenced provider is not accessible."
    header = ResponseHeaders()
    body = ErrorJsonResponseBodySchema()


class ForbiddenProviderLocalResponseSchema(ServerErrorBaseResponseSchema):
    description = (
        "Provider operation is not allowed on local-only Weaver instance. "
        f"Applies only when application configuration is not within: {WEAVER_CONFIG_REMOTE_LIST}"
    )
    header = ResponseHeaders()
    body = ErrorJsonResponseBodySchema()


class InternalServerErrorResponseSchema(ServerErrorBaseResponseSchema):
    description = "Unhandled internal server error."
    header = ResponseHeaders()
    body = ErrorJsonResponseBodySchema()


class OkGetFrontpageResponse(ExtendedMappingSchema):
    _schema = f"{OGC_API_PROC_PART1_RESPONSES}/LandingPage.yaml"
    header = ResponseHeaders()
    body = FrontpageSchema()


class OpenAPIResponseContentTypeHeader(ContentTypeHeader):
    example = ContentType.APP_OAS_JSON
    default = ContentType.APP_OAS_JSON
    validator = OneOf([ContentType.APP_OAS_JSON])


class OpenAPIResponseHeaders(ResponseHeaders):
    content_type = OpenAPIResponseContentTypeHeader()


class OkGetSwaggerJSONResponse(ExtendedMappingSchema):
    header = OpenAPIResponseHeaders()
    body = OpenAPISpecSchema(description="OpenAPI JSON schema of Weaver API.")
    examples = {
        "OpenAPI Schema": {
            "summary": "OpenAPI specification of this API.",
            "value": {"$ref": OpenAPISpecSchema._schema},
        }
    }


class OkGetSwaggerUIResponse(ExtendedMappingSchema):
    header = HtmlHeader()
    body = SwaggerUISpecSchema(description="Swagger UI of Weaver API.")


class OkGetRedocUIResponse(ExtendedMappingSchema):
    header = HtmlHeader()
    body = SwaggerUISpecSchema(description="Redoc UI of Weaver API.")


class OkGetVersionsResponse(ExtendedMappingSchema):
    header = ResponseHeaders()
    body = VersionsSchema()


class OkGetConformanceResponse(ExtendedMappingSchema):
    header = ResponseHeaders()
    body = ConformanceSchema()


class OkGetProvidersListResponse(ExtendedMappingSchema):
    header = ResponseHeaders()
    body = ProvidersBodySchema()


class OkGetProviderCapabilitiesSchema(ExtendedMappingSchema):
    header = ResponseHeaders()
    body = ProviderCapabilitiesSchema()


class NoContentDeleteProviderSchema(ExtendedMappingSchema):
    header = ResponseHeaders()
    body = NoContent()


class NotImplementedDeleteProviderResponse(ExtendedMappingSchema):
    description = "Provider removal not supported using referenced storage."


class OkGetProviderProcessesSchema(ExtendedMappingSchema):
    header = ResponseHeaders()
    body = ProviderProcessesSchema()


class GetProcessesQuery(ProcessPagingQuery, ProcessDetailQuery, ProcessLinksQuery, ProcessRevisionsQuery):
    providers = ExtendedSchemaNode(
        QueryBoolean(), example=True, default=False, missing=drop,
        description="List local processes as well as all sub-processes of all registered providers. "
                    "Paging and sorting query parameters are unavailable when providers are requested since lists are "
                    "populated dynamically and cannot ensure consistent process lists per page across providers. "
                    f"Applicable only for Weaver configurations {WEAVER_CONFIG_REMOTE_LIST}, ignored otherwise."
    )
    ignore = ExtendedSchemaNode(
        QueryBoolean(), example=True, default=True, missing=drop,
        description="Only when listing provider processes, any unreachable remote service definitions "
                    "or unprocessable contents will be silently ignored and dropped from full listing in the response. "
                    "Disabling this option will raise an error immediately instead of ignoring invalid providers."
    )


class GetProcessesEndpoint(ExtendedMappingSchema):
    querystring = GetProcessesQuery()


class ProviderProcessesListing(ProcessCollection):
    _schema = f"{OGC_API_PROC_PART1_SCHEMAS}/processList.yaml"
    _sort_first = ["id", "processes"]
    id = ProviderNameSchema()


class ProviderProcessesList(ExtendedSequenceSchema):
    item = ProviderProcessesListing(description="Processes offered by the identified remote provider.")


class ProvidersProcessesCollection(ExtendedMappingSchema):
    providers = ProviderProcessesList(missing=drop)


class ProcessListingLinks(ExtendedMappingSchema):
    links = LinkList(missing=drop)


class ProcessListingMetadata(PagingBodySchema):
    description = "Metadata relative to the listed processes."
    total = ExtendedSchemaNode(Integer(), description="Total number of local processes, or also including all "
                                                      "remote processes across providers if requested.")


class ProcessesListing(ProcessCollection, ProcessListingLinks):
    _schema = f"{OGC_API_PROC_PART1_SCHEMAS}/processList.yaml"
    _sort_first = PROCESSES_LISTING_FIELD_FIRST
    _sort_after = PROCESSES_LISTING_FIELD_AFTER


class MultiProcessesListing(DescriptionSchema, ProcessesListing, ProvidersProcessesCollection, ProcessListingMetadata):
    _schema_meta_include = True


class OkGetProcessesListResponse(ExtendedMappingSchema):
    _schema = f"{OGC_API_PROC_PART1_RESPONSES}/ProcessList.yaml"
    description = "Listing of available processes successful."
    header = ResponseHeaders()
    querystring = FormatQuery()
    body = MultiProcessesListing()


class OkPostProcessDeployBodySchema(ExtendedMappingSchema):
    description = ExtendedSchemaNode(String(), description="Detail about the operation.")
    deploymentDone = ExtendedSchemaNode(Boolean(), default=False, example=True,
                                        description="Indicates if the process was successfully deployed.")
    processSummary = ProcessSummary(missing=drop, description="Deployed process summary if successful.")
    failureReason = ExtendedSchemaNode(String(), missing=drop,
                                       description="Description of deploy failure if applicable.")


class OkPostProcessesResponse(ExtendedMappingSchema):
    description = "Process successfully deployed."
    header = ResponseHeaders()
    body = OkPostProcessDeployBodySchema()


class OkPatchProcessUpdatedBodySchema(ExtendedMappingSchema):
    description = ExtendedSchemaNode(String(), description="Detail about the operation.")
    processSummary = ProcessSummary(missing=drop, description="Deployed process summary if successful.")


class OkPatchProcessResponse(ExtendedMappingSchema):
    description = "Process successfully updated."
    header = ResponseHeaders()
    body = OkPatchProcessUpdatedBodySchema()


class BadRequestGetProcessInfoResponse(ExtendedMappingSchema):
    description = "Missing process identifier."
    body = NoContent()


class NotFoundProcessResponse(NotFoundResponseSchema):
    description = "Process with specified reference identifier does not exist."
    examples = {
        "ProcessNotFound": {
            "summary": "Example response when specified process reference cannot be found.",
            "value": EXAMPLES["local_process_not_found.json"]
        }
    }
    header = ResponseHeaders()
    body = ErrorJsonResponseBodySchema()


class OkGetProcessInfoResponse(ExtendedMappingSchema):
    header = ResponseHeaders()
    querystring = FormatQuery()
    body = ProcessDescription()


class OkGetProcessPackageSchema(ExtendedMappingSchema):
    header = ResponseHeaders()
    querystring = FormatQuery()
    body = CWL()


class OkGetProcessPayloadSchema(ExtendedMappingSchema):
    header = ResponseHeaders()
    body = NoContent()


class ProcessVisibilityResponseBodySchema(ExtendedMappingSchema):
    value = VisibilityValue()


class OkGetProcessVisibilitySchema(ExtendedMappingSchema):
    header = ResponseHeaders()
    body = ProcessVisibilityResponseBodySchema()


class OkPutProcessVisibilitySchema(ExtendedMappingSchema):
    header = ResponseHeaders()
    body = ProcessVisibilityResponseBodySchema()


class ForbiddenVisibilityUpdateResponseSchema(ExtendedMappingSchema):
    description = "Visibility value modification not allowed."
    header = ResponseHeaders()
    body = ErrorJsonResponseBodySchema()


class OkDeleteProcessUndeployBodySchema(ExtendedMappingSchema):
    deploymentDone = ExtendedSchemaNode(Boolean(), default=False, example=True,
                                        description="Indicates if the process was successfully undeployed.")
    identifier = ExtendedSchemaNode(String(), example="workflow")
    failureReason = ExtendedSchemaNode(String(), missing=drop,
                                       description="Description of undeploy failure if applicable.")


class OkDeleteProcessResponse(ExtendedMappingSchema):
    description = "Process successfully undeployed."
    header = ResponseHeaders()
    body = OkDeleteProcessUndeployBodySchema()


class OkGetProviderProcessDescriptionResponse(ExtendedMappingSchema):
    header = ResponseHeaders()
    body = ProcessDescription()


class CreatedPostProvider(ExtendedMappingSchema):
    header = ResponseHeaders()
    body = ProviderSummarySchema()


class NotImplementedPostProviderResponse(ExtendedMappingSchema):
    description = "Provider registration not supported using specified definition."


class PreferenceAppliedHeader(ExtendedSchemaNode):
    description = "Applied preferences from submitted 'Prefer' header after validation."
    name = "Preference-Applied"
    schema_type = String
    example = "wait=10s, respond-async"


class LocationHeader(URL):
    name = "Location"


class CreatedJobLocationHeader(ResponseHeaders):
    location = LocationHeader(description="Status monitoring location of the job execution.")
    prefer_applied = PreferenceAppliedHeader(missing=drop)


class CreatedLaunchJobResponse(ExtendedMappingSchema):
    description = "Job successfully submitted to processing queue. Execution should begin when resources are available."
    examples = {
        "JobAccepted": {
            "summary": "Job accepted for execution.",
            "value": EXAMPLES["job_status_accepted.json"]
        }
    }
    header = CreatedJobLocationHeader()
    body = CreatedJobStatusSchema()


class CompletedJobLocationHeader(ResponseHeaders):
    location = LocationHeader(description="Status location of the completed job execution.")
    prefer_applied = PreferenceAppliedHeader(missing=drop)


class CompletedJobStatusSchema(DescriptionSchema, JobStatusInfo):
    pass


class CompletedJobResponse(ExtendedMappingSchema):
    description = "Job submitted and completed execution synchronously."
    header = CompletedJobLocationHeader()
    body = CompletedJobStatusSchema()


class FailedSyncJobResponse(CompletedJobResponse):
    description = "Job submitted and failed synchronous execution. See server logs for more details."


class InvalidJobParametersResponse(ExtendedMappingSchema):
    description = "Job parameters failed validation."
    header = ResponseHeaders()
    body = ErrorJsonResponseBodySchema()


class OkDeleteProcessJobResponse(ExtendedMappingSchema):
    header = ResponseHeaders()
    body = DismissedJobSchema()


class OkGetQueriedJobsResponse(ExtendedMappingSchema):
    header = ResponseHeaders()
    querystring = FormatQuery()
    body = GetQueriedJobsSchema()


class BatchDismissJobsBodySchema(DescriptionSchema):
    jobs = JobIdentifierList(description="Confirmation of jobs that have been dismissed.")


class OkBatchDismissJobsResponseSchema(ExtendedMappingSchema):
    header = ResponseHeaders()
    body = BatchDismissJobsBodySchema()


class OkDismissJobResponse(ExtendedMappingSchema):
    header = ResponseHeaders()
    body = DismissedJobSchema()


class OkGetJobStatusResponse(ExtendedMappingSchema):
    _schema = f"{OGC_API_PROC_PART1_RESPONSES}/Status.yaml"
    header = ResponseHeaders()
    body = JobStatusInfo()


class InvalidJobResponseSchema(ExtendedMappingSchema):
    description = "Job reference is not a valid UUID."
    header = ResponseHeaders()
    body = ErrorJsonResponseBodySchema()


class NotFoundJobResponseSchema(NotFoundResponseSchema):
    description = "Job reference UUID cannot be found."
    examples = {
        "JobNotFound": {
            "summary": "Example response when specified job reference cannot be found.",
            "value": EXAMPLES["job_not_found.json"]
        }
    }
    header = ResponseHeaders()
    body = ErrorJsonResponseBodySchema()


class GoneJobResponseSchema(ExtendedMappingSchema):
    description = "Job reference UUID cannot be dismissed again or its result artifacts were removed."
    examples = {
        "JobDismissed": {
            "summary": "Example response when specified job reference was already dismissed.",
            "value": EXAMPLES["job_dismissed_error.json"]
        }
    }
    header = ResponseHeaders()
    body = ErrorJsonResponseBodySchema()


class OkGetJobInputsResponse(ExtendedMappingSchema):
    header = ResponseHeaders()
    body = JobInputsBody()


class OkGetJobOutputsResponse(ExtendedMappingSchema):
    header = ResponseHeaders()
    body = JobOutputsBody()


class RedirectResultResponse(ExtendedMappingSchema):
    header = RedirectHeaders()


class OkGetJobResultsResponse(ExtendedMappingSchema):
    _schema = f"{OGC_API_PROC_PART1_RESPONSES}/Results.yaml"
    header = ResponseHeaders()
    body = Result()


class NoContentJobResultsHeaders(NoContent):
    content_length = ContentLengthHeader(example="0")
    link = LinkHeader(description=(
        "Link to a result requested by reference output transmission. "
        "Link relation indicates the result ID. "
        "Additional parameters indicate expected content-type of the resource. "
        "Literal data requested by reference are returned with contents dumped to plain text file."
    ))


class NoContentJobResultsResponse(ExtendedMappingSchema):
    header = NoContentJobResultsHeaders()
    body = NoContent(default="")


class CreatedQuoteExecuteResponse(ExtendedMappingSchema):
    header = ResponseHeaders()
    body = CreatedQuotedJobStatusSchema()


class CreatedQuoteResponse(ExtendedMappingSchema):
    description = "Quote successfully obtained for process execution definition."
    header = ResponseHeaders()
    body = QuoteSchema()


class AcceptedQuoteResponse(ExtendedMappingSchema):
    summary = "Quote successfully submitted."
    description = (
        "Quote successfully submitted for evaluating process execution definition. "
        "Complete details will be available once evaluation has completed."
    )
    header = ResponseHeaders()
    body = PartialQuoteSchema()


class QuotePaymentRequiredResponse(ServerErrorBaseResponseSchema):
    description = "Quoted process execution refused due to missing payment."
    header = ResponseHeaders()
    body = ErrorJsonResponseBodySchema()


class OkGetQuoteInfoResponse(ExtendedMappingSchema):
    header = ResponseHeaders()
    body = QuoteSchema()


class NotFoundQuoteResponse(NotFoundResponseSchema):
    description = "Quote with specified reference identifier does not exist."
    header = ResponseHeaders()
    body = ErrorJsonResponseBodySchema()


class OkGetQuoteListResponse(ExtendedMappingSchema):
    header = ResponseHeaders()
    body = QuotationListSchema()


class OkGetEstimatorResponse(ExtendedMappingSchema):
    header = ResponseHeaders()
    body = QuoteEstimatorSchema()


class OkPutEstimatorResponse(ExtendedMappingSchema):
    header = ResponseHeaders()
    body = DescriptionSchema()


class OkDeleteEstimatorResponse(ExtendedMappingSchema):
    header = ResponseHeaders()
    body = DescriptionSchema()


class OkGetBillDetailResponse(ExtendedMappingSchema):
    header = ResponseHeaders()
    body = BillSchema()


class OkGetBillListResponse(ExtendedMappingSchema):
    header = ResponseHeaders()
    body = BillListSchema()


class OkGetJobExceptionsResponse(ExtendedMappingSchema):
    header = ResponseHeaders()
    body = JobExceptionsSchema()


class OkGetJobLogsResponse(ExtendedMappingSchema):
    header = ResponseHeaders()
    body = JobLogsSchema()


class OkGetJobStatsResponse(ExtendedMappingSchema):
    header = ResponseHeaders()
    body = JobStatisticsSchema()


class VaultFileID(UUID):
    description = "Vault file identifier."
    example = "78977deb-28af-46f3-876b-cdd272742678"


class VaultAccessToken(UUID):
    description = "Vault file access token."
    example = "30d889cfb7ae3a63229a8de5f91abc1ef5966bb664972f234a4db9d28f8148e0e"  # nosec


class VaultEndpoint(ExtendedMappingSchema):
    header = RequestHeaders()


class VaultUploadBody(ExtendedSchemaNode):
    schema_type = String
    description = "Multipart file contents for upload to the vault."
    examples = {
        ContentType.MULTI_PART_FORM: {
            "summary": "Upload JSON file to vault as multipart content.",
            "value": EXAMPLES["vault_file_upload.txt"],
        }
    }


class VaultUploadEndpoint(ExtendedMappingSchema):
    header = FileUploadHeaders()
    body = VaultUploadBody()


class VaultFileUploadedBodySchema(ExtendedMappingSchema):
    access_token = AccessToken()
    file_id = VaultFileID()
    file_href = VaultReference()


class VaultFileUploadedHeaders(ResponseHeaders):
    location = URL(name="Location", description="File download location.",
                   example=f"https://localhost:4002{vault_file_service.path.format(file_id=VaultFileID.example)}")


class OkVaultFileUploadedResponse(ExtendedMappingSchema):
    description = "File successfully uploaded to vault."
    header = VaultFileUploadedHeaders()
    body = VaultFileUploadedBodySchema()


class BadRequestVaultFileUploadResponse(ExtendedMappingSchema):
    description = "Missing or incorrectly formed file contents."
    header = ResponseHeaders()
    body = ErrorJsonResponseBodySchema()


class UnprocessableEntityVaultFileUploadResponse(ExtendedMappingSchema):
    description = (
        "Invalid filename refused for upload. "
        "Filename should include only alphanumeric, underscore, dash, and dot characters. "
        "Filename should include both the base name and the desired file extension."
    )
    header = ResponseHeaders()
    body = ErrorJsonResponseBodySchema()


class XAuthVaultFileHeader(ExtendedSchemaNode):
    summary = "Authorization header with token for Vault file access."
    description = (
        "For accessing a single file from the Vault, such as to obtain file metadata, requests can simply provide "
        "the 'token {access-token}' portion in the header without additional parameters. If multiple files require "
        "access such as during an Execute request, all applicable tokens should be provided using a comma separated "
        "list of access tokens, each with their indented input ID and array index if applicable "
        f"(see {DOC_URL}/processes.html#file-vault-inputs for more details)."
    )
    name = "X-Auth-Vault"
    example = "token {access-token}[; id={vault-id}]"
    schema_type = String


class VaultFileRequestHeaders(ExtendedMappingSchema):
    access_token = XAuthVaultFileHeader()


class VaultFileEndpoint(VaultEndpoint):
    header = VaultFileRequestHeaders()
    file_id = VaultFileID()


class OkVaultFileDetailResponse(ExtendedMappingSchema):
    header = FileResponseHeaders()
    body = NoContent(default="")


class OkVaultFileDownloadResponse(OkVaultFileDetailResponse):
    pass


class BadRequestVaultFileAccessResponse(ExtendedMappingSchema):
    description = "Invalid file vault reference."
    header = ResponseHeaders()
    body = ErrorJsonResponseBodySchema()


class ForbiddenVaultFileDownloadResponse(ExtendedMappingSchema):
    description = "Forbidden access to vault file. Invalid authorization from provided token."
    header = ResponseHeaders()
    body = ErrorJsonResponseBodySchema()


class GoneVaultFileDownloadResponse(ExtendedMappingSchema):
    description = "Vault File resource corresponding to specified ID is not available anymore."
    header = ResponseHeaders()
    body = ErrorJsonResponseBodySchema()


get_api_frontpage_responses = {
    "200": OkGetFrontpageResponse(description="success"),
    "405": MethodNotAllowedErrorResponseSchema(),
    "406": NotAcceptableErrorResponseSchema(),
    "500": InternalServerErrorResponseSchema(),
}
get_openapi_json_responses = {
    "200": OkGetSwaggerJSONResponse(description="success"),
    "405": MethodNotAllowedErrorResponseSchema(),
    "406": NotAcceptableErrorResponseSchema(),
    "500": InternalServerErrorResponseSchema(),
}
get_api_swagger_ui_responses = {
    "200": OkGetSwaggerUIResponse(description="success"),
    "405": MethodNotAllowedErrorResponseSchema(),
    "406": NotAcceptableErrorResponseSchema(),
    "500": InternalServerErrorResponseSchema(),
}
get_api_redoc_ui_responses = {
    "200": OkGetRedocUIResponse(description="success"),
    "405": MethodNotAllowedErrorResponseSchema(),
    "406": NotAcceptableErrorResponseSchema(),
    "500": InternalServerErrorResponseSchema(),
}
get_api_versions_responses = {
    "200": OkGetVersionsResponse(description="success"),
    "405": MethodNotAllowedErrorResponseSchema(),
    "406": NotAcceptableErrorResponseSchema(),
    "500": InternalServerErrorResponseSchema(),
}
get_api_conformance_responses = {
    "200": OkGetConformanceResponse(description="success"),
    "405": MethodNotAllowedErrorResponseSchema(),
    "406": NotAcceptableErrorResponseSchema(),
    "500": InternalServerErrorResponseSchema(),
}
get_processes_responses = {
    "200": OkGetProcessesListResponse(examples={
        "ProcessesListing": {
            "summary": "Listing of identifiers of local processes registered in Weaver.",
            "value": EXAMPLES["local_process_listing.json"],
        },
        "ProcessesDetails": {
            "summary": "Detailed definitions of local processes registered in Weaver.",
            "value": EXAMPLES["local_process_listing.json"],
        },
        "ProvidersProcessesListing": {
            "summary": "List of identifiers combining all local and remote processes known by Weaver.",
            "value": EXAMPLES["providers_processes_listing.json"],
        },
        "ProvidersProcessesDetails": {
            "summary": "Detailed definitions Combining all local and remote processes known by Weaver.",
            "value": EXAMPLES["providers_processes_listing.json"],
        }
    }),
    "400": BadRequestResponseSchema(description="Error in case of invalid listing query parameters."),
    "405": MethodNotAllowedErrorResponseSchema(),
    "406": NotAcceptableErrorResponseSchema(),
    "500": InternalServerErrorResponseSchema(),
}
post_processes_responses = {
    "201": OkPostProcessesResponse(examples={
        "ProcessDeployed": {
            "summary": "Process successfully deployed.",
            "value": EXAMPLES["local_process_deploy_success.json"],
        }
    }),
    "400": BadRequestResponseSchema(description="Unable to parse process definition"),
    "405": MethodNotAllowedErrorResponseSchema(),
    "406": NotAcceptableErrorResponseSchema(),
    "409": ConflictRequestResponseSchema(description="Process with same ID already exists."),
    "415": UnsupportedMediaTypeResponseSchema(description="Unsupported Media-Type for process deployment."),
    "422": UnprocessableEntityResponseSchema(description="Invalid schema for process definition."),
    "500": InternalServerErrorResponseSchema(),
}
put_process_responses = copy(post_processes_responses)
put_process_responses.update({
    "404": NotFoundProcessResponse(description="Process to update could not be found."),
    "405": MethodNotAllowedErrorResponseSchema(),
    "406": NotAcceptableErrorResponseSchema(),
    "409": ConflictRequestResponseSchema(description="Process with same ID or version already exists."),
})
patch_process_responses = {
    "200": OkPatchProcessResponse(),
    "400": BadRequestGetProcessInfoResponse(description="Unable to parse process definition"),
    "404": NotFoundProcessResponse(description="Process to update could not be found."),
    "405": MethodNotAllowedErrorResponseSchema(),
    "406": NotAcceptableErrorResponseSchema(),
    "409": ConflictRequestResponseSchema(description="Process with same ID or version already exists."),
    "422": UnprocessableEntityResponseSchema(description="Invalid schema for process definition."),
    "500": InternalServerErrorResponseSchema(),
}
get_process_responses = {
    "200": OkGetProcessInfoResponse(description="success", examples={
        "ProcessDescriptionSchemaOGC": {
            "summary": "Description of a local process registered in Weaver (OGC Schema) "
                       "with fields on top-level and using inputs/outputs as mapping with keys as IDs.",
            "value": EXAMPLES["local_process_description_ogc_api.json"],
        },
        "ProcessDescriptionSchemaOld": {
            "summary": "Description of a local process registered in Weaver (Old Schema) "
                       "with fields nested under a process section and using inputs/outputs listed with IDs.",
            "value": EXAMPLES["local_process_description.json"],
        },
        "ProcessDescriptionSchemaWPS": {
            "Summary": "Description of a local process registered in Weaver (WPS Schema) when requesting XML format.",
            "value": EXAMPLES["wps_describeprocess_response.xml"],
        }
    }),
    "400": BadRequestGetProcessInfoResponse(),
    "404": NotFoundProcessResponse(),
    "405": MethodNotAllowedErrorResponseSchema(),
    "406": NotAcceptableErrorResponseSchema(),
    "500": InternalServerErrorResponseSchema(),
}
get_process_package_responses = {
    "200": OkGetProcessPackageSchema(description="success", examples={
        "PackageCWL": {
            "summary": "CWL Application Package definition of the local process.",
            "value": EXAMPLES["local_process_package.json"],
        }
    }),
    "403": ForbiddenProcessAccessResponseSchema(),
    "404": NotFoundProcessResponse(),
    "405": MethodNotAllowedErrorResponseSchema(),
    "406": NotAcceptableErrorResponseSchema(),
    "500": InternalServerErrorResponseSchema(),
}
get_process_payload_responses = {
    "200": OkGetProcessPayloadSchema(description="success", examples={
        "Payload": {
            "summary": "Payload employed during process deployment and registration.",
            "value": EXAMPLES["local_process_payload.json"],
        }
    }),
    "403": ForbiddenProcessAccessResponseSchema(),
    "404": NotFoundProcessResponse(),
    "405": MethodNotAllowedErrorResponseSchema(),
    "406": NotAcceptableErrorResponseSchema(),
    "500": InternalServerErrorResponseSchema(),
}
get_process_visibility_responses = {
    "200": OkGetProcessVisibilitySchema(description="success"),
    "403": ForbiddenProcessAccessResponseSchema(),
    "405": MethodNotAllowedErrorResponseSchema(),
    "406": NotAcceptableErrorResponseSchema(),
    "500": InternalServerErrorResponseSchema(),
}
put_process_visibility_responses = {
    "200": OkPutProcessVisibilitySchema(description="success"),
    "403": ForbiddenVisibilityUpdateResponseSchema(),
    "404": NotFoundProcessResponse(),
    "405": MethodNotAllowedErrorResponseSchema(),
    "406": NotAcceptableErrorResponseSchema(),
    "500": InternalServerErrorResponseSchema(),
}
delete_process_responses = {
    "200": OkDeleteProcessResponse(examples={
        "ProcessUndeployed": {
            "summary": "Process successfully undeployed.",
            "value": EXAMPLES["local_process_undeploy_success.json"],
        }
    }),
    "403": ForbiddenProcessAccessResponseSchema(),
    "404": NotFoundProcessResponse(),
    "405": MethodNotAllowedErrorResponseSchema(),
    "406": NotAcceptableErrorResponseSchema(),
    "500": InternalServerErrorResponseSchema(),
}
get_providers_list_responses = {
    "200": OkGetProvidersListResponse(description="success", examples={
        "ProviderList": {
            "summary": "Listing of registered remote providers.",
            "value": EXAMPLES["provider_listing.json"],
        },
        "ProviderNames": {
            "summary": "Listing of registered providers names without validation.",
            "value": EXAMPLES["provider_names.json"],
        }
    }),
    "403": ForbiddenProviderAccessResponseSchema(),
    "405": MethodNotAllowedErrorResponseSchema(),
    "406": NotAcceptableErrorResponseSchema(),
    "500": InternalServerErrorResponseSchema(),
}
get_provider_responses = {
    "200": OkGetProviderCapabilitiesSchema(description="success", examples={
        "ProviderDescription": {
            "summary": "Description of a registered remote WPS provider.",
            "value": EXAMPLES["provider_description.json"],
        }
    }),
    "403": ForbiddenProviderAccessResponseSchema(),
    "405": MethodNotAllowedErrorResponseSchema(),
    "406": NotAcceptableErrorResponseSchema(),
    "500": InternalServerErrorResponseSchema(),
}
delete_provider_responses = {
    "204": NoContentDeleteProviderSchema(description="success"),
    "403": ForbiddenProviderAccessResponseSchema(),
    "405": MethodNotAllowedErrorResponseSchema(),
    "406": NotAcceptableErrorResponseSchema(),
    "500": InternalServerErrorResponseSchema(),
    "501": NotImplementedDeleteProviderResponse(),
}
get_provider_processes_responses = {
    "200": OkGetProviderProcessesSchema(description="success"),
    "403": ForbiddenProviderAccessResponseSchema(),
    "405": MethodNotAllowedErrorResponseSchema(),
    "406": NotAcceptableErrorResponseSchema(),
    "500": InternalServerErrorResponseSchema(),
}
get_provider_process_responses = {
    "200": OkGetProviderProcessDescriptionResponse(description="success", examples={
        "ProviderProcessWPS": {
            "summary": "Description of a remote WPS provider process converted to OGC-API Processes format.",
            "value": EXAMPLES["provider_process_description.json"]
        }
    }),
    "403": ForbiddenProviderAccessResponseSchema(),
    "405": MethodNotAllowedErrorResponseSchema(),
    "406": NotAcceptableErrorResponseSchema(),
    "500": InternalServerErrorResponseSchema(),
}
get_provider_process_package_responses = copy(get_process_package_responses)
get_provider_process_package_responses.update({
    "403": ForbiddenProviderAccessResponseSchema(),
})
post_provider_responses = {
    "201": CreatedPostProvider(description="success"),
    "400": ExtendedMappingSchema(description=OWSMissingParameterValue.description),
    "403": ForbiddenProviderAccessResponseSchema(),
    "405": MethodNotAllowedErrorResponseSchema(),
    "406": NotAcceptableErrorResponseSchema(),
    "500": InternalServerErrorResponseSchema(),
    "501": NotImplementedPostProviderResponse(),
}
post_provider_process_job_responses = {
    "200": CompletedJobResponse(description="success"),
    "201": CreatedLaunchJobResponse(description="success"),
    "204": NoContentJobResultsResponse(description="success"),
    "400": InvalidJobParametersResponse(),
    "403": ForbiddenProviderAccessResponseSchema(),
    "405": MethodNotAllowedErrorResponseSchema(),
    "406": NotAcceptableErrorResponseSchema(),
    "500": InternalServerErrorResponseSchema(),
}
post_process_jobs_responses = {
    "200": CompletedJobResponse(description="success"),
    "201": CreatedLaunchJobResponse(description="success"),
    "204": NoContentJobResultsResponse(description="success"),
    "400": InvalidJobParametersResponse(),
    "403": ForbiddenProviderAccessResponseSchema(),
    "405": MethodNotAllowedErrorResponseSchema(),
    "406": NotAcceptableErrorResponseSchema(),
    "500": InternalServerErrorResponseSchema(),
}
get_all_jobs_responses = {
    "200": OkGetQueriedJobsResponse(description="success", examples={
        "JobListing": {
            "summary": "Job ID listing with default queries.",
            "value": EXAMPLES["jobs_listing.json"]
        }
    }),
    "400": BadRequestResponseSchema(description="Error in case of invalid search query parameters."),
    "405": MethodNotAllowedErrorResponseSchema(),
    "406": NotAcceptableErrorResponseSchema(),
    "422": UnprocessableEntityResponseSchema(),
    "500": InternalServerErrorResponseSchema(),
}
delete_jobs_responses = {
    "200": OkBatchDismissJobsResponseSchema(description="success"),
    "400": BadRequestResponseSchema(),
    "405": MethodNotAllowedErrorResponseSchema(),
    "406": NotAcceptableErrorResponseSchema(),
    "422": UnprocessableEntityResponseSchema(),
}
get_prov_all_jobs_responses = copy(get_all_jobs_responses)
get_prov_all_jobs_responses.update({
    "403": ForbiddenProviderLocalResponseSchema(),
})
get_single_job_status_responses = {
    "200": OkGetJobStatusResponse(description="success", examples={
        "JobStatusSuccess": {
            "summary": "Successful job status response.",
            "value": EXAMPLES["job_status_success.json"],
        },
        "JobStatusFailure": {
            "summary": "Failed job status response.",
            "value": EXAMPLES["job_status_failed.json"],
        }
    }),
    "400": InvalidJobResponseSchema(),
    "404": NotFoundJobResponseSchema(),
    "405": MethodNotAllowedErrorResponseSchema(),
    "406": NotAcceptableErrorResponseSchema(),
    "500": InternalServerErrorResponseSchema(),
}
get_prov_single_job_status_responses = copy(get_single_job_status_responses)
get_prov_single_job_status_responses.update({
    "403": ForbiddenProviderLocalResponseSchema(),
})
delete_job_responses = {
    "200": OkDismissJobResponse(description="success", examples={
        "JobDismissedSuccess": {
            "summary": "Successful job dismissed response.",
            "value": EXAMPLES["job_dismissed_success.json"]
        },
    }),
    "400": InvalidJobResponseSchema(),
    "404": NotFoundJobResponseSchema(),
    "405": MethodNotAllowedErrorResponseSchema(),
    "406": NotAcceptableErrorResponseSchema(),
    "410": GoneJobResponseSchema(),
    "500": InternalServerErrorResponseSchema(),
}
delete_prov_job_responses = copy(delete_job_responses)
delete_prov_job_responses.update({
    "403": ForbiddenProviderLocalResponseSchema(),
})
get_job_inputs_responses = {
    "200": OkGetJobInputsResponse(description="success", examples={
        "JobInputs": {
            "summary": "Submitted job input values at for process execution.",
            "value": EXAMPLES["job_inputs.json"],
        }
    }),
    "400": InvalidJobResponseSchema(),
    "404": NotFoundJobResponseSchema(),
    "405": MethodNotAllowedErrorResponseSchema(),
    "406": NotAcceptableErrorResponseSchema(),
    "500": InternalServerErrorResponseSchema(),
}
get_prov_inputs_responses = copy(get_job_inputs_responses)
get_prov_inputs_responses.update({
    "403": ForbiddenProviderLocalResponseSchema(),
})
get_job_outputs_responses = {
    "200": OkGetJobOutputsResponse(description="success", examples={
        "JobOutputs": {
            "summary": "Obtained job outputs values following process execution.",
            "value": EXAMPLES["job_outputs.json"],
        }
    }),
    "400": InvalidJobResponseSchema(),
    "404": NotFoundJobResponseSchema(),
    "405": MethodNotAllowedErrorResponseSchema(),
    "406": NotAcceptableErrorResponseSchema(),
    "410": GoneJobResponseSchema(),
    "500": InternalServerErrorResponseSchema(),
}
get_prov_outputs_responses = copy(get_job_outputs_responses)
get_prov_outputs_responses.update({
    "403": ForbiddenProviderLocalResponseSchema(),
})
get_result_redirect_responses = {
    "308": RedirectResultResponse(description="Redirects '/result' (without 's') to corresponding '/results' path."),
}
get_job_results_responses = {
    "200": OkGetJobResultsResponse(description="success", examples={
        "JobResults": {
            "summary": "Obtained job results.",
            "value": EXAMPLES["job_results.json"],
        }
    }),
    "204": NoContentJobResultsResponse(description="success"),
    "400": InvalidJobResponseSchema(),
    "404": NotFoundJobResponseSchema(),
    "405": MethodNotAllowedErrorResponseSchema(),
    "406": NotAcceptableErrorResponseSchema(),
    "410": GoneJobResponseSchema(),
    "500": InternalServerErrorResponseSchema(),
}
get_prov_results_responses = copy(get_job_results_responses)
get_prov_results_responses.update({
    "403": ForbiddenProviderLocalResponseSchema(),
})
get_exceptions_responses = {
    "200": OkGetJobExceptionsResponse(description="success", examples={
        "JobExceptions": {
            "summary": "Job exceptions that occurred during failing process execution.",
            "value": EXAMPLES["job_exceptions.json"],
        }
    }),
    "400": InvalidJobResponseSchema(),
    "404": NotFoundJobResponseSchema(),
    "405": MethodNotAllowedErrorResponseSchema(),
    "406": NotAcceptableErrorResponseSchema(),
    "410": GoneJobResponseSchema(),
    "500": InternalServerErrorResponseSchema(),
}
get_prov_exceptions_responses = copy(get_exceptions_responses)
get_prov_exceptions_responses.update({
    "403": ForbiddenProviderLocalResponseSchema(),
})
get_logs_responses = {
    "200": OkGetJobLogsResponse(description="success", examples={
        "JobLogs": {
            "summary": "Job logs registered and captured throughout process execution.",
            "value": EXAMPLES["job_logs.json"],
        }
    }),
    "400": InvalidJobResponseSchema(),
    "404": NotFoundJobResponseSchema(),
    "405": MethodNotAllowedErrorResponseSchema(),
    "406": NotAcceptableErrorResponseSchema(),
    "410": GoneJobResponseSchema(),
    "500": InternalServerErrorResponseSchema(),
}
get_prov_logs_responses = copy(get_logs_responses)
get_prov_logs_responses.update({
    "403": ForbiddenProviderLocalResponseSchema(),
})
get_stats_responses = {
    "200": OkGetJobStatsResponse(description="success", examples={
        "JobStatistics": {
            "summary": "Job statistics collected following process execution.",
            "value": EXAMPLES["job_statistics.json"],
        }
    }),
    "400": InvalidJobResponseSchema(),
    "404": NotFoundJobResponseSchema(),
    "405": MethodNotAllowedErrorResponseSchema(),
    "406": NotAcceptableErrorResponseSchema(),
    "410": GoneJobResponseSchema(),
    "500": InternalServerErrorResponseSchema(),
}
get_prov_stats_responses = copy(get_stats_responses)
get_prov_stats_responses.update({
    "403": ForbiddenProviderLocalResponseSchema(),
})
get_quote_list_responses = {
    "200": OkGetQuoteListResponse(description="success"),
    "405": MethodNotAllowedErrorResponseSchema(),
    "406": NotAcceptableErrorResponseSchema(),
    "500": InternalServerErrorResponseSchema(),
}
get_quote_responses = {
    "200": OkGetQuoteInfoResponse(description="success"),
    "404": NotFoundQuoteResponse(),
    "405": MethodNotAllowedErrorResponseSchema(),
    "406": NotAcceptableErrorResponseSchema(),
    "500": InternalServerErrorResponseSchema(),
}
post_quotes_responses = {
    "201": CreatedQuoteResponse(),
    "202": AcceptedQuoteResponse(),
    "400": InvalidJobParametersResponse(),
    "405": MethodNotAllowedErrorResponseSchema(),
    "406": NotAcceptableErrorResponseSchema(),
    "500": InternalServerErrorResponseSchema(),
}
post_quote_responses = {
    "201": CreatedQuoteExecuteResponse(description="success"),
    "400": InvalidJobParametersResponse(),
    "402": QuotePaymentRequiredResponse(),
    "405": MethodNotAllowedErrorResponseSchema(),
    "406": NotAcceptableErrorResponseSchema(),
    "500": InternalServerErrorResponseSchema(),
}
get_process_quote_estimator_responses = {
    "200": OkGetEstimatorResponse(description="success"),
    "404": NotFoundProcessResponse(),
    "405": MethodNotAllowedErrorResponseSchema(),
    "406": NotAcceptableErrorResponseSchema(),
    "500": InternalServerErrorResponseSchema(),
}
put_process_quote_estimator_responses = {
    "200": OkPutEstimatorResponse(description="success"),
    "404": NotFoundProcessResponse(),
    "405": MethodNotAllowedErrorResponseSchema(),
    "406": NotAcceptableErrorResponseSchema(),
    "500": InternalServerErrorResponseSchema(),
}
delete_process_quote_estimator_responses = {
    "204": OkDeleteEstimatorResponse(description="success"),
    "404": NotFoundProcessResponse(),
    "405": MethodNotAllowedErrorResponseSchema(),
    "406": NotAcceptableErrorResponseSchema(),
    "500": InternalServerErrorResponseSchema(),
}
get_bill_list_responses = {
    "200": OkGetBillListResponse(description="success"),
    "405": MethodNotAllowedErrorResponseSchema(),
    "406": NotAcceptableErrorResponseSchema(),
    "500": InternalServerErrorResponseSchema(),
}
get_bill_responses = {
    "200": OkGetBillDetailResponse(description="success"),
    "405": MethodNotAllowedErrorResponseSchema(),
    "406": NotAcceptableErrorResponseSchema(),
    "500": InternalServerErrorResponseSchema(),
}
post_vault_responses = {
    "200": OkVaultFileUploadedResponse(description="success", examples={
        "VaultFileUploaded": {
            "summary": "File successfully uploaded to vault.",
            "value": EXAMPLES["vault_file_uploaded.json"],
        }
    }),
    "400": BadRequestVaultFileUploadResponse(),
    "405": MethodNotAllowedErrorResponseSchema(),
    "406": NotAcceptableErrorResponseSchema(),
    "422": UnprocessableEntityVaultFileUploadResponse(),
    "500": InternalServerErrorResponseSchema(),
}
head_vault_file_responses = {
    "200": OkVaultFileDetailResponse(description="success", examples={
        "VaultFileDetails": {
            "summary": "Obtain vault file metadata.",
            "value": EXAMPLES["vault_file_head.json"],
        }
    }),
    "400": BadRequestVaultFileAccessResponse(),
    "403": ForbiddenVaultFileDownloadResponse(),
    "405": MethodNotAllowedErrorResponseSchema(),
    "406": NotAcceptableErrorResponseSchema(),
    "410": GoneVaultFileDownloadResponse(),
    "500": InternalServerErrorResponseSchema(),
}
get_vault_file_responses = {
    "200": OkVaultFileDownloadResponse(description="success"),
    "400": BadRequestVaultFileAccessResponse(),
    "403": ForbiddenVaultFileDownloadResponse(),
    "405": MethodNotAllowedErrorResponseSchema(),
    "406": NotAcceptableErrorResponseSchema(),
    "410": GoneVaultFileDownloadResponse(),
    "500": InternalServerErrorResponseSchema(),
}
wps_responses = {
    "200": OkWPSResponse(examples={
        "GetCapabilities": {
            "summary": "GetCapabilities example response.",
            "value": EXAMPLES["wps_getcapabilities_response.xml"]
        },
        "DescribeProcess": {
            "summary": "DescribeProcess example response.",
            "value": EXAMPLES["wps_describeprocess_response.xml"]
        },
        "ExecuteSuccess": {
            "summary": "Successful process execute example response.",
            "value": EXAMPLES["wps_execute_response.xml"]
        },
        "ExecuteFailed": {
            "summary": "Failed process execute example response.",
            "value": EXAMPLES["wps_execute_failed_response.xml"]
        }
    }),
    "400": ErrorWPSResponse(examples={
        "MissingParameterError": {
            "summary": "Error report in case of missing request parameter.",
            "value": EXAMPLES["wps_missing_parameter_response.xml"],
        },
        "AccessForbiddenError": {
            "summary": "Error report in case of forbidden access to the service.",
            "value": EXAMPLES["wps_access_forbidden_response.xml"],
        }
    }),
    "405": ErrorWPSResponse(),
    "406": ErrorWPSResponse(),
    "500": ErrorWPSResponse(),
}


#################################################################
# Utility methods
#################################################################


def derive_responses(responses, response_schema, status_code=200):
    # type: (Dict[str, ExtendedSchemaNode], ExtendedSchemaNode, int) -> Dict[str, ExtendedSchemaNode]
    """
    Generates a derived definition of the responses mapping using the specified schema and status code.

    :param responses: Mapping of status codes to response schemas.
    :param response_schema: Desired response schema to apply.
    :param status_code: Desired status code for which to apply the response schema.
    :return: Derived responses mapping.
    """
    responses = copy(responses)
    responses[str(status_code)] = response_schema
    return responses


def datetime_interval_parser(datetime_interval):
    # type: (str) -> DatetimeIntervalType
    """
    This function parses a given datetime or interval into a dictionary that will be easy for database process.
    """
    parsed_datetime = {}

    if datetime_interval.startswith(DATETIME_INTERVAL_OPEN_START_SYMBOL):
        datetime_interval = datetime_interval.replace(DATETIME_INTERVAL_OPEN_START_SYMBOL, "")
        parsed_datetime["before"] = date_parser.parse(datetime_interval)

    elif datetime_interval.endswith(DATETIME_INTERVAL_OPEN_END_SYMBOL):
        datetime_interval = datetime_interval.replace(DATETIME_INTERVAL_OPEN_END_SYMBOL, "")
        parsed_datetime["after"] = date_parser.parse(datetime_interval)

    elif DATETIME_INTERVAL_CLOSED_SYMBOL in datetime_interval:
        datetime_interval = datetime_interval.split(DATETIME_INTERVAL_CLOSED_SYMBOL)
        parsed_datetime["after"] = date_parser.parse(datetime_interval[0])
        parsed_datetime["before"] = date_parser.parse(datetime_interval[-1])
    else:
        parsed_datetime["match"] = date_parser.parse(datetime_interval)

    return parsed_datetime


def validate_node_schema(schema_node, cstruct):
    # type: (ExtendedMappingSchema, JSON) -> JSON
    """
    Validate a schema node defined against a reference schema within :data:`WEAVER_SCHEMA_DIR`.

    If the reference contains an anchor (e.g.: ``#/definitions/Def``), the sub-schema of that
    reference will be used for validation against the data structure.
    """
    schema_node.deserialize(cstruct)
    schema_file = schema_node._schema.replace(WEAVER_SCHEMA_URL, WEAVER_SCHEMA_DIR)
    schema_path = []
    if "#" in schema_file:
        schema_file, schema_ref = schema_file.split("#", 1)
        schema_path = [ref for ref in schema_ref.split("/") if ref]
    schema_base = schema = load_file(schema_file)
    if schema_path:
        for part in schema_path:
            schema = schema[part]

    # ensure local schema can find relative $ref, since the provided reference can be a sub-schema (with "#/...")
    scheme_uri = f"file://{schema_file}" if schema_file.startswith("/") else schema_file
    validator = jsonschema.validators.validator_for(schema_base)
    validator.resolver = jsonschema.RefResolver(base_uri=scheme_uri, referrer=schema_base)
    validator(schema_base).validate(cstruct, schema)  # raises if invalid
    return cstruct<|MERGE_RESOLUTION|>--- conflicted
+++ resolved
@@ -37,8 +37,13 @@
 from weaver import WEAVER_SCHEMA_DIR, __meta__
 from weaver.compat import cache
 from weaver.config import WeaverFeature
-<<<<<<< HEAD
-from weaver.execute import ExecuteControlOption, ExecuteMode, ExecuteResponse, ExecuteTransmissionMode
+from weaver.execute import (
+    ExecuteCollectionFormat,
+    ExecuteControlOption,
+    ExecuteMode,
+    ExecuteResponse,
+    ExecuteTransmissionMode
+)
 from weaver.formats import (
     EDAM_NAMESPACE,
     EDAM_NAMESPACE_URL,
@@ -52,24 +57,11 @@
     ContentType,
     OutputFormat
 )
-=======
-from weaver.execute import (
-    ExecuteCollectionFormat,
-    ExecuteControlOption,
-    ExecuteMode,
-    ExecuteResponse,
-    ExecuteTransmissionMode
-)
-from weaver.formats import AcceptLanguage, ContentType, OutputFormat
->>>>>>> 3c52386c
 from weaver.owsexceptions import OWSMissingParameterValue
 from weaver.processes.constants import (
-    CWL_NAMESPACE,
-    CWL_NAMESPACE_CWLTOOL,
     CWL_NAMESPACE_CWLTOOL_URL,
-    CWL_NAMESPACE_SCHEMA,
+    CWL_NAMESPACE_SCHEMA_ID,
     CWL_NAMESPACE_SCHEMA_URL,
-    CWL_NAMESPACE_URL,
     CWL_NAMESPACE_WEAVER,
     CWL_NAMESPACE_WEAVER_URL,
     CWL_REQUIREMENT_APP_BUILTIN,
@@ -5435,7 +5427,6 @@
     cwlVersion = CWLVersion()
 
 
-<<<<<<< HEAD
 class CWLNamespaces(StrictMappingSchema):
     """
     Mapping of :term:`CWL` namespace definitions for shorthand notation.
@@ -5485,7 +5476,7 @@
     )
     s = URI(
         missing=drop,
-        name=CWL_NAMESPACE_SCHEMA,
+        name=CWL_NAMESPACE_SCHEMA_ID,
         validator=OneOf([CWL_NAMESPACE_SCHEMA_URL, CWL_NAMESPACE_SCHEMA_URL.rstrip("#")]),
     )
     weaver = URI(
@@ -5509,8 +5500,8 @@
         "label",
         "doc",
         "intent",
-        f"{CWL_NAMESPACE_SCHEMA}:author",
-        f"{CWL_NAMESPACE_SCHEMA}:keywords",
+        f"{CWL_NAMESPACE_SCHEMA_ID}:author",
+        f"{CWL_NAMESPACE_SCHEMA_ID}:keywords",
     ]
     _sort_after = ["$namespaces", "$schemas"]
 
@@ -5520,22 +5511,17 @@
     intent = ExtendedSchemaNode(String(), missing=drop)
     author = ExtendedSchemaNode(
         String(),
-        name=f"{CWL_NAMESPACE_SCHEMA}:author",
+        name=f"{CWL_NAMESPACE_SCHEMA_ID}:author",
         missing=drop,
         description="Author of the Application Package.",
     )
     keywords = KeywordList(
-        name=f"{CWL_NAMESPACE_SCHEMA}:keywords",
+        name=f"{CWL_NAMESPACE_SCHEMA_ID}:keywords",
         missing=drop,
         description="Keywords applied to the Application Package.",
     )
     namespaces = CWLNamespaces(missing=drop)
     schemas = CWLSchemas(missing=drop)
-=======
-class CWLTool(PermissiveMappingSchema):
-    description = "Base definition of the type of CWL tool represented by the object."
-    _class = CWLClass()
->>>>>>> 3c52386c
 
 
 class CWLScatterMulti(ExtendedSequenceSchema):
@@ -5571,6 +5557,11 @@
         "Workflow should be scattered across multiple instances of the step application."
     ))
     scatterMethod = CWLScatterMethod(missing=drop)
+
+
+class CWLTool(PermissiveMappingSchema):
+    description = "Base definition of the type of CWL tool represented by the object."
+    _class = CWLClass()
 
 
 class CWLWorkflowStepRunDefinition(AnyOfKeywordSchema):
