--- conflicted
+++ resolved
@@ -746,7 +746,6 @@
     content_type = RequestContentTypeHeader()
 
 
-<<<<<<< HEAD
 class RequestAnyHeaders(RequestHeaders):
     """
     Headers that can indicate how to adjust the behavior and/or result to be provided in the response.
@@ -754,10 +753,7 @@
     accept = AcceptAnyHeader()
 
 
-class ResponseHeaders(ResponseContentTypeHeader):
-=======
 class ResponseHeaders(ExtendedMappingSchema):
->>>>>>> 0cebfa02
     """
     Headers describing resulting response.
     """
