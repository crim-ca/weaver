--- conflicted
+++ resolved
@@ -362,9 +362,16 @@
     >
         Hide ${name or type.capitalize()}
     </button>
-<<<<<<< HEAD
-    <pre style="display: none"><code id="job-${type}-content" class="language-${language}">></code></pre>
-</div>
+
+    <div style="flex-basis: 100%; height: 0; display: none; order: -1;"><!--break--></div>
+
+    <div
+        id="job-${type}-content"
+        style="display: none"
+        class="${btn_tabs} code-container"
+    >
+        <pre><code id="job-${type}-code" class="language-${language}">></code></pre>
+    </div>
 </%def>
 
 
@@ -427,16 +434,4 @@
         };
     </script>
 </div>
-=======
-
-    <div style="flex-basis: 100%; height: 0; display: none; order: -1;"><!--break--></div>
-
-    <div
-        id="job-${type}-content"
-        style="display: none"
-        class="${btn_tabs} code-container"
-    >
-        <pre><code id="job-${type}-code" class="language-${language}">></code></pre>
-    </div>
->>>>>>> e86225a3
 </%def>