--- conflicted
+++ resolved
@@ -2192,23 +2192,13 @@
         """
         process = self.dict()
         links = self.links()
-<<<<<<< HEAD
-        process.update({"links": links})
-
-        # adjust I/O definitions with missing information for both representations
-        io_hints = {}
-=======
         process.update({
             "deploymentProfile": self.deployment_profile,
             "links": links
         })
-        # force selection of schema to avoid ambiguity
-        if str(schema or ProcessSchema.OGC).upper() == ProcessSchema.OLD:
-            # nested process fields + I/O as lists
-            process.update({"process": dict(process)})
-            return sd.ProcessDescriptionOLD().deserialize(process)
-        # direct process + I/O as mappings
->>>>>>> 6da6771b
+
+        # adjust I/O definitions with missing information for both representations
+        io_hints = {}
         for io_type in ["inputs", "outputs"]:
             io_hints[io_type] = process[io_type]
             process[io_type] = {
