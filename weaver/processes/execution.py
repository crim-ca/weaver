--- conflicted
+++ resolved
@@ -28,20 +28,7 @@
 from weaver.processes.types import PROCESS_WORKFLOW
 from weaver.status import STATUS_ACCEPTED, STATUS_FAILED, STATUS_STARTED, STATUS_SUCCEEDED, map_status
 from weaver.store.base import StoreJobs
-<<<<<<< HEAD
-from weaver.utils import (
-    get_any_id,
-    get_any_value,
-    get_cookie_headers,
-    get_settings,
-    get_ssl_verify_option,
-    now,
-    raise_on_xml_exception,
-    wait_secs
-)
-=======
 from weaver.utils import get_any_id, get_any_value, get_settings, raise_on_xml_exception, wait_secs
->>>>>>> 0c3b846f
 from weaver.visibility import VISIBILITY_PUBLIC
 from weaver.wps.utils import (
     check_wps_status,
