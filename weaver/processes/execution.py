import copy
import logging
import os
from time import sleep
from typing import TYPE_CHECKING

import colander
import psutil
from celery.exceptions import TimeoutError as CeleryTaskTimeoutError
from celery.utils.debug import ps as get_celery_process
from celery.utils.log import get_task_logger
from owslib.util import clean_ows_url
from owslib.wps import BoundingBoxDataInput, ComplexDataInput
from pyramid.httpexceptions import HTTPBadRequest, HTTPNotAcceptable, HTTPUnprocessableEntity, HTTPUnsupportedMediaType
from pyramid_celery import celery_app as app
from werkzeug.wrappers.request import Request as WerkzeugRequest

from weaver.database import get_db
from weaver.datatype import Process, Service
from weaver.execute import (
    ExecuteControlOption,
    ExecuteMode,
    parse_prefer_header_execute_mode,
    update_preference_applied_return_header
)
from weaver.formats import AcceptLanguage, ContentType, clean_media_type_format, map_cwl_media_type, repr_json
from weaver.notify import map_job_subscribers, notify_job_subscribers
from weaver.owsexceptions import OWSInvalidParameterValue, OWSNoApplicableCode
from weaver.processes import wps_package
from weaver.processes.builtin.collection_processor import process_collection
from weaver.processes.constants import WPS_BOUNDINGBOX_DATA, WPS_COMPLEX_DATA, JobInputsOutputsSchema
from weaver.processes.convert import (
    convert_input_values_schema,
    convert_output_params_schema,
    get_field,
    ows2json_output_data
)
from weaver.processes.types import ProcessType
from weaver.status import JOB_STATUS_CATEGORIES, Status, StatusCategory, map_status
from weaver.store.base import StoreJobs, StoreProcesses
from weaver.utils import (
    apply_number_with_unit,
    as_int,
    extend_instance,
    fully_qualified_name,
    get_any_id,
    get_any_value,
    get_header,
    get_path_kvp,
    get_registry,
    get_settings,
    now,
    parse_kvp,
    parse_number_with_unit,
    raise_on_xml_exception,
    wait_secs
)
from weaver.visibility import Visibility
from weaver.wps.service import get_pywps_service
from weaver.wps.utils import (
    check_wps_status,
    get_wps_client,
    get_wps_local_status_location,
    get_wps_output_context,
    get_wps_output_dir,
    get_wps_output_path,
    get_wps_output_url,
    get_wps_path,
    load_pywps_config
)
from weaver.wps_restapi import swagger_definitions as sd
from weaver.wps_restapi.jobs.utils import get_job_results_response, get_job_return, get_job_submission_response
from weaver.wps_restapi.processes.utils import resolve_process_tag

LOGGER = logging.getLogger(__name__)
if TYPE_CHECKING:
    from typing import Any, Dict, List, Optional, Tuple, Type, Union
    from uuid import UUID

    from celery.app.task import Task
    from pyramid.request import Request
    from pywps.inout.inputs import BoundingBoxInput, ComplexInput

    from weaver.datatype import Job
    from weaver.execute import AnyExecuteMode
    from weaver.processes.convert import OWS_Input_Type, ProcessOWS
    from weaver.status import StatusType
    from weaver.typedefs import (
        AnyAcceptLanguageHeader,
        AnyHeadersContainer,
        AnyProcessRef,
        AnyResponseType,
        AnyServiceRef,
        AnyViewResponse,
        AnyValueType,
        CeleryResult,
        HeaderCookiesType,
        HeadersType,
        JobValueBbox,
        JSON,
        ProcessExecution,
        SettingsType,
        Statistics
    )
    from weaver.visibility import AnyVisibility


class JobProgress(object):
    """
    Job process execution progress.
    """
    SETUP = 1
    DESCRIBE = 2
    GET_INPUTS = 3
    GET_OUTPUTS = 4
    EXECUTE_REQUEST = 5
    EXECUTE_STATUS_LOCATION = 6
    EXECUTE_MONITOR_START = 7
    EXECUTE_MONITOR_LOOP = 8
    EXECUTE_MONITOR_DONE = 96
    EXECUTE_MONITOR_END = 98
    NOTIFY = 99
    DONE = 100


@app.task(bind=True)
def execute_process(task, job_id, wps_url, headers=None):
    # type: (Task, UUID, str, Optional[HeaderCookiesType]) -> StatusType
    """
    Celery task that executes the WPS process job monitoring as status updates (local and remote).
    """
    LOGGER.debug("Job execute process called.")

    task_process = get_celery_process()
    rss_start = task_process.memory_info().rss
    registry = get_registry(app)  # local thread, whether locally or dispatched celery
    settings = get_settings(registry)
    db = get_db(registry, reset_connection=True)  # reset the connection because we are in a forked celery process
    store = db.get_store(StoreJobs)
    job = store.fetch_by_id(job_id)
    job.started = now()
    job.status = Status.STARTED  # will be mapped to 'RUNNING'
    job.status_message = f"Job {Status.STARTED}."  # will preserve detail of STARTED vs RUNNING
    job.save_log(message=job.status_message)
    task_logger = get_task_logger(__name__)
    notify_job_subscribers(job, task_logger, settings)

    job.save_log(logger=task_logger, message="Job task setup initiated.")
    load_pywps_config(settings)
    job.progress = JobProgress.SETUP
    job.task_id = task.request.id
    job.save_log(logger=task_logger, message="Job task setup completed.")
    job = store.update_job(job)

    # Flag to keep track if job is running in background (remote-WPS, CWL app, etc.).
    # If terminate signal is sent to worker task via API dismiss request while still running in background,
    # the raised exception within the task will switch the job to Status.FAILED, but this will not raise an
    # exception here. Since the task execution 'succeeds' without raising, it skips directly to the last 'finally'.
    # Patch it back to Status.DISMISSED in this case.
    task_terminated = True

    try:
        job.progress = JobProgress.DESCRIBE
        job.save_log(logger=task_logger, message=f"Employed WPS URL: [{wps_url!s}]", level=logging.DEBUG)
        job.save_log(logger=task_logger, message=f"Execute WPS request for process [{job.process!s}]")
        wps_process = fetch_wps_process(job, wps_url, headers, settings)

        # prepare inputs
        job.progress = JobProgress.GET_INPUTS
        job.save_log(logger=task_logger, message="Fetching job input definitions.")
        wps_inputs = parse_wps_inputs(wps_process, job)

        # prepare outputs
        job.progress = JobProgress.GET_OUTPUTS
        job.save_log(logger=task_logger, message="Fetching job output definitions.")
        wps_outputs = [(o.identifier, o.dataType == WPS_COMPLEX_DATA) for o in wps_process.processOutputs]

        # if process refers to a remote WPS provider, pass it down to avoid unnecessary re-fetch request
        if job.is_local:
            process = None  # already got all the information needed pre-loaded in PyWPS service
        else:
            service = Service(name=job.service, url=wps_url)
            process = Process.from_ows(wps_process, service, settings)

        job.progress = JobProgress.EXECUTE_REQUEST
        job.save_log(logger=task_logger, message="Starting job process execution.")
        job.save_log(logger=task_logger,
                     message="Following updates could take a while until the Application Package answers...")

        wps_worker = get_pywps_service(environ=settings, is_worker=True)
        execution = wps_worker.execute_job(job,
                                           wps_inputs=wps_inputs, wps_outputs=wps_outputs,
                                           remote_process=process, headers=headers)
        if not execution.process and execution.errors:
            raise execution.errors[0]

        # adjust status location
        wps_status_path = get_wps_local_status_location(execution.statusLocation, settings)
        job.progress = JobProgress.EXECUTE_STATUS_LOCATION
        LOGGER.debug("WPS status location that will be queried: [%s]", wps_status_path)
        if not wps_status_path.startswith("http") and not os.path.isfile(wps_status_path):
            LOGGER.warning("WPS status location not resolved to local path: [%s]", wps_status_path)
        job.save_log(logger=task_logger, level=logging.DEBUG,
                     message=f"Updated job status location: [{wps_status_path}].")

        job.status = Status.RUNNING
        job.status_message = execution.statusMessage or f"{job!s} initiation done."
        job.status_location = wps_status_path
        job.request = execution.request
        job.response = execution.response
        job.progress = JobProgress.EXECUTE_MONITOR_START
        job.save_log(logger=task_logger, message="Starting monitoring of job execution.")
        job = store.update_job(job)

        max_retries = 5
        num_retries = 0
        run_step = 0
        while execution.isNotComplete() or run_step == 0:
            if num_retries >= max_retries:
                job.save_log(errors=execution.errors, logger=task_logger)
                job = store.update_job(job)
                raise Exception(f"Could not read status document after {max_retries} retries. Giving up.")
            try:
                # NOTE:
                #   Don't actually log anything here until process is completed (success or fail) so that underlying
                #   WPS execution logs can be inserted within the current job log and appear continuously.
                #   Only update internal job fields in case they get referenced elsewhere.
                progress_min = JobProgress.EXECUTE_MONITOR_LOOP
                progress_max = JobProgress.EXECUTE_MONITOR_DONE
                job.progress = progress_min
                run_delay = wait_secs(run_step)
                execution = check_wps_status(location=wps_status_path, settings=settings, sleep_secs=run_delay)
                job_msg = (execution.statusMessage or "").strip()
                job.response = execution.response
                job.status = map_status(execution.getStatus())
                job_status_msg = job_msg or "n/a"
                job_percent = execution.percentCompleted
                job.status_message = f"Job execution monitoring (progress: {job_percent}%, status: {job_status_msg})."

                if execution.isComplete():
                    msg_progress = f" (status: {job_msg})" if job_msg else ""
                    if execution.isSucceded():
                        wps_package.retrieve_package_job_log(execution, job, progress_min, progress_max)
                        job.status = map_status(Status.SUCCEEDED)
                        job.status_message = f"Job succeeded{msg_progress}."
                        job.progress = progress_max
                        job.save_log(logger=task_logger)
                        job_results = [
                            ows2json_output_data(output, process, settings)
                            for output in execution.processOutputs
                        ]
                        job.results = make_results_relative(job_results, settings)
                    else:
                        task_logger.debug("Job failed.")
                        wps_package.retrieve_package_job_log(execution, job, progress_min, progress_max)
                        job.status_message = f"Job failed{msg_progress}."
                        job.progress = progress_max
                        job.save_log(errors=execution.errors, logger=task_logger)
                    task_logger.debug("Mapping Job references with generated WPS locations.")
                    map_locations(job, settings)
                    job = store.update_job(job)

            except Exception as exc:
                num_retries += 1
                task_logger.debug("Exception raised: %s", repr(exc))
                job.status_message = f"Could not read status XML document for {job!s}. Trying again..."
                job.save_log(errors=execution.errors, logger=task_logger)
                job = store.update_job(job)
                sleep(1)
            else:
                num_retries = 0
                run_step += 1
            finally:
                task_terminated = False  # reached only if WPS execution completed (worker not terminated beforehand)
                job = store.update_job(job)

    except Exception as exc:
        # if 'execute_job' finishes quickly before even reaching the 'monitoring loop'
        # consider WPS execution produced an error (therefore Celery worker not terminated)
        task_terminated = False
        LOGGER.exception("Failed running [%s]", job)
        LOGGER.debug("Failed job [%s] raised an exception.", job, exc_info=exc)
        # note: don't update the progress here to preserve last one that was set
        job.status = map_status(Status.FAILED)
        job.status_message = f"Failed to run {job!s}."
        errors = f"{fully_qualified_name(exc)}: {exc!s}"
        job.save_log(errors=errors, logger=task_logger)
        job = store.update_job(job)
    finally:
        # WARNING: important to clean before re-fetching, otherwise we loose internal references needing cleanup
        job.cleanup()
        # NOTE:
        #   don't update the progress and status here except for 'success' to preserve last error that was set
        #   it is more relevant to return the latest step that worked properly to understand where it failed
        job = store.fetch_by_id(job.id)
        # if task worker terminated, local 'job' is out of date compared to remote/background runner last update
        if task_terminated and map_status(job.status) == Status.FAILED:
            job.status = Status.DISMISSED
        task_success = map_status(job.status) not in JOB_STATUS_CATEGORIES[StatusCategory.FAILED]
        collect_statistics(task_process, settings, job, rss_start)
        if task_success:
            job.progress = JobProgress.EXECUTE_MONITOR_END
        job.status_message = f"Job {job.status}."
        job.save_log(logger=task_logger)

        if task_success:
            job.progress = JobProgress.NOTIFY
        notify_job_subscribers(job, task_logger, settings)

        if job.status not in JOB_STATUS_CATEGORIES[StatusCategory.FINISHED]:
            job.status = Status.SUCCEEDED
        job.status_message = f"Job {job.status}."
        job.mark_finished()
        if task_success:
            job.progress = JobProgress.DONE
        job.save_log(logger=task_logger, message="Job task complete.")
        job = store.update_job(job)

    return job.status


def collect_statistics(process, settings=None, job=None, rss_start=None):
    # type: (Optional[psutil.Process], Optional[SettingsType], Optional[Job], Optional[int]) -> Optional[Statistics]
    """
    Collect any available execution statistics and store them in the :term:`Job` if provided.
    """
    try:
        mem_used = None
        if job:
            mem_info = list(filter(lambda line: "cwltool" in line and "memory used" in line, job.logs))
            mem_used = None
            if mem_info:
                mem_info = mem_info[0].split(":")[-1].strip()
                mem_used = parse_number_with_unit(mem_info, binary=True)

        stats = {}  # type: JSON
        if mem_used:
            stats["application"] = {
                # see: 'cwltool.job.JobBase.process_monitor', reported memory in logs uses 'rss'
                "usedMemory": apply_number_with_unit(mem_used, binary=True),
                "usedMemoryBytes": mem_used,
            }

        rss = None
        if process:
            proc_info = process.memory_full_info()
            rss = getattr(proc_info, "rss", 0)
            uss = getattr(proc_info, "uss", 0)
            vms = getattr(proc_info, "vms", 0)
            stats["process"] = {
                "rss": apply_number_with_unit(rss, binary=True),
                "rssBytes": rss,
                "uss": apply_number_with_unit(uss, binary=True),
                "ussBytes": uss,
                "vms": apply_number_with_unit(vms, binary=True),
                "vmsBytes": vms,
            }
            fields = [("usedThreads", "num_threads"), ("usedCPU", "cpu_num"), ("usedHandles", "num_handles")]
            for field, method in fields:
                func = getattr(process, method, None)
                stats["process"][field] = func() if func is not None else 0

        if rss_start and rss:
            # diff of RSS between start/end to consider only execution of the job steps
            # this more accurately reports used memory by the execution itself, omitting celery worker's base memory
            rss_diff = rss - rss_start
            stats["process"]["usedMemory"] = apply_number_with_unit(rss_diff, binary=True)
            stats["process"]["usedMemoryBytes"] = rss_diff

        total_size = 0
        if job:
            stats["outputs"] = {}
            for result in job.results:
                res_ref = get_any_value(result, file=True)
                if res_ref and isinstance(res_ref, str):
                    if res_ref.startswith(f"/{job.id}"):  # pseudo-relative reference
                        out_dir = get_wps_output_dir(settings)
                        res_ref = os.path.join(out_dir, res_ref.lstrip("/"))
                    if os.path.isfile(res_ref):
                        res_stat = os.stat(res_ref)
                        res_id = get_any_id(result)
                        res_size = res_stat.st_size
                        stats["outputs"][res_id] = {
                            "size": apply_number_with_unit(res_size, binary=True),
                            "sizeBytes": res_size,
                        }
                        total_size += res_size
            stats["process"]["totalSize"] = apply_number_with_unit(total_size, binary=True)
            stats["process"]["totalSizeBytes"] = total_size

        if stats and job:
            job.statistics = stats
        return stats or None
    except Exception as exc:  # pragma: no cover
        LOGGER.warning("Ignoring error that occurred during statistics collection [%s]", str(exc), exc_info=exc)


def fetch_wps_process(job, wps_url, headers, settings):
    # type: (Job, str, HeadersType, SettingsType) -> ProcessOWS
    """
    Retrieves the WPS process description from the local or remote WPS reference URL.
    """
    try:
        wps = get_wps_client(wps_url, settings, headers=headers, language=job.accept_language)
        raise_on_xml_exception(wps._capabilities)  # noqa: W0212
    except Exception as ex:
        job.save_log(errors=ex, message=f"Failed WPS client creation for process [{job.process!s}]")
        raise OWSNoApplicableCode(f"Failed to retrieve WPS capabilities. Error: [{ex!s}].")
    try:
        wps_process = wps.describeprocess(job.process)
    except Exception as ex:  # pragma: no cover
        raise OWSNoApplicableCode(f"Failed to retrieve WPS process description. Error: [{ex!s}].")
    return wps_process


def parse_wps_input_format(input_info, type_field="mime_type", search_variations=True):
    # type: (JSON, str, bool) -> Tuple[Optional[str], Optional[str]]
    ctype = get_field(input_info, type_field, search_variations=search_variations, default=None)
    c_enc = get_field(input_info, "encoding", search_variations=True, default=None)
    if not c_enc:
        ctype_params = parse_kvp(ctype)
        c_enc = ctype_params.get("charset")
        c_enc = c_enc[0] if c_enc and isinstance(c_enc, list) else None
    return ctype, c_enc


def parse_wps_input_complex(input_value, input_info):
    # type: (Union[str, JSON], JSON) -> ComplexDataInput
    """
    Parse the input data details into a complex input.
    """
    # if provided, pass down specified input format to allow validation against supported formats
    c_enc = ctype = schema = None
    schema_vars = ["reference", "$schema"]
    input_field = get_any_value(input_info, key=True)
    if isinstance(input_value, dict):
        if input_field is None:
            input_field = get_any_value(input_value, key=True)
        ctype, c_enc = parse_wps_input_format(input_value, "type", search_variations=False)
        if not ctype:
            ctype, c_enc = parse_wps_input_format(input_value)
        schema = get_field(input_value, "schema", search_variations=True, default=None, extra_variations=schema_vars)
        input_value = input_value[input_field]
        input_value = repr_json(input_value, indent=None, ensure_ascii=(c_enc in ["ASCII", "ascii"]))
    if not ctype:
        ctype, c_enc = parse_wps_input_format(input_info)
        media_format = get_field(input_info, "format", default=None)
        if not ctype and isinstance(media_format, dict):
            ctype, c_enc = parse_wps_input_format(media_format)
    if isinstance(schema, dict):
        schema = get_field(schema, "$ref", default=None, extra_variations=schema_vars)
    # need to support 'file://' scheme which could be omitted
    # to ensure owslib parses it has a link (asReference), add it if missing
    if input_field in ["href", "reference"] and "://" not in str(input_value):
        input_value = f"file://{input_value}"
    return ComplexDataInput(input_value, mimeType=ctype, encoding=c_enc, schema=schema)


def parse_wps_input_bbox(input_value, input_info):
    # type: (Union[str, JobValueBbox], JSON) -> BoundingBoxDataInput
    """
    Parse the input data details into a bounding box input.
    """
    bbox_crs = None
    bbox_val = input_value
    if isinstance(input_value, dict):
        bbox_crs = input_value.get("crs")
        bbox_val = input_value.get("bbox")
    if not bbox_crs:
        bbox_crs_def = input_info.get("bbox", {})
        if isinstance(bbox_crs_def, dict) and "default" in bbox_crs_def:
            bbox_crs = bbox_crs_def["default"] or None
    bbox_val = bbox_val.split(",") if isinstance(bbox_val, str) else bbox_val
    bbox_dim = len(bbox_val) // 2
    return BoundingBoxDataInput(bbox_val, crs=bbox_crs, dimensions=bbox_dim)


def parse_wps_input_literal(input_value):
    # type: (Union[AnyValueType, JSON]) -> Optional[str]
    """
    Parse the input data details into a literal input.
    """
    # if JSON 'null' was given, the execution content should simply omit the optional input
    # cannot distinguish directly between empty string and 'null' in XML representation
    if input_value is None:
        return None

    # measurement structure
    # however, owslib does not care about the UoM specified as input (no way to provide it)
    if isinstance(input_value, dict):
        val = get_any_value(input_value, file=False, default=input_value)  # in case it was nested twice under 'value'
        if isinstance(val, dict):
            val = get_field(val, "measure", search_variations=True, default=val)
        if val is not None:
            input_value = val

    # need to use literal string for any data type
    return str(input_value)


def parse_wps_inputs(wps_process, job):
    # type: (ProcessOWS, Job) -> List[Tuple[str, OWS_Input_Type]]
    """
    Parses expected :term:`WPS` process inputs against submitted job input values considering supported definitions.

    According to the structure of the job inputs, and notably their key arguments, perform the relevant parsing and
    data retrieval to prepare inputs in a native format that can be understood and employed by a :term:`WPS` worker
    (i.e.: :class:`weaver.wps.service.WorkerService` and its underlying :mod:`pywps` implementation).
    """
    complex_inputs = {}  # type: Dict[str, ComplexInput]
    bbox_inputs = {}  # type: Dict[str, BoundingBoxInput]
    for process_input in wps_process.dataInputs:
        if process_input.dataType == WPS_COMPLEX_DATA:
            complex_inputs[process_input.identifier] = process_input
        elif process_input.dataType == WPS_BOUNDINGBOX_DATA:
            bbox_inputs[process_input.identifier] = process_input

    try:
        wps_inputs = []
        # parse both dict and list type inputs
        job_inputs = job.inputs.items() if isinstance(job.inputs, dict) else job.get("inputs", [])
        for job_input in job_inputs:
            if isinstance(job_input, tuple):
                input_id = job_input[0]
                input_val = job_input[1]
                job_input = input_val
            else:
                input_id = get_any_id(job_input)
                input_val = get_any_value(job_input)
            if input_id in bbox_inputs and input_val is None:  # inline bbox
                input_val = job_input

            # FIXME: handle minOccurs>=2 vs single-value inputs
            #   - https://github.com/opengeospatial/ogcapi-processes/issues/373
            #   - https://github.com/crim-ca/weaver/issues/579
            # in case of array inputs, must repeat (id, value)
            if isinstance(input_val, list):
                input_values = input_val
                input_details = input_val  # each value has its own metadata
            else:
                input_values = [input_val]
                input_details = [job_input]  # metadata directly in definition, not nested per array value

            # Pre-check collection for resolution of the referenced data.
            # Because each collection input can result in either '1->1' or '1->N' file reference(s) mapping,
            # resolution must be performed before iterating through input value/definitions to parse them.
            # Whether sink input receiving this data can map to 1 or N is up to be validated by the execution later.
            resolved_inputs = []
            for input_value, input_info in zip(input_values, input_details):
                if isinstance(input_info, dict):
                    # copy to avoid overriding 'input_value' with an ID
                    # this could refer to the desired collection ID rather than the input ID being mapped
                    input_info = dict(input_info)  # not 'deepcopy' to avoid 'data' or 'value' copy that could be large
                    input_info["id"] = input_id
                if isinstance(input_value, dict) and "collection" in input_value:
                    col_path = os.path.join(job.tmpdir, "inputs", input_id)
                    col_files = process_collection(input_value, input_info, col_path, logger=job)
                    resolved_inputs.extend([
                        (
                            {"href": col_file["path"], "type": map_cwl_media_type(col_file["format"])},
                            input_info
                        )
                        for col_file in col_files
                    ])
                else:
                    resolved_inputs.append((input_value, input_info))

            for input_value, input_info in resolved_inputs:
                # if already resolved, skip parsing
                # it is important to omit explicitly provided 'null', otherwise the WPS object could be misleading
                # for example, a 'ComplexData' with 'null' data will be auto-generated as text/plan with "null" string
                if input_value is None:
                    input_data = None
                else:
                    # resolve according to relevant data type parsing
                    # value could be an embedded or remote definition
                    if input_id in complex_inputs:
                        input_data = parse_wps_input_complex(input_value, input_info)
                    elif input_id in bbox_inputs:
                        input_data = parse_wps_input_bbox(input_value, input_info)
                    else:
                        input_data = parse_wps_input_literal(input_value)

                # re-validate the resolved data as applicable
                if input_data is None:
                    job.save_log(
                        message=f"Removing [{input_id}] data input from execution request, value was 'null'.",
                        logger=LOGGER, level=logging.WARNING,
                    )
                else:
                    wps_inputs.append((input_id, input_data))
    except KeyError:
        wps_inputs = []
    return wps_inputs


def make_results_relative(results, settings):
    # type: (List[JSON], SettingsType) -> List[JSON]
    """
    Converts file references to a pseudo-relative location to allow the application to dynamically generate paths.

    Redefines job results to be saved in database as pseudo-relative paths to configured WPS output directory.
    This allows the application to easily adjust the exposed result HTTP path according to the service configuration
    (i.e.: relative to ``weaver.wps_output_dir`` and/or ``weaver.wps_output_url``) and it also avoids rewriting
    the database job results entry if those settings are changed later on following reboot of the web application.

    Only references prefixed with ``weaver.wps_output_dir``, ``weaver.wps_output_url`` or a corresponding resolution
    from ``weaver.wps_output_path`` with ``weaver.url`` will be modified to pseudo-relative paths.
    Other references (file/URL endpoints that do not correspond to `Weaver`) will be left untouched for
    literal remote reference. Results that do not correspond to a reference are also unmodified.

    .. note::

        The references are not *real* relative paths (i.e.: starting with ``./``), as those could also be specified as
        input, and there would be no way to guarantee proper differentiation from paths already handled and stored in
        the database. Instead, *pseudo-relative* paths employ an explicit *absolute*-like path
        (i.e.: starting with ``/``) and are assumed to always require to be prefixed by the configured WPS locations
        (i.e.: ``weaver.wps_output_dir`` or ``weaver.wps_output_url`` based on local or HTTP response context).

        With this approach, data persistence with mapped volumes into the dockerized `Weaver` service can be placed
        anywhere at convenience. This is important because sibling docker execution require exact mappings such that
        volume mount ``/data/path:/data/path`` resolve correctly on both sides (host and image path must be identical).
        If volumes get remapped differently, ensuring that ``weaver.wps_output_dir`` setting follows the same remapping
        update will automatically resolve to the proper location for both local references and exposed URL endpoints.

    :param results: JSON mapping of data results as ``{"<id>": <definition>}`` entries where a reference can be found.
    :param settings: container to retrieve current application settings.
    """
    wps_url = get_wps_output_url(settings)
    wps_path = get_wps_output_path(settings)
    for res in results:
        if not isinstance(res, dict):
            continue
        ref = res.get("reference")
        if isinstance(ref, str) and ref:
            if ref.startswith(wps_url):
                ref = ref.replace(wps_url, "", 1)
            if ref.startswith(wps_path):
                ref = ref.replace(wps_path, "", 1)
            res["reference"] = ref
        data = res.get("data")
        if isinstance(data, list):
            make_results_relative(data, settings)
    return results


def map_locations(job, settings):
    # type: (Job, SettingsType) -> None
    """
    Maps directory locations between :mod:`pywps` process execution and produced jobs storage.

    Generates symlink references from the Job UUID to PyWPS UUID results (outputs directory, status and log locations).
    Update the Job's WPS ID if applicable (job executed locally).
    Assumes that all results are located under the same reference UUID.
    """
    local_path = get_wps_local_status_location(job.status_location, settings)
    if not local_path:
        LOGGER.debug("Not possible to map Job to WPS locations.")
        return
    base_dir, status_xml = os.path.split(local_path)
    job.wps_id = os.path.splitext(status_xml)[0]
    wps_loc = os.path.join(base_dir, str(job.wps_id))
    job_loc = os.path.join(base_dir, str(job.id))
    if wps_loc == job_loc:
        LOGGER.debug("Job already refers to WPS locations.")
        return
    for loc_ext in ["", ".log", ".xml"]:
        wps_ref = wps_loc + loc_ext
        job_ref = job_loc + loc_ext
        if os.path.exists(wps_ref):  # possible that there are no results (e.g.: failed job)
            os.symlink(wps_ref, job_ref)


def submit_job_dispatch_wps(request, process):
    # type: (Request, Process) -> AnyViewResponse
    """
    Dispatch a :term:`XML` request to the relevant :term:`Process` handler using the :term:`WPS` endpoint.

    Sends the :term:`XML` request to the :term:`WPS` endpoint which knows how to parse it properly.
    Execution will end up in the same :func:`submit_job_handler` function as for :term:`OGC API` :term:`JSON` execution.

    .. warning::
        The function assumes that :term:`XML` was pre-validated as present in the :paramref:`request`.
    """
    service = get_pywps_service()
    wps_params = {"version": "1.0.0", "request": "Execute", "service": "WPS", "identifier": process.id}
    request.path_info = get_wps_path(request)
    request.query_string = get_path_kvp("", **wps_params)[1:]
    location = request.application_url + request.path_info + request.query_string
    LOGGER.warning("Route redirection [%s] -> [%s] for WPS-XML support.", request.url, location)
    http_request = extend_instance(request, WerkzeugRequest)
    http_request.shallow = False
    return service.call(http_request)


def submit_job(request, reference, tags=None, process_id=None):
    # type: (Request, Union[Service, Process], Optional[List[str]], Optional[str]) -> AnyResponseType
    """
    Generates the job submission from details retrieved in the request.

    .. seealso::
        :func:`submit_job_handler` to provide elements pre-extracted from requests or from other parsing.
    """
    # validate body with expected JSON content and schema
    json_body = validate_job_json(request)
    # validate context if needed later on by the job for early failure
    context = get_wps_output_context(request)

    prov_id = None  # None OK if local
    proc_id = None  # None OK if remote, but can be found as well if available from WPS-REST path  # noqa
    tags = tags or []
    lang = request.accept_language.header_value  # can only preemptively check if local process
    if isinstance(reference, Process):
        service_url = reference.processEndpointWPS1
        proc_id = reference.identifier  # explicit 'id:version' process revision if available, otherwise simply 'id'
        visibility = reference.visibility
        is_workflow = reference.type == ProcessType.WORKFLOW
        is_local = True
        tags += "local"
        support_lang = AcceptLanguage.offers()
        accepts_lang = request.accept_language  # type: AnyAcceptLanguageHeader
        matched_lang = accepts_lang.lookup(support_lang, default="") or None
        if lang and not matched_lang:
            raise HTTPNotAcceptable(
                json=sd.ErrorJsonResponseBodySchema(schema_include=True).deserialize({
                    "type": "NotAcceptable",
                    "title": "Execution request is not acceptable.",
                    "detail": f"Requested language [{lang}] not in supported languages [{sorted(support_lang)}].",
                    "status": HTTPNotAcceptable.code,
                    "cause": {"name": "Accept-Language", "in": "headers"},
                    "value": repr_json(lang, force_string=False),
                })
            )
        lang = matched_lang
    elif isinstance(reference, Service):
        service_url = reference.url
        prov_id = reference.id
        proc_id = process_id or resolve_process_tag(request)
        visibility = Visibility.PUBLIC
        is_workflow = False
        is_local = False
        tags += "remote"
    else:  # pragma: no cover
        LOGGER.error("Expected process/service, got: %s", type(reference))
        raise TypeError("Invalid process or service reference to execute job.")
    queries = sd.LaunchJobQuerystring().deserialize(request.params)
    tags = queries.get("tags", "").split(",") + tags
    user = request.authenticated_userid  # FIXME: consider other methods to provide the user
    headers = dict(request.headers)
    settings = get_settings(request)
    return submit_job_handler(json_body, settings, service_url, prov_id, proc_id, is_workflow, is_local,
                              visibility, language=lang, headers=headers, tags=tags, user=user, context=context)


def submit_job_handler(payload,             # type: ProcessExecution
                       settings,            # type: SettingsType
                       service_url,         # type: str
                       provider=None,       # type: Optional[AnyServiceRef]
                       process=None,        # type: AnyProcessRef
                       is_workflow=False,   # type: bool
                       is_local=True,       # type: bool
                       visibility=None,     # type: Optional[AnyVisibility]
                       language=None,       # type: Optional[str]
                       headers=None,        # type: Optional[HeaderCookiesType]
                       tags=None,           # type: Optional[List[str]]
                       user=None,           # type: Optional[int]
                       context=None,        # type: Optional[str]
                       ):                   # type: (...) -> AnyResponseType
    """
    Submits the job to the Celery worker with provided parameters.

    Assumes that parameters have been pre-fetched and validated, except for the :paramref:`payload`.
    """
    json_body = validate_job_schema(payload)
    db = get_db(settings)

    # non-local is only a reference, no actual process object to validate
    provider_id = provider.id if isinstance(provider, Service) else provider
    if process and is_local and not isinstance(process, Process):
        proc_store = db.get_store(StoreProcesses)
        process = proc_store.fetch_by_id(process)
    if process and is_local:
        validate_process_io(process, json_body)
    else:
        LOGGER.warning(
            "Skipping validation of execution parameters for remote process [%s] on provider [%s]",
            process, provider_id
        )

    headers = headers or {}
    if is_local:
        job_ctl_opts = process.jobControlOptions
    else:
        job_ctl_opts = ExecuteControlOption.values()
    exec_max_wait = settings.get("weaver.execute_sync_max_wait", settings.get("weaver.exec_sync_max_wait"))
    exec_max_wait = as_int(exec_max_wait, default=20)
    mode, wait, applied = parse_prefer_header_execute_mode(headers, job_ctl_opts, exec_max_wait)
    if not applied:  # whatever returned is a default, consider 'mode' in body as alternative
        is_execute_async = ExecuteMode.get(json_body.get("mode")) != ExecuteMode.SYNC   # convert auto to async
    else:
        # as per https://datatracker.ietf.org/doc/html/rfc7240#section-2
        # Prefer header not resolved with a valid value should still resume without error
        is_execute_async = mode != ExecuteMode.SYNC
    accept_type = validate_job_accept_header(headers, mode)
    exec_resp, exec_return = get_job_return(job=None, body=json_body, headers=headers)  # job 'None' since still parsing
    req_headers = copy.deepcopy(headers or {})
    get_header("prefer", headers, pop=True)  # don't care about value, just ensure removed with any header container

<<<<<<< HEAD
    job_pending_created = payload.get("status") == "create"
    if job_pending_created:
        job_status = Status.CREATED
        job_message = "Job created with pending trigger."
    else:
        job_status = Status.ACCEPTED
        job_message = "Job task submitted for execution."

    store = db.get_store(StoreJobs)  # type: StoreJobs
    job = store.save_job(task_id=job_status, process=process, service=provider_id,
                         inputs=json_body.get("inputs"), outputs=json_body.get("outputs"),
                         is_local=is_local, is_workflow=is_workflow, access=visibility, user_id=user, context=context,
                         execute_async=is_execute_async, execute_response=exec_resp,
                         custom_tags=tags, accept_language=language, subscribers=subscribers)
    job.save_log(logger=LOGGER, message=job_message, status=job_status, progress=0)
=======
    subscribers = map_job_subscribers(json_body, settings)
    job_inputs = json_body.get("inputs")
    job_outputs = json_body.get("outputs")
    store = db.get_store(StoreJobs)  # type: StoreJobs
    job = store.save_job(task_id=Status.ACCEPTED, process=process, service=provider_id,
                         inputs=job_inputs, outputs=job_outputs, is_workflow=is_workflow, is_local=is_local,
                         execute_async=is_execute_async, execute_response=exec_resp, execute_return=exec_return,
                         custom_tags=tags, user_id=user, access=visibility, context=context, subscribers=subscribers,
                         accept_type=accept_type, accept_language=language)
    job.save_log(logger=LOGGER, message="Job task submitted for execution.", status=Status.ACCEPTED, progress=0)
>>>>>>> 506f9c43
    job = store.update_job(job)
    location_url = job.status_url(settings)
    resp_headers = {"Location": location_url}
    resp_headers.update(applied)

    task_result = None  # type: Optional[CeleryResult]
    if not job_pending_created:
        wps_url = clean_ows_url(service_url)
        task_result = execute_process.delay(job_id=job.id, wps_url=wps_url, headers=headers)
        LOGGER.debug("Celery pending task [%s] for job [%s].", task_result.id, job.id)
    if not job_pending_created and not is_execute_async:
        LOGGER.debug("Celery task requested as sync if it completes before (wait=%ss)", wait)
        try:
            task_result.wait(timeout=wait)
        except CeleryTaskTimeoutError:
            pass
        if task_result.ready():
            job = store.fetch_by_id(job.id)
            # when sync is successful, it must return the results direct instead of status info
            # see: https://docs.ogc.org/is/18-062r2/18-062r2.html#sc_execute_response
            if job.status == Status.SUCCEEDED:
                return get_job_results_response(
                    job,
                    request_headers=req_headers,
                    response_headers=resp_headers,
                    container=settings,
                )
            # otherwise return the error status
            body = job.json(container=settings)
            body["location"] = location_url
            resp = get_job_submission_response(body, resp_headers, error=True)
            return resp
        else:
            LOGGER.debug("Celery task requested as sync took too long to complete (wait=%ss). Continue in async.", wait)
            # sync not respected, therefore must drop it
            # since both could be provided as alternative preferences, drop only async with limited subset
            prefer = get_header("Preference-Applied", headers, pop=True)
            _, _, async_applied = parse_prefer_header_execute_mode({"Prefer": prefer}, [ExecuteControlOption.ASYNC])
            if async_applied:
                resp_headers.update(async_applied)

    LOGGER.debug("Celery task submitted to run async.")
    body = {
        "jobID": job.id,
        "processID": job.process,
        "providerID": provider_id,  # dropped by validator if not applicable
        "status": map_status(job_status),
        "location": location_url,   # for convenience/backward compatibility, but official is Location *header*
    }
    resp_headers = update_preference_applied_return_header(job, req_headers, resp_headers)
    resp = get_job_submission_response(body, resp_headers)
    return resp


<<<<<<< HEAD
def update_job_parameters(job, request):
    # type: (Job, Request) -> None
    """
    Updates an existing :term:`Job` with new request parameters.
    """
    body = validate_job_json(request)
    body = validate_job_schema(body, sd.PatchJobBodySchema)

    raise NotImplementedError  # FIXME: implement


def validate_job_json(request):
    # type: (Request) -> JSON
    """
    Validates that the request contains valid :term:`JSON` conctens, but not ncessary valid against expected schema.

    .. seealso::
        :func:`validate_job_schema`
    """
    if ContentType.APP_JSON not in request.content_type:
        raise HTTPUnsupportedMediaType(json={
            "type": "http://www.opengis.net/def/exceptions/ogcapi-processes-2/1.0/unsupported-media-type",
            "title": "Unsupported Media-Type",
            "detail": f"Request 'Content-Type' header other than '{ContentType.APP_JSON}' is not supported.",
            "code": "InvalidHeaderValue",
            "name": "Content-Type",
            "value": str(request.content_type)
        })
    try:
        json_body = request.json_body
    except Exception as ex:
        raise HTTPBadRequest(json={
            "type": "http://www.opengis.net/def/exceptions/ogcapi-processes-2/1.0/unsupported-media-type",
            "title": "Bad Request",
            "detail": f"Invalid JSON body cannot be decoded for job submission. [{ex}]",
        })
    return json_body


def validate_job_schema(payload, body_schema=sd.Execute):
    # type: (Any, Union[Type[sd.Execute], Type[sd.PatchJobBodySchema]]) -> ProcessExecution
    """
    Validates that the input :term:`Job` payload is valid :term:`JSON` for an execution request.
    """
    try:
        json_body = body_schema().deserialize(payload)
    except colander.Invalid as ex:
        raise HTTPUnprocessableEntity(
            json=sd.ErrorJsonResponseBodySchema(schema_include=True).deserialize({
                "type": "InvalidSchema",
                "title": "Invalid Job Execution Schema",
                "detail": "Execution body failed schema validation.",
                "status": HTTPBadRequest.code,
                "error": ex.msg,
                "cause": ex.asdict(),
                "value": repr_json(ex.value),
            })
        )
    return json_body
=======
def validate_job_accept_header(headers, execution_mode):
    # type: (AnyHeadersContainer, AnyExecuteMode) -> Optional[str]
    """
    Validate that the submitted ``Accept`` header is permitted.
    """
    accept = get_header("accept", headers)
    if not accept:
        return
    # compare with 'in' to allow alternate types, one of which must be JSON for async
    if ContentType.APP_JSON in accept:
        return ContentType.APP_JSON
    # anything always allowed in sync, since results returned directly
    if execution_mode == ExecuteMode.SYNC:
        return accept
    if ContentType.ANY in accept:
        return
    raise HTTPNotAcceptable(
        json=sd.ErrorJsonResponseBodySchema(schema_include=True).deserialize({
            "type": "NotAcceptable",
            "title": "Execution request is not acceptable.",
            "detail": (
                "When running asynchronously, the Accept header must correspond"
                "to the Job Status response instead of the desired Result response"
                "returned when executing synchronously."
            ),
            "status": HTTPNotAcceptable.code,
            "cause": {"name": "Accept", "in": "headers"},
            "value": repr_json(accept, force_string=False),
        })
    )
>>>>>>> 506f9c43


def validate_process_io(process, payload):
    # type: (Process, ProcessExecution) -> None
    """
    Preemptively verify submitted parameters for execution against expected process definition.

    Verify missing inputs or obvious type mismatches, but nothing too over-complicated. The ideas behind this
    function is to avoid unnecessary assignation of :mod:`celery` worker and :term:`Docker` resources that would
    be guaranteed to fail as soon as the process execution started.

    This function is **NOT** intended to catch all erroneous inputs, nor validate their values.
    For example, out-of-range values or unreachable file reference URLs are not guaranteed.
    However, basic checks such as unacceptable types or cardinality can be performed.
    Assumes that schema pre-validation was accomplished to minimally guarantee that the structure is valid.

    :param process: Process description that provides expected inputs and outputs.
    :param payload: Submitted job execution body.
    :raises HTTPException: Corresponding error for detected invalid combination of inputs or outputs.
    """
    payload_inputs = convert_input_values_schema(payload.get("inputs", {}), JobInputsOutputsSchema.OLD) or []
    payload_outputs = convert_output_params_schema(payload.get("outputs", {}), JobInputsOutputsSchema.OLD) or []

    for io_type, io_payload, io_process in [
        ("inputs", payload_inputs, process.inputs),
        ("outputs", payload_outputs, process.outputs),
    ]:
        io_payload_set = {get_any_id(io_info) for io_info in io_payload}  # can have repeated IDs (list representation)
        io_process_map = {get_any_id(io_info): io_info for io_info in io_process}  # guaranteed unique IDs
        unknown_ids = set(io_payload_set) - set(io_process_map)
        if unknown_ids:
            raise OWSInvalidParameterValue(json={
                "code": "InvalidParameterValue",
                "name": io_type,
                "description": (
                    f"Submitted execution {io_type} contain unknown identifiers to the process description. "
                    f"Valid {io_type} identifiers are: {sorted(list(io_process_map))}."
                ),
                "value": list(unknown_ids),
            })
        for io_id, io_proc in io_process_map.items():
            io_name = f"{io_type}.{io_id}"
            io_exec = list(filter(lambda _io: get_any_id(_io) == io_id, io_payload))
            io_format = io_proc.get("formats", [])
            # validate format if more strict supported Media-Types are specified
            # requested format must match with the supported ones by the process
            # ignore explict any or default plain text representation always available
            if io_format:
                io_ctypes = {
                    # field 'type' as Content-Type is only valid in execute payload
                    # during process description, it is used as the data/value type
                    get_field(io_fmt, "mime_type", extra_variations=["type"], default="")
                    for io_fmt in io_exec
                }
                io_ctypes = [ctype for ctype in io_ctypes if ctype]
                io_accept = {
                    get_field(io_fmt, "mime_type", search_variations=True, default="")
                    for io_fmt in io_format
                }
                io_accept = [clean_media_type_format(ctype) for ctype in io_accept if ctype]
                # no format specified explicitly must ensure that the process description has one by default
                if not io_ctypes:
                    io_default = any(get_field(io_fmt, "default", default=False) for io_fmt in io_format)
                    if not io_default:
                        raise OWSInvalidParameterValue(json={
                            "code": "InvalidParameterValue",
                            "name": io_name,
                            "description": (
                                f"Submitted '{io_name}' requires explicit Content-Type specification to"
                                "respect process description that defines no default format."
                            ),
                            "value": {
                                "supportedFormats": list(io_accept),
                                "executionFormats": None,
                            }
                        })
                any_types = [ContentType.ANY, ContentType.TEXT_PLAIN]
                io_accept += any_types
                if not all(io_fmt in io_accept for io_fmt in io_ctypes):
                    raise OWSInvalidParameterValue(json={
                        "code": "InvalidParameterValue",
                        "name": io_name,
                        "description": (
                            f"Submitted '{io_name}' requested Content-Types that do not respect "
                            "supported formats specified by the process description."
                        ),
                        "value": {
                            "supportedFormats": list(io_accept),
                            "executionFormats": list(io_ctypes),
                        }
                    })

            if io_type == "inputs":
                io_min = io_proc["minOccurs"]
                io_max = io_proc["maxOccurs"]
                io_len = len(io_exec)
                if io_len < io_min or (isinstance(io_max, int) and io_len > io_max):
                    raise OWSInvalidParameterValue(json={
                        "code": "InvalidParameterValue",
                        "name": io_name,
                        "description": f"Submitted '{io_name}' does not respect process description cardinality.",
                        "value": {
                            "minOccurs": io_min,
                            "maxOccurs": io_max,
                            "occurrences": io_len,
                        }
                    })<|MERGE_RESOLUTION|>--- conflicted
+++ resolved
@@ -806,7 +806,6 @@
     req_headers = copy.deepcopy(headers or {})
     get_header("prefer", headers, pop=True)  # don't care about value, just ensure removed with any header container
 
-<<<<<<< HEAD
     job_pending_created = payload.get("status") == "create"
     if job_pending_created:
         job_status = Status.CREATED
@@ -815,25 +814,17 @@
         job_status = Status.ACCEPTED
         job_message = "Job task submitted for execution."
 
-    store = db.get_store(StoreJobs)  # type: StoreJobs
-    job = store.save_job(task_id=job_status, process=process, service=provider_id,
-                         inputs=json_body.get("inputs"), outputs=json_body.get("outputs"),
-                         is_local=is_local, is_workflow=is_workflow, access=visibility, user_id=user, context=context,
-                         execute_async=is_execute_async, execute_response=exec_resp,
-                         custom_tags=tags, accept_language=language, subscribers=subscribers)
-    job.save_log(logger=LOGGER, message=job_message, status=job_status, progress=0)
-=======
     subscribers = map_job_subscribers(json_body, settings)
     job_inputs = json_body.get("inputs")
     job_outputs = json_body.get("outputs")
     store = db.get_store(StoreJobs)  # type: StoreJobs
-    job = store.save_job(task_id=Status.ACCEPTED, process=process, service=provider_id,
+    job = store.save_job(task_id=job_status, process=process, service=provider_id,
                          inputs=job_inputs, outputs=job_outputs, is_workflow=is_workflow, is_local=is_local,
                          execute_async=is_execute_async, execute_response=exec_resp, execute_return=exec_return,
                          custom_tags=tags, user_id=user, access=visibility, context=context, subscribers=subscribers,
                          accept_type=accept_type, accept_language=language)
-    job.save_log(logger=LOGGER, message="Job task submitted for execution.", status=Status.ACCEPTED, progress=0)
->>>>>>> 506f9c43
+    job.save_log(logger=LOGGER, message=job_message, status=job_status, progress=0)
+
     job = store.update_job(job)
     location_url = job.status_url(settings)
     resp_headers = {"Location": location_url}
@@ -888,7 +879,6 @@
     return resp
 
 
-<<<<<<< HEAD
 def update_job_parameters(job, request):
     # type: (Job, Request) -> None
     """
@@ -948,7 +938,8 @@
             })
         )
     return json_body
-=======
+
+
 def validate_job_accept_header(headers, execution_mode):
     # type: (AnyHeadersContainer, AnyExecuteMode) -> Optional[str]
     """
@@ -979,7 +970,6 @@
             "value": repr_json(accept, force_string=False),
         })
     )
->>>>>>> 506f9c43
 
 
 def validate_process_io(process, payload):
