--- conflicted
+++ resolved
@@ -203,11 +203,6 @@
                 # job = store.update_job(job)
 
                 if execution.isComplete():
-<<<<<<< HEAD
-                    job.mark_finished()
-=======
-                    job.progress = JOB_PROGRESS_EXECUTE_MONITOR_END
->>>>>>> 1f2e65a4
                     msg_progress = " (status: {})".format(job_msg) if job_msg else ""
                     if execution.isSucceded():
                         wps_package.retrieve_package_job_log(execution, job, progress_min, progress_max)
