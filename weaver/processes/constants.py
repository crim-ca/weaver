import sys
from types import MappingProxyType
from typing import TYPE_CHECKING, Union
from typing_extensions import Literal, get_args

from weaver.base import Constants

if TYPE_CHECKING:
    from weaver.typedefs import CWL_Namespace

IO_SelectInput_Type = Literal["input"]
IO_SelectOutput_Type = Literal["output"]
IO_Select_Type = Literal[IO_SelectInput_Type, IO_SelectOutput_Type]
IO_INPUT = get_args(IO_SelectInput_Type)[0]
IO_OUTPUT = get_args(IO_SelectOutput_Type)[0]

WPS_Literal_Type = Literal["literal"]
WPS_Reference_Type = Literal["reference"]
WPS_Complex_Type = Literal["complex"]
WPS_COMPLEX = get_args(WPS_Complex_Type)[0]
WPS_ComplexData_Type = Literal["ComplexData"]
WPS_BoundingBoxData_Type = Literal["BoundingBoxData"]
WPS_BoundingBox_Type = Literal["bbox"]
WPS_BOUNDINGBOX = get_args(WPS_BoundingBox_Type)[0]
WPS_CategoryType = Union[
    WPS_Literal_Type,
    WPS_Reference_Type,
    WPS_ComplexData_Type,
    WPS_BoundingBoxData_Type,
]
WPS_LITERAL = get_args(WPS_Literal_Type)[0]
WPS_REFERENCE = get_args(WPS_Reference_Type)[0]
WPS_COMPLEX_DATA = get_args(WPS_ComplexData_Type)[0]
WPS_BOUNDINGBOX_DATA = get_args(WPS_BoundingBoxData_Type)[0]

WPS_LiteralDataBoolean_Type = Literal["bool", "boolean"]
WPS_LITERAL_DATA_BOOLEAN = frozenset(get_args(WPS_LiteralDataBoolean_Type))
WPS_LiteralDataDateTime_Type = Literal["date", "time", "dateTime"]
WPS_LITERAL_DATA_DATETIME = frozenset(get_args(WPS_LiteralDataDateTime_Type))
WPS_LiteralDataFloat_Type = Literal["scale", "angle", "float", "double"]
WPS_LITERAL_DATA_FLOAT = frozenset(get_args(WPS_LiteralDataFloat_Type))
WPS_LiteralDataInteger_Type = Literal[
    "int", "integer", "long", "positiveInteger", "nonNegativeInteger"
]
WPS_LITERAL_DATA_INTEGER = frozenset(get_args(WPS_LiteralDataInteger_Type))
WPS_LiteralDataString_Type = Literal["anyURI", "string"]
WPS_LITERAL_DATA_STRING = frozenset(get_args(WPS_LiteralDataString_Type))
WPS_LiteralData_Type = Literal[
    WPS_LiteralDataBoolean_Type,
    WPS_LiteralDataDateTime_Type,
    WPS_LiteralDataFloat_Type,
    WPS_LiteralDataInteger_Type,
    WPS_LiteralDataString_Type,
]
WPS_LITERAL_DATA_TYPES = frozenset(get_args(WPS_LiteralData_Type))

# WPS 'type' string variations employed to indicate a Complex (file) I/O by different libraries
# for literal types, see 'any2cwl_literal_datatype' and 'any2wps_literal_datatype' functions
WPS_ComplexType = Literal[WPS_Complex_Type, WPS_ComplexData_Type, WPS_Reference_Type]
WPS_COMPLEX_TYPES = frozenset(get_args(WPS_ComplexType))

# WPS 'type' string of all combinations (type of data / library implementation)
WPS_DataType = Literal[WPS_Literal_Type, WPS_BoundingBox_Type, WPS_ComplexType]
WPS_DATA_TYPES = frozenset(get_args(WPS_DataType))


class OpenSearchField(Constants):
    START_DATE = "StartDate"
    END_DATE = "EndDate"
    AOI = "aoi"
    COLLECTION = "collection"
    # data source cache
    LOCAL_FILE_SCHEME = "opensearchfile"  # must be a valid url scheme parsable by urlparse


<<<<<<< HEAD
CWL_NAMESPACE = "cwl"
CWL_NAMESPACE_URL = "https://w3id.org/cwl/cwl#"
CWL_NAMESPACE_DEFINITION = MappingProxyType({CWL_NAMESPACE: CWL_NAMESPACE_URL})  # type: CWL_Namespace
"""
Namespace used to reference :term:`CWL` definitions provided the common specification.
"""
=======
CWL_SPEC_NAMESPACE_ID = "cwl"
CWL_SPEC_NAMESPACE_URL = "https://w3id.org/cwl/cwl#"
CWL_SPEC_NAMESPACE = MappingProxyType({CWL_SPEC_NAMESPACE_ID: CWL_SPEC_NAMESPACE_URL})  # type: CWL_Namespace
>>>>>>> 3c52386c

CWL_NAMESPACE_CWLTOOL = "cwltool"
CWL_NAMESPACE_CWLTOOL_URL = "http://commonwl.org/cwltool#"
CWL_NAMESPACE_CWLTOOL_DEFINITION = MappingProxyType({
    CWL_NAMESPACE_CWLTOOL: CWL_NAMESPACE_CWLTOOL_URL
})  # type: CWL_Namespace
"""
Namespace used to reference :term:`CWL` definitions provided by mod:`cwltool`.
"""

<<<<<<< HEAD
CWL_NAMESPACE_SCHEMA = "s"
CWL_NAMESPACE_SCHEMA_URL = "https://schema.org/"
CWL_NAMESPACE_SCHEMA_DEFINITION = MappingProxyType({
    CWL_NAMESPACE_SCHEMA: CWL_NAMESPACE_SCHEMA_URL
})  # type: CWL_Namespace

# weaver-specific requirements, but non-namespaced for backward support
=======
CWL_NAMESPACES = {}  # type: CWL_Namespace
CWL_NAMESPACES.update(CWL_SPEC_NAMESPACE)
CWL_NAMESPACES.update(CWL_TOOL_NAMESPACE)
CWL_NAMESPACES_REVERSED = {_urn: _ns for _ns, _urn in CWL_NAMESPACES.items()}  # type: CWL_Namespace

>>>>>>> 3c52386c
CWL_RequirementBuiltinType = Literal["BuiltinRequirement"]
CWL_RequirementESGFCWTType = Literal["ESGF-CWTRequirement"]
CWL_RequirementOGCAPIType = Literal["OGCAPIRequirement"]
CWL_RequirementWPS1Type = Literal["WPS1Requirement"]

# weaver-specific requirements with namespace
CWL_RequirementWeaverBuiltinType = Literal["weaver:BuiltinRequirement"]
CWL_RequirementWeaverESGFCWTType = Literal["weaver:ESGF-CWTRequirement"]
CWL_RequirementWeaverOGCAPIType = Literal["weaver:OGCAPIRequirement"]
CWL_RequirementWeaverWPS1Type = Literal["weaver:WPS1Requirement"]

CWL_RequirementDockerType = Literal["DockerRequirement"]
CWL_RequirementDockerGpuType = Literal["DockerGpuRequirement"]
CWL_RequirementCUDANameType = Literal["CUDARequirement"]
CWL_RequirementCUDAType = Literal["cwltool:CUDARequirement"]
CWL_RequirementEnvVarType = Literal["EnvVarRequirement"]
CWL_RequirementInitialWorkDirType = Literal["InitialWorkDirRequirement"]
CWL_RequirementInlineJavascriptType = Literal["InlineJavascriptRequirement"]
CWL_RequirementInplaceUpdateType = Literal["InplaceUpdateRequirement"]
CWL_RequirementLoadListingType = Literal["LoadListingRequirement"]
CWL_RequirementMPIType = Literal["MPIRequirement"]
CWL_RequirementMultipleInputFeatureType = Literal["MultipleInputFeatureRequirement"]
CWL_RequirementNetworkAccessType = Literal["NetworkAccess"]
CWL_RequirementProcessGeneratorType = Literal["ProcessGenerator"]
CWL_RequirementResourceType = Literal["ResourceRequirement"]
CWL_RequirementScatterFeatureType = Literal["ScatterFeatureRequirement"]
CWL_RequirementSecretsType = Literal["cwltool:Secrets"]
CWL_RequirementStepInputExpressionType = Literal["StepInputExpressionRequirement"]
CWL_RequirementSubworkflowFeatureType = Literal["SubworkflowFeatureRequirement"]
CWL_RequirementToolTimeLimitType = Literal["ToolTimeLimit"]
CWL_RequirementWorkReuseType = Literal["WorkReuse"]

# FIXME: convert to 'Constants' class
# CWL package (requirements/hints) corresponding to `ProcessType.APPLICATION`
CWL_REQUIREMENT_APP_BUILTIN = get_args(CWL_RequirementBuiltinType)[0]
CWL_REQUIREMENT_APP_DOCKER = get_args(CWL_RequirementDockerType)[0]
# backward compatibility, instead use ('DockerRequirement' + 'cwltool:CUDARequirement')
CWL_REQUIREMENT_APP_DOCKER_GPU = get_args(CWL_RequirementDockerGpuType)[0]
CWL_REQUIREMENT_APP_ESGF_CWT = get_args(CWL_RequirementESGFCWTType)[0]
CWL_REQUIREMENT_APP_OGC_API = get_args(CWL_RequirementOGCAPIType)[0]
CWL_REQUIREMENT_APP_WPS1 = get_args(CWL_RequirementWPS1Type)[0]

CWL_REQUIREMENT_APP_WEAVER = frozenset([
    CWL_REQUIREMENT_APP_BUILTIN,
    CWL_REQUIREMENT_APP_ESGF_CWT,
    CWL_REQUIREMENT_APP_OGC_API,
    CWL_REQUIREMENT_APP_WPS1,
])
"""
Set of :term:`CWL` requirements defined by `Weaver` for an :term:`Application Package` implementation.
"""

CWL_NAMESPACE_WEAVER = "weaver"
CWL_NAMESPACE_WEAVER_URL = "https://schemas.crim.ca/cwl/weaver#"
CWL_NAMESPACE_WEAVER_DEFINITION = MappingProxyType({CWL_NAMESPACE_WEAVER: CWL_NAMESPACE_WEAVER_URL})
"""
Namespace used to reference :term:`CWL` definitions provided by `Weaver`.
"""

CWL_RequirementAppTypes = Literal[
    CWL_RequirementBuiltinType,
    CWL_RequirementDockerType,
    CWL_RequirementDockerGpuType,
    CWL_RequirementESGFCWTType,
    CWL_RequirementOGCAPIType,
    CWL_RequirementWPS1Type,
]
CWL_REQUIREMENT_APP_TYPES = frozenset(
    list(get_args(CWL_RequirementAppTypes))
    + [f"{CWL_NAMESPACE_WEAVER}:{_req}" for _req in CWL_REQUIREMENT_APP_WEAVER]
)
"""
Set of :term:`CWL` requirements consisting of known :term:`Application Package` by this `Weaver` instance.
"""

CWL_REQUIREMENT_APP_LOCAL = frozenset([
    CWL_REQUIREMENT_APP_BUILTIN,
    CWL_REQUIREMENT_APP_DOCKER,
    CWL_REQUIREMENT_APP_DOCKER_GPU,
])
"""
Set of :term:`CWL` requirements that correspond to local execution of an :term:`Application Package`.
"""

CWL_REQUIREMENT_APP_REMOTE = frozenset([
    CWL_REQUIREMENT_APP_ESGF_CWT,
    CWL_REQUIREMENT_APP_OGC_API,
    CWL_REQUIREMENT_APP_WPS1,
])
"""
Set of :term:`CWL` requirements that correspond to remote execution of an :term:`Application Package`.
"""

CWL_REQUIREMENT_CUDA_DEFAULT_PARAMETERS = MappingProxyType({
    # use older minimal version/capability to allow more chances to match any available GPU
    # if this causes an issue for an actual application, it must provide it explicitly anyway
    "cudaVersionMin": "10.0",
    "cudaComputeCapability": "3.0",
    # use minimum defaults, single GPU
    "cudaDeviceCountMin": 1,
    "cudaDeviceCountMax": 1,
})
"""
Parameters employed by default for updating :data:`CWL_REQUIREMENT_APP_DOCKER_GPU` into :data:`CWL_REQUIREMENT_CUDA`.
"""

# FIXME: convert to 'Constants' class
# NOTE: depending on the 'cwlVersion' of the document, some items are extensions or native to the standard specification
CWL_REQUIREMENT_CUDA = get_args(CWL_RequirementCUDAType)[0]
CWL_REQUIREMENT_CUDA_NAME = get_args(CWL_RequirementCUDANameType)[0]
CWL_REQUIREMENT_CUDA_NAMESPACE = CWL_NAMESPACE_CWLTOOL_DEFINITION
CWL_REQUIREMENT_ENV_VAR = get_args(CWL_RequirementEnvVarType)[0]
CWL_REQUIREMENT_INIT_WORKDIR = get_args(CWL_RequirementInitialWorkDirType)[0]
CWL_REQUIREMENT_INLINE_JAVASCRIPT = get_args(CWL_RequirementInlineJavascriptType)[0]
CWL_REQUIREMENT_INPLACE_UPDATE = get_args(CWL_RequirementInplaceUpdateType)[0]
CWL_REQUIREMENT_LOAD_LISTING = get_args(CWL_RequirementLoadListingType)[0]
CWL_REQUIREMENT_MPI = get_args(CWL_RequirementMPIType)[0]  # no implication yet
CWL_REQUIREMENT_MULTIPLE_INPUT = get_args(CWL_RequirementMultipleInputFeatureType)[0]
CWL_REQUIREMENT_NETWORK_ACCESS = get_args(CWL_RequirementNetworkAccessType)[0]
CWL_REQUIREMENT_PROCESS_GENERATOR = get_args(CWL_RequirementProcessGeneratorType)[0]
CWL_REQUIREMENT_RESOURCE = get_args(CWL_RequirementResourceType)[0]
CWL_REQUIREMENT_SCATTER = get_args(CWL_RequirementScatterFeatureType)[0]
CWL_REQUIREMENT_SECRETS = get_args(CWL_RequirementSecretsType)[0]
CWL_REQUIREMENT_STEP_INPUT_EXPRESSION = get_args(CWL_RequirementStepInputExpressionType)[0]
CWL_REQUIREMENT_SUBWORKFLOW = get_args(CWL_RequirementSubworkflowFeatureType)[0]
CWL_REQUIREMENT_TIME_LIMIT = get_args(CWL_RequirementToolTimeLimitType)[0]
# default is to reuse, employed to explicitly disable
CWL_REQUIREMENT_WORK_REUSE = get_args(CWL_RequirementWorkReuseType)[0]

CWL_REQUIREMENT_FEATURES = frozenset([
<<<<<<< HEAD
    CWL_REQUIREMENT_CUDA,
    CWL_REQUIREMENT_CUDA_NAME,  # extension import does not have namespace, but it requires it during execution
=======
    CWL_REQUIREMENT_CUDA,  # note: only allowed in 'hints' because of 'cwltool:' namespace
>>>>>>> 3c52386c
    CWL_REQUIREMENT_ENV_VAR,
    CWL_REQUIREMENT_INIT_WORKDIR,
    CWL_REQUIREMENT_INPLACE_UPDATE,
    CWL_REQUIREMENT_INLINE_JAVASCRIPT,
    CWL_REQUIREMENT_LOAD_LISTING,
    # CWL_REQUIREMENT_MPI,  # no implication yet
    CWL_REQUIREMENT_MULTIPLE_INPUT,
    CWL_REQUIREMENT_NETWORK_ACCESS,
    # CWL_REQUIREMENT_PROCESS_GENERATOR,  # explicitly unsupported, works against Weaver's behavior
    CWL_REQUIREMENT_RESOURCE,  # FIXME: perform pre-check on job submit? (https://github.com/crim-ca/weaver/issues/138)
    CWL_REQUIREMENT_SCATTER,
    CWL_REQUIREMENT_STEP_INPUT_EXPRESSION,
    CWL_REQUIREMENT_SECRETS,  # note: only allowed in 'hints' because of 'cwltool:' namespace
    CWL_REQUIREMENT_SUBWORKFLOW,
    CWL_REQUIREMENT_TIME_LIMIT,
    CWL_REQUIREMENT_WORK_REUSE,  # allow it, but makes sense only for Workflow steps if cwltool handles it by itself
])
"""
Set of :term:`CWL` requirements that corresponds to extra functionalities.

An :term:`Application Package` that only contains these requirements by themselves would not be considered complete.
These extra requirements must be accompanied by another one from :data:`CWL_REQUIREMENT_APP_TYPES` to be considered
a complete definition.
"""

CWL_REQUIREMENTS_SUPPORTED = frozenset(
    CWL_REQUIREMENT_APP_TYPES |
    CWL_REQUIREMENT_FEATURES
)
"""
Set of all :term:`CWL` requirements or hints that are supported for deployment of valid :term:`Application Package`.
"""

# CWL package types and extensions
PACKAGE_EXTENSIONS = frozenset(["yaml", "yml", "json", "cwl", "job"])
PACKAGE_INTEGER_TYPES = frozenset(["int", "integer", "long"])
PACKAGE_FLOATING_TYPES = frozenset(["float", "double"])
PACKAGE_NUMERIC_TYPES = frozenset(PACKAGE_INTEGER_TYPES | PACKAGE_FLOATING_TYPES)
PACKAGE_BASIC_TYPES = frozenset({"string", "boolean"} | PACKAGE_NUMERIC_TYPES)
PACKAGE_LITERAL_TYPES = frozenset(PACKAGE_BASIC_TYPES | {"null", "Any"})
PACKAGE_FILE_TYPE = "File"
PACKAGE_DIRECTORY_TYPE = "Directory"
PACKAGE_COMPLEX_TYPES = frozenset([PACKAGE_FILE_TYPE, PACKAGE_DIRECTORY_TYPE])
PACKAGE_ENUM_BASE = "enum"
PACKAGE_CUSTOM_TYPES = frozenset([PACKAGE_ENUM_BASE])  # can be anything, but support "enum" which is more common
PACKAGE_ARRAY_BASE = "array"
PACKAGE_ARRAY_MAX_SIZE = sys.maxsize  # pywps doesn't allow None, so use max size  # FIXME: unbounded (weaver #165)
PACKAGE_ARRAY_ITEMS = frozenset(PACKAGE_BASIC_TYPES | PACKAGE_CUSTOM_TYPES | PACKAGE_COMPLEX_TYPES)
PACKAGE_ARRAY_TYPES = frozenset([f"{item}[]" for item in PACKAGE_ARRAY_ITEMS])
# string values the lowest 'type' field can have by itself (as simple mapping {type: <type-string>})
PACKAGE_TYPE_NULLABLE = frozenset(PACKAGE_BASIC_TYPES | PACKAGE_CUSTOM_TYPES | PACKAGE_COMPLEX_TYPES)
# shortcut notations that can be employed to convert basic types into corresponding array or nullable variants
PACKAGE_SHORTCUTS = frozenset(
    {f"{typ}?" for typ in PACKAGE_TYPE_NULLABLE} |
    PACKAGE_ARRAY_TYPES |
    {f"{typ}?" for typ in PACKAGE_ARRAY_TYPES}
)
PACKAGE_TYPE_POSSIBLE_VALUES = frozenset(
    PACKAGE_LITERAL_TYPES |
    PACKAGE_COMPLEX_TYPES |
    PACKAGE_SHORTCUTS
)

# OpenAPI definitions
OAS_COMPLEX_TYPES = frozenset(["object"])
OAS_ARRAY_TYPES = frozenset(["array"])
OAS_LITERAL_TYPES = frozenset(["boolean", "integer", "number", "string"])
OAS_LITERAL_NUMERIC = frozenset(["integer", "number"])
OAS_LITERAL_FLOAT_FORMATS = frozenset(["float", "double"])
OAS_LITERAL_INTEGER_FORMATS = frozenset(["int32", "int64"])
OAS_LITERAL_NUMERIC_FORMATS = frozenset(OAS_LITERAL_FLOAT_FORMATS | OAS_LITERAL_INTEGER_FORMATS)
OAS_LITERAL_DATETIME_FORMATS = frozenset(["date", "datetime", "date-time", "full-date", "time"])
OAS_LITERAL_STRING_FORMATS = frozenset(
    OAS_LITERAL_DATETIME_FORMATS |
    {"password", "uri", "url"}
)
OAS_LITERAL_BINARY_FORMATS = frozenset(["base64", "binary", "byte"])
OAS_KEYWORD_TYPES = frozenset(["allOf", "anyOf", "oneOf", "not"])
OAS_DATA_TYPES = frozenset(
    OAS_COMPLEX_TYPES |
    OAS_ARRAY_TYPES |
    OAS_LITERAL_TYPES
)


class ProcessSchema(Constants):
    """
    Schema selector to represent a :term:`Process` description.
    """
    OGC = "OGC"
    OLD = "OLD"
    WPS = "WPS"


class JobInputsOutputsSchema(Constants):
    """
    Schema selector to represent a :term:`Job` output results.
    """
    OGC_STRICT = "ogc+strict"
    OLD_STRICT = "old+strict"
    OGC = "ogc"
    OLD = "old"


if TYPE_CHECKING:
    # pylint: disable=invalid-name
    CWL_RequirementNames = Literal[
        CWL_RequirementBuiltinType,
        CWL_RequirementESGFCWTType,
        CWL_RequirementOGCAPIType,
        CWL_RequirementWPS1Type,
        CWL_RequirementWeaverBuiltinType,
        CWL_RequirementWeaverESGFCWTType,
        CWL_RequirementWeaverOGCAPIType,
        CWL_RequirementWeaverWPS1Type,
        CWL_RequirementDockerType,
        CWL_RequirementDockerGpuType,
        CWL_RequirementCUDAType,
        CWL_RequirementEnvVarType,
        CWL_RequirementInitialWorkDirType,
        CWL_RequirementInlineJavascriptType,
        CWL_RequirementInplaceUpdateType,
        CWL_RequirementLoadListingType,
        CWL_RequirementMPIType,
        CWL_RequirementMultipleInputFeatureType,
        CWL_RequirementNetworkAccessType,
        CWL_RequirementResourceType,
        CWL_RequirementScatterFeatureType,
        CWL_RequirementSecretsType,
        CWL_RequirementStepInputExpressionType,
        CWL_RequirementSubworkflowFeatureType,
        CWL_RequirementToolTimeLimitType,
        CWL_RequirementWorkReuseType,
    ]
    ProcessSchemaType = Literal["OGC", "ogc", "OLD", "old", "WPS", "wps"]
    JobInputsOutputsSchemaType = Literal[
        "ogc+strict",
        "OGC+STRICT",
        "old+strict",
        "OLD+STRICT",
        "ogc",
        "OGC",
        "old",
        "OLD",
    ]<|MERGE_RESOLUTION|>--- conflicted
+++ resolved
@@ -73,43 +73,37 @@
     LOCAL_FILE_SCHEME = "opensearchfile"  # must be a valid url scheme parsable by urlparse
 
 
-<<<<<<< HEAD
-CWL_NAMESPACE = "cwl"
-CWL_NAMESPACE_URL = "https://w3id.org/cwl/cwl#"
-CWL_NAMESPACE_DEFINITION = MappingProxyType({CWL_NAMESPACE: CWL_NAMESPACE_URL})  # type: CWL_Namespace
+CWL_NAMESPACE_SPEC_ID = "cwl"
+CWL_NAMESPACE_SPEC_URL = "https://w3id.org/cwl/cwl#"
+CWL_NAMESPACE_SPEC_DEFINITION = MappingProxyType({
+    CWL_NAMESPACE_SPEC_ID: CWL_NAMESPACE_SPEC_URL
+})  # type: CWL_Namespace
 """
 Namespace used to reference :term:`CWL` definitions provided the common specification.
 """
-=======
-CWL_SPEC_NAMESPACE_ID = "cwl"
-CWL_SPEC_NAMESPACE_URL = "https://w3id.org/cwl/cwl#"
-CWL_SPEC_NAMESPACE = MappingProxyType({CWL_SPEC_NAMESPACE_ID: CWL_SPEC_NAMESPACE_URL})  # type: CWL_Namespace
->>>>>>> 3c52386c
-
-CWL_NAMESPACE_CWLTOOL = "cwltool"
+
+CWL_NAMESPACE_CWLTOOL_ID = "cwltool"
 CWL_NAMESPACE_CWLTOOL_URL = "http://commonwl.org/cwltool#"
 CWL_NAMESPACE_CWLTOOL_DEFINITION = MappingProxyType({
-    CWL_NAMESPACE_CWLTOOL: CWL_NAMESPACE_CWLTOOL_URL
+    CWL_NAMESPACE_CWLTOOL_ID: CWL_NAMESPACE_CWLTOOL_URL
 })  # type: CWL_Namespace
 """
 Namespace used to reference :term:`CWL` definitions provided by mod:`cwltool`.
 """
 
-<<<<<<< HEAD
-CWL_NAMESPACE_SCHEMA = "s"
+CWL_NAMESPACE_SCHEMA_ID = "s"
 CWL_NAMESPACE_SCHEMA_URL = "https://schema.org/"
 CWL_NAMESPACE_SCHEMA_DEFINITION = MappingProxyType({
-    CWL_NAMESPACE_SCHEMA: CWL_NAMESPACE_SCHEMA_URL
+    CWL_NAMESPACE_SCHEMA_ID: CWL_NAMESPACE_SCHEMA_URL
 })  # type: CWL_Namespace
 
 # weaver-specific requirements, but non-namespaced for backward support
-=======
-CWL_NAMESPACES = {}  # type: CWL_Namespace
-CWL_NAMESPACES.update(CWL_SPEC_NAMESPACE)
-CWL_NAMESPACES.update(CWL_TOOL_NAMESPACE)
-CWL_NAMESPACES_REVERSED = {_urn: _ns for _ns, _urn in CWL_NAMESPACES.items()}  # type: CWL_Namespace
-
->>>>>>> 3c52386c
+CWL_NAMESPACES = {}
+CWL_NAMESPACES.update(CWL_NAMESPACE_SPEC_DEFINITION)
+CWL_NAMESPACES.update(CWL_NAMESPACE_CWLTOOL_DEFINITION)
+CWL_NAMESPACES = MappingProxyType(CWL_NAMESPACES)  # type: CWL_Namespace
+CWL_NAMESPACES_REVERSED = MappingProxyType({_urn: _ns for _ns, _urn in CWL_NAMESPACES.items()})  # type: CWL_Namespace
+
 CWL_RequirementBuiltinType = Literal["BuiltinRequirement"]
 CWL_RequirementESGFCWTType = Literal["ESGF-CWTRequirement"]
 CWL_RequirementOGCAPIType = Literal["OGCAPIRequirement"]
@@ -240,12 +234,8 @@
 CWL_REQUIREMENT_WORK_REUSE = get_args(CWL_RequirementWorkReuseType)[0]
 
 CWL_REQUIREMENT_FEATURES = frozenset([
-<<<<<<< HEAD
-    CWL_REQUIREMENT_CUDA,
+    CWL_REQUIREMENT_CUDA,  # note: only allowed in 'hints' because of 'cwltool:' namespace
     CWL_REQUIREMENT_CUDA_NAME,  # extension import does not have namespace, but it requires it during execution
-=======
-    CWL_REQUIREMENT_CUDA,  # note: only allowed in 'hints' because of 'cwltool:' namespace
->>>>>>> 3c52386c
     CWL_REQUIREMENT_ENV_VAR,
     CWL_REQUIREMENT_INIT_WORKDIR,
     CWL_REQUIREMENT_INPLACE_UPDATE,
