--- conflicted
+++ resolved
@@ -86,11 +86,8 @@
 CWL_REQUIREMENT_CUDA = "cwltool:CUDARequirement"
 CWL_REQUIREMENT_ENV_VAR = "EnvVarRequirement"
 CWL_REQUIREMENT_INIT_WORKDIR = "InitialWorkDirRequirement"
-<<<<<<< HEAD
 CWL_REQUIREMENT_INLINE_JAVASCRIPT = "InlineJavascriptRequirement"
-=======
 CWL_REQUIREMENT_NETWORK_ACCESS = "NetworkAccess"
->>>>>>> c39d815a
 CWL_REQUIREMENT_RESOURCE = "ResourceRequirement"
 CWL_REQUIREMENT_SCATTER = "ScatterFeatureRequirement"
 
@@ -98,11 +95,8 @@
     CWL_REQUIREMENT_CUDA,
     CWL_REQUIREMENT_ENV_VAR,
     CWL_REQUIREMENT_INIT_WORKDIR,
-<<<<<<< HEAD
     CWL_REQUIREMENT_INLINE_JAVASCRIPT,
-=======
     CWL_REQUIREMENT_NETWORK_ACCESS,
->>>>>>> c39d815a
     CWL_REQUIREMENT_RESOURCE,   # FIXME: perform pre-check on job submit? (https://github.com/crim-ca/weaver/issues/138)
     CWL_REQUIREMENT_SCATTER,
 ])
