--- conflicted
+++ resolved
@@ -1765,20 +1765,13 @@
         Doing this resolution avoids reused definitions being considered as "conflicts" because of missing ``name``.
         To avoid introducing a real conflict, names are injected only under corresponding :term:`CWL` I/O by ID.
         The most common type of definition resolved this way is when :term:`CWL` ``Enum`` is reused for single and
-<<<<<<< HEAD
         array-based definitions simultaneously without using an explicit ``SchemaDefRequirement`` for them.
-=======
-        array-based definitions simultaneously.
->>>>>>> 3c52386c
 
         .. seealso::
             - :func:`weaver.processes.convert.resolve_cwl_io_type_schema`
             - :meth:`weaver.processes.wps_package.WpsPackage.make_inputs`
 
-<<<<<<< HEAD
-=======
         .. fixme:
->>>>>>> 3c52386c
         .. todo::
             Workaround for https://github.com/common-workflow-language/cwltool/issues/1908.
         """
