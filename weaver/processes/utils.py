import logging
import warnings
from copy import deepcopy
from distutils.version import LooseVersion
from typing import TYPE_CHECKING
from urllib.parse import parse_qs, urlparse

import colander
import yaml
from pyramid.httpexceptions import (
    HTTPBadRequest,
    HTTPConflict,
    HTTPCreated,
    HTTPException,
    HTTPForbidden,
    HTTPNotFound,
    HTTPOk,
    HTTPUnprocessableEntity
)
from pyramid.settings import asbool

from weaver.config import (
    WEAVER_DEFAULT_WPS_PROCESSES_CONFIG,
    WeaverFeature,
    get_weaver_config_file,
    get_weaver_configuration
)
from weaver.database import get_db
from weaver.datatype import Process, Service
from weaver.exceptions import (
    InvalidIdentifierValue,
    MissingIdentifierValue,
    PackageNotFound,
    PackageRegistrationError,
    PackageTypeError,
    ProcessNotAccessible,
    ProcessNotFound,
    ProcessRegistrationError,
    ServiceNotFound,
    log_unhandled_exceptions
)
from weaver.processes.types import ProcessType
from weaver.store.base import StoreProcesses, StoreServices
from weaver.utils import fully_qualified_name, generate_diff, get_sane_name, get_settings, get_url_without_query
from weaver.visibility import Visibility
from weaver.wps.utils import get_wps_client
from weaver.wps_restapi import swagger_definitions as sd
from weaver.wps_restapi.utils import get_wps_restapi_base_url

LOGGER = logging.getLogger(__name__)
if TYPE_CHECKING:
    from typing import List, Optional, Tuple, Union

    from pyramid.request import Request

    from weaver.typedefs import (
        AnyContainer,
        AnyHeadersContainer,
        AnySettingsContainer,
        CWL,
        FileSystemPathType,
        JSON,
        Number,
        SettingsType
    )


# FIXME:
#   https://github.com/crim-ca/weaver/issues/215
#   define common Exception classes that won't require this type of conversion
def get_process(process_id=None, request=None, settings=None, store=None):
    # type: (Optional[str], Optional[Request], Optional[SettingsType], Optional[StoreProcesses]) -> Process
    """
    Obtain the specified process and validate information, returning appropriate HTTP error if invalid.

    Process identifier must be provided from either the request path definition or literal ID.
    Database must be retrievable from either the request, underlying settings, or direct store reference.

    Different parameter combinations are intended to be used as needed or more appropriate, such that redundant
    operations can be reduced where some objects are already fetched from previous operations.
    """
    if process_id is None and request is not None:
        process_id = request.matchdict.get("process_id")
    if store is None:
        store = get_db(settings or request).get_store(StoreProcesses)
    try:
        process = store.fetch_by_id(process_id, visibility=Visibility.PUBLIC)
        return process
    except (InvalidIdentifierValue, MissingIdentifierValue) as ex:
        raise HTTPBadRequest(str(ex))
    except ProcessNotAccessible:
        raise HTTPForbidden(f"Process with ID '{process_id!s}' is not accessible.")
    except ProcessNotFound:
        raise ProcessNotFound(json={
            "title": "NoSuchProcess",
            "type": "http://www.opengis.net/def/exceptions/ogcapi-processes-1/1.0/no-such-process",
            "detail": "Process with specified reference identifier does not exist.",
            "status": ProcessNotFound.code,
            "cause": str(process_id)
        })
    except colander.Invalid as ex:
        raise HTTPBadRequest(f"Invalid schema:\n[{ex!r}].")


def map_progress(progress, range_min, range_max):
    # type: (Number, Number, Number) -> Number
    """
    Calculates the relative progression of the percentage process within min/max values.
    """
    return max(range_min, min(range_max, range_min + (progress * (range_max - range_min)) / 100))


def get_process_information(process_description):
    # type: (JSON) -> JSON
    """
    Obtain the details for the process within its description considering various supported formats.
    """
    proc_desc = process_description.get("processDescription", {})
    if "process" in proc_desc:
        process = proc_desc.get("process", {})
        if isinstance(process, dict):  # some instance use 'process' to represent the full-URI identifier
            return process
    return proc_desc


@log_unhandled_exceptions(logger=LOGGER, message="Unhandled error occurred during parsing of deploy payload.",
                          is_request=False)
def _check_deploy(payload):
    # type: (JSON) -> JSON
    """
    Validate minimum deploy payload field requirements with exception handling.
    """
    # FIXME: handle colander invalid directly in tween (https://github.com/crim-ca/weaver/issues/112)
    message = "Process deployment definition is invalid."
    try:
        results = sd.Deploy().deserialize(payload)
        # Because many fields are optional during deployment to allow flexibility between compatible WPS/CWL
        # definitions, any invalid field at lower-level could make a full higher-level definition to be dropped.
        # Verify the result to ensure this was not the case for known cases to attempt early detection.
        p_process = payload.get("processDescription", {})
        r_process = results.get("processDescription", {})
        if "process" in p_process:
            # if process is nested, both provided/result description must align
            # don't use "get_process_information" to make sure everything is retrieved under same location
            p_process = p_process.get("process", {})
            r_process = r_process.get("process", {})
        for io_type, io_schema in [("inputs", sd.DeployInputTypeAny), ("outputs", sd.DeployOutputTypeAny)]:
            p_io = p_process.get(io_type)
            r_io = r_process.get(io_type)
            if p_io and p_io != r_io:
                message = f"Process deployment {io_type} definition is invalid."
                # try raising sub-schema to have specific reason
                d_io = io_schema(name=io_type).deserialize(p_io)
                # Raise directly if we where not able to detect the cause, but there is something incorrectly dropped.
                # Only raise if indirect vs direct deserialize differ such that auto-resolved defaults omitted from
                # submitted process I/O or unknowns fields that were correctly ignored don't cause false-positive diffs.
                if r_io != d_io:
                    message = (
                        f"Process deployment {p_io} definition resolved as valid schema "
                        f"but differ from submitted values. "
                        f"Validate provided {p_io} against resolved {p_io} with schemas "
                        f"to avoid mismatching definitions."
                    )
                    raise HTTPBadRequest(json={
                        "description": message,
                        "cause": "unknown",
                        "error": "Invalid",
                        "value": d_io
                    })
                LOGGER.warning(
                    "Detected difference between original/parsed deploy %s, but no invalid schema:\n%s",
                    io_type, generate_diff(p_io, r_io, val_name="original payload", ref_name="parsed result")
                )
        # Execution Unit is optional since process reference (e.g.: WPS-1 href) can be provided in processDescription
        # Cannot validate as CWL yet, since execution unit can also be an href that is not yet fetched (it will later)
        p_exec_unit = payload.get("executionUnit", [{}])
        r_exec_unit = results.get("executionUnit", [{}])
        if p_exec_unit and p_exec_unit != r_exec_unit:
            message = "Process deployment execution unit is invalid."
            d_exec_unit = sd.ExecutionUnitList().deserialize(p_exec_unit)  # raises directly if caused by invalid schema
            if r_exec_unit != d_exec_unit:  # otherwise raise a generic error, don't allow differing definitions
                message = (
                    "Process deployment execution unit resolved as valid definition but differs from submitted "
                    "package. Aborting deployment to avoid mismatching package definitions."
                )
                raise HTTPBadRequest(json={
                    "description": message,
                    "cause": "unknown",
                    "error": PackageRegistrationError.__name__,
                    "value": d_exec_unit
                })
            LOGGER.warning(
                "Detected difference between original/parsed deploy execution unit, but no invalid schema:\n%s",
                generate_diff(p_exec_unit, r_exec_unit, val_name="original payload", ref_name="parsed result")
            )
        return results
    except colander.Invalid as exc:
        LOGGER.debug("Failed deploy body schema validation:\n%s", exc)
        raise HTTPBadRequest(json={
            "description": message,
            "cause": f"Invalid schema: [{exc.msg!s}]",
            "error": exc.__class__.__name__,
            "value": exc.value
        })


@log_unhandled_exceptions(logger=LOGGER, message="Unhandled error occurred during parsing of process definition.",
                          is_request=False)
def _validate_deploy_process_info(process_info, reference, package, settings, headers):
    # type: (JSON, Optional[str], Optional[CWL], SettingsType, Optional[AnyHeadersContainer]) -> JSON
    """
    Obtain the process definition from deploy payload with exception handling.

    .. seealso::
        - :func:`weaver.processes.wps_package.get_process_definition`
    """
    from weaver.processes.wps_package import check_package_instance_compatible, get_process_definition
    try:
        # data_source `None` forces workflow process to search locally for deployed step applications
        info = get_process_definition(process_info, reference, package, data_source=None, headers=headers)

        # validate process type and package against weaver configuration
        cfg = get_weaver_configuration(settings)
        if cfg not in WeaverFeature.REMOTE:
            problem = check_package_instance_compatible(info["package"])
            if problem:
                proc_type = info["type"]
                raise HTTPForbidden(json={
                    "description": (
                        f"Invalid process deployment of type [{proc_type}] on [{cfg}] instance. "
                        "Remote execution is required but not supported."
                    ),
                    "cause": problem
                })
        return info
    except PackageNotFound as ex:
        # raised when a workflow sub-process is not found (not deployed locally)
        raise HTTPNotFound(detail=str(ex))
    except InvalidIdentifierValue as ex:
        raise HTTPBadRequest(str(ex))
    except (PackageRegistrationError, PackageTypeError) as ex:
        msg = f"Invalid package/reference definition. Loading generated error: [{ex!s}]"
        LOGGER.exception(msg)
        raise HTTPUnprocessableEntity(detail=msg)


def deploy_process_from_payload(payload, container, overwrite=False):
    # type: (JSON, AnyContainer, bool) -> HTTPException
    """
    Deploy the process after resolution of all references and validation of the parameters from payload definition.

    Adds a :class:`weaver.datatype.Process` instance to storage using the provided JSON ``payload``
    matching :class:`weaver.wps_restapi.swagger_definitions.ProcessDescription`.

    :param payload: JSON payload that was specified during the process deployment request.
    :param container: container to retrieve application settings.
    :param overwrite: whether to allow override of an existing process definition if conflict occurs.
    :returns: HTTPOk if the process registration was successful.
    :raises HTTPException: for any invalid process deployment step.
    """
    # use deepcopy of to remove any circular dependencies before writing to mongodb or any updates to the payload
    payload_copy = deepcopy(payload)
    payload = _check_deploy(payload)

    # validate identifier naming for unsupported characters
    process_description = payload.get("processDescription")
    process_info = process_description.get("process", process_description)
    process_href = process_description.pop("href", None)

    # retrieve CWL package definition, either via "href" (WPS-1/2), "owsContext" or "executionUnit" (package/reference)
    deployment_profile_name = payload.get("deploymentProfileName", "")
    ows_context = process_info.pop("owsContext", None)
    reference = None
    package = None
    found = False
    if process_href:
        reference = process_href  # reference type handled downstream
        found = isinstance(reference, str)
    elif isinstance(ows_context, dict):
        offering = ows_context.get("offering")
        if not isinstance(offering, dict):
            raise HTTPUnprocessableEntity("Invalid parameter 'processDescription.process.owsContext.offering'.")
        content = offering.get("content")
        if not isinstance(content, dict):
            raise HTTPUnprocessableEntity("Invalid parameter 'processDescription.process.owsContext.offering.content'.")
        package = None
        reference = content.get("href")
        found = isinstance(reference, str)
    else:
        if deployment_profile_name:  # optional hint
            allowed_profile_suffix = [ProcessType.APPLICATION, ProcessType.WORKFLOW]
            if not any(deployment_profile_name.lower().endswith(typ) for typ in allowed_profile_suffix):
                raise HTTPBadRequest("Invalid value for parameter 'deploymentProfileName'.")
        execution_units = payload.get("executionUnit")
        if not isinstance(execution_units, list):
            raise HTTPUnprocessableEntity("Invalid parameter 'executionUnit'.")
        for execution_unit in execution_units:
            if not isinstance(execution_unit, dict):
                raise HTTPUnprocessableEntity("Invalid parameter 'executionUnit'.")
            package = execution_unit.get("unit")
            reference = execution_unit.get("href")
            # stop on first package/reference found, simultaneous usage will raise during package retrieval
            if package:
                found = isinstance(package, dict) and package
            elif reference:
                found = isinstance(reference, str)
            if found:
                break
    if not found:
        params = [
            "ProcessDescription.href",
            "ProcessDescription.owsContext.content.href",
            "executionUnit[*].(unit|href)",
        ]
        raise HTTPBadRequest(
            f"Missing one of required parameters {params} to obtain package/process definition or reference."
        )

    if process_info.get("type", "") == ProcessType.BUILTIN:
        raise HTTPBadRequest(
            f"Invalid process type resolved from package: [{ProcessType.BUILTIN}]. "
            f"Deployment of {ProcessType.BUILTIN} process is not allowed."
        )

    # update and validate process information using WPS process offering, CWL/WPS reference or CWL package definition
    settings = get_settings(container)
    headers = getattr(container, "headers", {})  # container is any request (as when called from API Deploy request)
    process_info = _validate_deploy_process_info(process_info, reference, package, settings, headers)

    restapi_url = get_wps_restapi_base_url(settings)
    description_url = "/".join([restapi_url, "processes", process_info["identifier"]])
    execute_endpoint = "/".join([description_url, "jobs"])

    # ensure that required "processEndpointWPS1" in db is added,
    # will be auto-fixed to localhost if not specified in body
    process_info["processEndpointWPS1"] = process_description.get("processEndpointWPS1")
    process_info["executeEndpoint"] = execute_endpoint
    process_info["payload"] = payload_copy
    process_info["jobControlOptions"] = process_description.get("jobControlOptions", [])
    process_info["outputTransmission"] = process_description.get("outputTransmission", [])
    process_info["processDescriptionURL"] = description_url
    # insert the "resolved" context using details retrieved from "executionUnit"/"href" or directly with "owsContext"
    if "owsContext" not in process_info and reference:
        process_info["owsContext"] = {"offering": {"content": {"href": str(reference)}}}
    elif isinstance(ows_context, dict):
        process_info["owsContext"] = ows_context
    # bw-compat abstract/description (see: ProcessDeployment schema)
    if "description" not in process_info or not process_info["description"]:
        process_info["description"] = process_info.get("abstract", "")
    # if user provided additional links that have valid schema,
    # process them separately since links are generated dynamically from API settings per process
    # don't leave them there as they would be seen as if the 'Process' class generated the field
    if "links" in process_info:
        process_info["additional_links"] = process_info.pop("links")

    # FIXME: handle colander invalid directly in tween (https://github.com/crim-ca/weaver/issues/112)
    try:
        store = get_db(container).get_store(StoreProcesses)
        process = Process(process_info)
        sd.ProcessSummary().deserialize(process)  # make if fail before save if invalid
        store.save_process(process, overwrite=overwrite)
        process_summary = process.summary()
<<<<<<< HEAD
    except ProcessRegistrationError as exc:
        raise HTTPConflict(detail=str(exc))
    except ValueError as exc:
        LOGGER.error("Failed schema validation of deployed process summary:\n%s", exc)
        raise HTTPBadRequest(detail=str(exc))
    except colander.Invalid as exc:
        LOGGER.error("Failed schema validation of deployed process summary:\n%s", exc)
        raise HTTPBadRequest(json={
            "description": "Failed schema validation of deployed process summary.",
            "cause": f"Invalid schema: [{exc.msg or exc!s}]",
            "error": exc.__class__.__name__,
            "value": exc.value
        })
    return HTTPCreated(json={
=======
    except ProcessRegistrationError as ex:
        raise HTTPConflict(detail=str(ex))
    except (ValueError, colander.Invalid) as ex:
        # raised on invalid process name
        raise HTTPBadRequest(detail=str(ex))

    data = {
>>>>>>> 6da6771b
        "description": sd.OkPostProcessesResponse.description,
        "processSummary": process_summary,
        "deploymentDone": True
    }
    if deployment_profile_name:
        data["deploymentProfileName"] = deployment_profile_name
    return HTTPCreated(json=data)


def parse_wps_process_config(config_entry):
    # type: (Union[JSON, str]) -> Tuple[str, str, List[str], bool]
    """
    Parses the available WPS provider or process entry to retrieve its relevant information.

    :return: WPS provider name, WPS service URL, and list of process identifier(s).
    :raise ValueError: if the entry cannot be parsed correctly.
    """
    if isinstance(config_entry, dict):
        svc_url = config_entry["url"]
        svc_name = config_entry.get("name")
        svc_proc = config_entry.get("id", [])
        svc_vis = asbool(config_entry.get("visible", False))
    elif isinstance(config_entry, str):
        svc_url = config_entry
        svc_name = None
        svc_proc = []
        svc_vis = False
    else:
        raise ValueError(f"Invalid service value: [{config_entry!s}].")
    url_p = urlparse(svc_url)
    qs_p = parse_qs(url_p.query)
    svc_url = get_url_without_query(url_p)
    # if explicit name was provided, validate it (assert fail if not),
    # otherwise replace silently bad character since since is requested to be inferred
    svc_name = get_sane_name(svc_name or url_p.hostname, assert_invalid=bool(svc_name))
    svc_proc = svc_proc or qs_p.get("identifier", [])  # noqa  # 'identifier=a,b,c' techically allowed
    svc_proc = [proc.strip() for proc in svc_proc if proc.strip()]  # remote empty
    if not isinstance(svc_name, str):
        raise ValueError(f"Invalid service value: [{svc_name!s}].")
    if not isinstance(svc_proc, list):
        raise ValueError(f"Invalid process value: [{svc_proc!s}].")
    return svc_name, svc_url, svc_proc, svc_vis


def register_wps_processes_static(service_url, service_name, service_visibility, service_processes, container):
    # type: (str, str, bool, List[str], AnySettingsContainer) -> None
    """
    Register WPS-1 :term:`Process` under a service :term:`Provider` as static references.

    For a given WPS provider endpoint, either iterates over all available processes under it to register them one
    by one, or limit itself only to those of the reduced set specified by :paramref:`service_processes`.

    The registered `WPS-1` processes generate a **static** reference, meaning that metadata of each process as well
    as any other modifications to the real remote reference will not be tracked, including validation of even their
    actual existence, or modifications to inputs/outputs. The :term:`Application Package` will only point to it
    assuming it remains valid.

    Each of the deployed processes using *static* reference will be accessible directly under `Weaver` endpoints::

        /processes/<service-name>_<process-id>

    The service is **NOT** deployed as :term:`Provider` since the processes are registered directly.

    .. seealso::
        - :func:`register_wps_processes_dynamic`

    :param service_url: WPS-1 service location (where ``GetCapabilities`` and ``DescribeProcess`` requests can be made).
    :param service_name: Identifier to employ for generating the full process identifier.
    :param service_visibility: Visibility flag of the provider.
    :param service_processes: process IDs under the service to be registered, or all if empty.
    :param container: settings to retrieve required configuration settings.
    """
    db = get_db(container)
    process_store = db.get_store(StoreProcesses)  # type: StoreProcesses

    LOGGER.info("Fetching WPS-1: [%s]", service_url)
    wps = get_wps_client(service_url, container)
    if LooseVersion(wps.version) >= LooseVersion("2.0"):
        LOGGER.warning("Invalid WPS-1 provider, version was [%s]", wps.version)
        return
    wps_processes = [wps.describeprocess(p) for p in service_processes] or wps.processes
    for wps_process in wps_processes:
        proc_id = f"{service_name}_{get_sane_name(wps_process.identifier)}"
        wps_pid = wps_process.identifier
        proc_url = f"{service_url}?service=WPS&request=DescribeProcess&identifier={wps_pid}&version={wps.version}"
        svc_vis = Visibility.PUBLIC if service_visibility else Visibility.PRIVATE
        try:
            old_process = process_store.fetch_by_id(proc_id)
        except ProcessNotFound:
            pass
        else:
            if (
                    old_process.id == proc_id
                    and old_process.processDescriptionURL == proc_url
                    and old_process.visibility == svc_vis
            ):
                LOGGER.warning("Process already registered: [%s]. Skipping...", proc_id)
                continue
            LOGGER.warning("Process matches registered one: [%s]. Updating details...", proc_id)
        payload = {
            "processDescription": {"process": {"id": proc_id, "visibility": svc_vis}},
            "executionUnit": [{"href": proc_url}],
            "deploymentProfileName": "http://www.opengis.net/profiles/eoc/wpsApplication",
        }
        try:
            resp = deploy_process_from_payload(payload, container, overwrite=True)
            if resp.status_code == HTTPOk.code:
                LOGGER.info("Process registered: [%s]", proc_id)
            else:
                raise RuntimeError(f"Process registration failed: [{proc_id}]")
        except Exception as ex:
            LOGGER.exception("Exception during process registration: [%r]. Skipping...", ex)
            continue


def register_wps_processes_dynamic(service_name, service_url, service_visibility, container):
    # type: (str, str, bool, AnySettingsContainer) -> None
    """
    Register a WPS service ``provider`` such that ``processes`` under it are dynamically accessible on demand.

    The registered `WPS-1` provider generates a **dynamic** reference to processes under it. Only the :term:`Provider`
    reference itself is actually registered. No :term:`Process` are directly registered following this operation.

    When information about the offered processes, descriptions of those processes or their execution are requested,
    `Weaver` will query the referenced :term:`Provider` for details and convert the corresponding :term:`Process`
    dynamically. This means that latest metadata of the :term:`Process`, and any modification to it on the remote
    service will be immediately reflected on `Weaver` without any need to re-deploy processes.

    Each of the deployed processes using *dynamic* reference will be accessible under `Weaver` endpoints::

        /providers/<service-name>/processes/<process-id>

    The processes are **NOT** deployed locally since the processes are retrieved from the :term:`Provider` itself.

    .. seealso::
        - :func:`register_wps_processes_static`

    :param service_url: WPS-1 service location (where ``GetCapabilities`` and ``DescribeProcess`` requests can be made).
    :param service_name: Identifier to employ for registering the provider identifier.
    :param service_visibility: Visibility flag of the provider.
    :param container: settings to retrieve required configuration settings.
    """
    db = get_db(container)
    service_store = db.get_store(StoreServices)     # type: StoreServices

    LOGGER.info("Register WPS-1/2 provider: [%s]", service_url)
    try:
        get_wps_client(service_url, container)  # only attempt fetch to validate it exists
    except Exception as ex:
        LOGGER.exception("Exception during provider validation: [%s] [%r]. Skipping...", service_name, ex)
        return
    new_service = Service(name=service_name, url=service_url, public=service_visibility)
    try:
        old_service = service_store.fetch_by_name(service_name)
    except ServiceNotFound:
        LOGGER.info("Registering new provider: [%s]...", service_name)
    else:
        if new_service == old_service:
            LOGGER.warning("Provider already registered: [%s]. Skipping...", service_name)
            return
        LOGGER.warning("Provider matches registered service: [%s]. Updating details...", service_name)
    try:
        service_store.save_service(new_service, overwrite=True)
    except Exception as ex:
        LOGGER.exception("Exception during provider registration: [%s] [%r]. Skipping...", service_name, ex)


def register_wps_processes_from_config(wps_processes_file_path, container):
    # type: (Optional[FileSystemPathType], AnySettingsContainer) -> None
    """
    Registers remote `WPS` providers and/or processes as specified from the configuration file.

    Loads a `wps_processes.yml` file and registers `WPS-1` providers processes to the
    current `Weaver` instance as equivalent `WPS-2` processes.

    References listed under ``processes`` are registered.
    When the reference is a service (provider), registration of each WPS process is done individually
    for each of the specified providers with ID ``[service]_[process]`` per listed process by ``GetCapabilities``.

    .. versionadded:: 1.14.0
        When references are specified using ``providers`` section instead of ``processes``, the registration
        only saves the remote WPS provider endpoint to dynamically populate WPS processes on demand.

    .. seealso::
        - `weaver.wps_processes.yml.example` for additional file format details
    """
    if wps_processes_file_path is None:
        warnings.warn("No file specified for WPS-1 providers registration.", RuntimeWarning)
        wps_processes_file_path = get_weaver_config_file("", WEAVER_DEFAULT_WPS_PROCESSES_CONFIG,
                                                         generate_default_from_example=False)
    elif wps_processes_file_path == "":
        warnings.warn("Configuration file for WPS-1 providers registration explicitly defined as empty in settings. "
                      "Not loading anything.", RuntimeWarning)
        return
    # reprocess the path in case it is relative to default config directory
    wps_processes_file_path = get_weaver_config_file(wps_processes_file_path, WEAVER_DEFAULT_WPS_PROCESSES_CONFIG,
                                                     generate_default_from_example=False)
    if wps_processes_file_path == "":
        warnings.warn("No file specified for WPS-1 providers registration.", RuntimeWarning)
        return
    LOGGER.info("Using WPS-1 provider processes file: [%s]", wps_processes_file_path)
    try:
        with open(wps_processes_file_path, mode="r", encoding="utf-8") as f:
            # if file is empty (not even processes/providers section), None is return instead of dict
            processes_config = yaml.safe_load(f) or {}
        if processes_config:
            processes = processes_config.get("processes") or []
            providers = processes_config.get("providers") or []
        else:
            processes = providers = None
        if not processes and not providers:
            LOGGER.warning("Nothing to process from file: [%s]", wps_processes_file_path)
            return

        # either 'service' references to register every underlying 'process' individually
        # or explicit 'process' references to register by themselves
        for cfg_service in processes:
            svc_name, svc_url, svc_proc, svc_vis = parse_wps_process_config(cfg_service)
            register_wps_processes_static(svc_url, svc_name, svc_vis, svc_proc, container)

        # direct WPS providers to register
        for cfg_service in providers:
            svc_name, svc_url, _, svc_vis = parse_wps_process_config(cfg_service)
            register_wps_processes_dynamic(svc_name, svc_url, svc_vis, container)

        LOGGER.info("Finished processing configuration file [%s].", wps_processes_file_path)
    except Exception as exc:
        msg = f"Invalid WPS-1 providers configuration file caused: [{fully_qualified_name(exc)}]({exc!s})."
        LOGGER.exception(msg)
        raise RuntimeError(msg)<|MERGE_RESOLUTION|>--- conflicted
+++ resolved
@@ -360,7 +360,6 @@
         sd.ProcessSummary().deserialize(process)  # make if fail before save if invalid
         store.save_process(process, overwrite=overwrite)
         process_summary = process.summary()
-<<<<<<< HEAD
     except ProcessRegistrationError as exc:
         raise HTTPConflict(detail=str(exc))
     except ValueError as exc:
@@ -374,16 +373,7 @@
             "error": exc.__class__.__name__,
             "value": exc.value
         })
-    return HTTPCreated(json={
-=======
-    except ProcessRegistrationError as ex:
-        raise HTTPConflict(detail=str(ex))
-    except (ValueError, colander.Invalid) as ex:
-        # raised on invalid process name
-        raise HTTPBadRequest(detail=str(ex))
-
     data = {
->>>>>>> 6da6771b
         "description": sd.OkPostProcessesResponse.description,
         "processSummary": process_summary,
         "deploymentDone": True
