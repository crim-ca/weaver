--- conflicted
+++ resolved
@@ -19,13 +19,9 @@
 
 # place weaver specific imports after sys path fixing to ensure they are found from external call
 # pylint: disable=C0413,wrong-import-order
-<<<<<<< HEAD
 from weaver import WEAVER_ROOT_DIR  # isort:skip # noqa: E402
 from weaver.processes.builtin.utils import validate_file_reference  # isort:skip # noqa: E402
 from weaver.utils import OutputMethod, fetch_file  # isort:skip # noqa: E402
-=======
-from weaver.utils import fetch_file  # isort:skip # noqa: E402
->>>>>>> f36c35da
 
 PACKAGE_NAME = os.path.split(os.path.splitext(__file__)[0])[-1]
 PACKAGE_BASE = __file__.split(WEAVER_ROOT_DIR.rstrip("/") + "/")[-1].rsplit(PACKAGE_NAME)[0]
@@ -49,13 +45,9 @@
     try:
         if not os.path.isdir(output_dir):
             raise ValueError(f"Output dir [{output_dir}] does not exist.")
-<<<<<<< HEAD
         file_path = files[index]
         validate_file_reference(file_path)
         fetch_file(file_path, output_dir, out_method=OutputMethod.COPY)
-=======
-        fetch_file(files[index], output_dir)
->>>>>>> f36c35da
     except Exception as exc:
         # log only debug for tracking, re-raise and actual error wil be logged by top process monitor
         LOGGER.debug("Process '%s' raised an exception: [%s]", PACKAGE_NAME, exc)
