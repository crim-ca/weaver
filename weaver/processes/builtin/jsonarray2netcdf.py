#!/usr/bin/env python
__doc__ = """
Extracts and fetches NetCDF files from a JSON file containing an URL string array,
and provides them on the output directory.
"""
import argparse
import json
import logging
import os
import sys
from tempfile import TemporaryDirectory

CUR_DIR = os.path.abspath(os.path.dirname(__file__))
sys.path.insert(0, CUR_DIR)
# root to allow 'from weaver import <...>'
sys.path.insert(0, os.path.dirname(os.path.dirname(os.path.dirname(CUR_DIR))))

# place weaver specific imports after sys path fixing to ensure they are found from external call
# pylint: disable=C0413,wrong-import-order
from weaver import WEAVER_ROOT_DIR  # isort:skip # noqa: E402
from weaver.formats import repr_json  # isort:skip # noqa: E402
from weaver.processes.builtin.utils import is_netcdf_url, validate_file_reference  # isort:skip # noqa: E402
from weaver.utils import fetch_file, get_secure_path  # isort:skip # noqa: E402

PACKAGE_NAME = os.path.split(os.path.splitext(__file__)[0])[-1]
PACKAGE_BASE = __file__.split(WEAVER_ROOT_DIR.rstrip("/") + "/")[-1].rsplit(PACKAGE_NAME)[0]
PACKAGE_MODULE = f"{PACKAGE_BASE}{PACKAGE_NAME}".replace("/", ".")

# setup logger since it is not run from the main 'weaver' app
LOGGER = logging.getLogger(PACKAGE_MODULE)
_handler = logging.StreamHandler(sys.stdout)  # noqa
_handler.setFormatter(logging.Formatter(fmt="[%(name)s] %(levelname)-8s %(message)s"))
LOGGER.addHandler(_handler)
LOGGER.setLevel(logging.INFO)

# process details
__version__ = "2.3"
__title__ = "JSON array to NetCDF"
__abstract__ = __doc__  # NOTE: '__doc__' is fetched directly, this is mostly to be informative


def j2n(json_reference, output_dir):
    # type: (str, str) -> None
    LOGGER.info("Process '%s' execution starting...", PACKAGE_NAME)
    LOGGER.info("Process '%s' output directory: [%s].", PACKAGE_NAME, output_dir)
    try:
        if not os.path.isdir(output_dir):
            raise ValueError(f"Output directory [{output_dir}] does not exist.")
        with TemporaryDirectory(prefix=f"wps_process_{PACKAGE_NAME}_") as tmp_dir:
            LOGGER.info("Verify URL reference: [%s]", json_reference)
            validate_file_reference(json_reference)
            LOGGER.info("Fetching JSON file: [%s]", json_reference)
            json_path = fetch_file(json_reference, tmp_dir, timeout=10, retry=3)
            json_path = get_secure_path(json_path)
            LOGGER.info("Reading JSON file: [%s]", json_path)
            with open(json_path, mode="r", encoding="utf-8") as json_file:
                json_content = json.load(json_file)
            if not isinstance(json_content, list) or any(not isinstance(item, str) for item in json_content):
                LOGGER.error("Invalid JSON: [%s]", json_content)
                raise ValueError("Invalid JSON file format, expected a plain array of NetCDF file URL strings.")
            LOGGER.info("Parsing JSON file references from file contents:\n%s", repr_json(json_content))
            for file_url in json_content:
                LOGGER.info("Validate NetCDF reference from JSON file: [%s]", file_url)
                validate_file_reference(file_url)
                if not is_netcdf_url(file_url):
                    raise ValueError(f"Invalid file format for [{file_url}], expected a NetCDF file URL.")
                LOGGER.info("Fetching NetCDF reference from JSON file: [%s]", file_url)
                fetched_nc = fetch_file(file_url, output_dir, timeout=10, retry=3)
<<<<<<< HEAD
                LOGGER.info("Fetched NetCDF output location: [%s]", fetched_nc)
    except Exception as exc:
=======
                LOGGER.debug("Fetched NetCDF output location: [%s]", fetched_nc)
    except Exception as exc:  # pragma: no cover
>>>>>>> f36c35da
        LOGGER.error("Process '%s' raised an exception: [%s]", PACKAGE_NAME, exc)
        raise
    LOGGER.info("Process '%s' execution completed.", PACKAGE_NAME)


def main(*args):
    # type: (*str) -> None
    LOGGER.info("Parsing inputs of '%s' process.", PACKAGE_NAME)
    parser = argparse.ArgumentParser(description=__doc__)
    parser.add_argument("-i", metavar="json", type=str, required=True,
                        help="JSON file to be parsed for NetCDF file names.")
    parser.add_argument("-o", metavar="outdir", default=CUR_DIR,
                        help="Output directory of the retrieved NetCDF files extracted by name from the JSON file.")
    ns = parser.parse_args(args)
    sys.exit(j2n(ns.i, ns.o))


if __name__ == "__main__":
    main(*sys.argv[1:])<|MERGE_RESOLUTION|>--- conflicted
+++ resolved
@@ -66,13 +66,8 @@
                     raise ValueError(f"Invalid file format for [{file_url}], expected a NetCDF file URL.")
                 LOGGER.info("Fetching NetCDF reference from JSON file: [%s]", file_url)
                 fetched_nc = fetch_file(file_url, output_dir, timeout=10, retry=3)
-<<<<<<< HEAD
                 LOGGER.info("Fetched NetCDF output location: [%s]", fetched_nc)
-    except Exception as exc:
-=======
-                LOGGER.debug("Fetched NetCDF output location: [%s]", fetched_nc)
     except Exception as exc:  # pragma: no cover
->>>>>>> f36c35da
         LOGGER.error("Process '%s' raised an exception: [%s]", PACKAGE_NAME, exc)
         raise
     LOGGER.info("Process '%s' execution completed.", PACKAGE_NAME)
