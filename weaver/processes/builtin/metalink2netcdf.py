#!/usr/bin/env python
__doc__ = """
Extracts and fetches NetCDF files from a Metalink file containing an URL, and outputs the NetCDF file at a given
index of the list.
"""
import argparse
import logging
import os
import sys
from tempfile import TemporaryDirectory

CUR_DIR = os.path.abspath(os.path.dirname(__file__))
sys.path.insert(0, CUR_DIR)
# root to allow 'from weaver import <...>'
sys.path.insert(0, os.path.dirname(os.path.dirname(os.path.dirname(CUR_DIR))))

# place weaver specific imports after sys path fixing to ensure they are found from external call
# pylint: disable=C0413,wrong-import-order
from weaver import WEAVER_ROOT_DIR, xml_util  # isort:skip # noqa: E402
from weaver.processes.builtin.utils import validate_file_reference  # isort:skip # noqa: E402
from weaver.utils import fetch_file  # isort:skip # noqa: E402
from weaver.processes.builtin.utils import is_netcdf_url  # isort:skip # noqa: E402

PACKAGE_NAME = os.path.split(os.path.splitext(__file__)[0])[-1]
PACKAGE_BASE = __file__.split(WEAVER_ROOT_DIR.rstrip("/") + "/")[-1].rsplit(PACKAGE_NAME)[0]
PACKAGE_MODULE = f"{PACKAGE_BASE}{PACKAGE_NAME}".replace("/", ".")

# setup logger since it is not run from the main 'weaver' app
LOGGER = logging.getLogger(PACKAGE_MODULE)
LOGGER.addHandler(logging.StreamHandler(sys.stdout))
LOGGER.setLevel(logging.INFO)

# process details
__version__ = "1.3"
__title__ = "Metalink to NetCDF"
__abstract__ = __doc__  # NOTE: '__doc__' is fetched directly, this is mostly to be informative


def m2n(metalink_reference, index, output_dir):
    # type: (str, int, str) -> None
    LOGGER.info(
        "Got arguments: metalink_reference=%s index=%s output_dir=%s", metalink_reference, index, output_dir
    )
    LOGGER.info("Process '%s' execution starting...", PACKAGE_NAME)
    LOGGER.info("Process '%s' output directory: [%s].", PACKAGE_NAME, output_dir)
    try:
        if not os.path.isdir(output_dir):
            raise ValueError(f"Output dir [{output_dir}] does not exist.")
        validate_file_reference(metalink_reference)
        with TemporaryDirectory(prefix=f"wps_process_{PACKAGE_NAME}_") as tmp_dir:
            LOGGER.info("Fetching Metalink file: [%s]", metalink_reference)
            metalink_path = fetch_file(metalink_reference, tmp_dir, timeout=10, retry=3)
            LOGGER.info("Reading Metalink file: [%s]", metalink_path)
            xml_data = xml_util.parse(metalink_path)
<<<<<<< HEAD
            LOGGER.info("Parsing Metalink file references.")
            nc_file_url = xml_data.xpath(f"string(//metalink/file[{index}]/metaurl)")
            LOGGER.info("Fetching NetCDF reference from Metalink file: [%s]", metalink_reference)
            LOGGER.info("NetCDF file URL : %s", nc_file_url)
            fetch_file(nc_file_url, output_dir)
    except Exception as exc:
        # log only debug for tracking, re-raise and actual error wil be logged by top process monitor
        LOGGER.info("Process '%s' raised an exception: [%s]", PACKAGE_NAME, exc)
=======
            LOGGER.debug("Parsing Metalink file references.")
            meta_ns = xml_data.getroot().nsmap[None]  # metalink URN namespace, pass explicitly otherwise xpath fails
            meta_version = xml_data.xpath("/m:metalink[1]", namespaces={"m": meta_ns})
            if (
                (meta_version and meta_version[0].get("version") == "4.0") or
                os.path.splitext(metalink_path)[-1] == ".meta4"
            ):
                ns_xpath = f"/m:metalink/m:file[{index}]/m:metaurl"
            else:
                ns_xpath = f"/m:metalink/m:files/m:file[{index}]/m:resources[1]/m:url"
            nc_file_url = str(xml_data.xpath(f"string({ns_xpath})", namespaces={"m": meta_ns}))
            if not is_netcdf_url(nc_file_url):
                raise ValueError(f"Resolved file URL [{nc_file_url}] is not a valid NetCDF reference.")
            LOGGER.debug("Fetching NetCDF reference from Metalink file: [%s]", metalink_reference)
            LOGGER.debug("NetCDF file URL : %s", nc_file_url)
            fetch_file(nc_file_url, output_dir)
    except Exception as exc:
        # log only debug for tracking, re-raise and actual error wil be logged by top process monitor
        LOGGER.error("Process '%s' raised an unhandled exception: [%s]", PACKAGE_NAME, exc)
>>>>>>> f36c35da
        raise
    LOGGER.info("Process '%s' execution completed.", PACKAGE_NAME)


def main(*args):
    # type: (*str) -> None
    LOGGER.info("Parsing inputs of '%s' process.", PACKAGE_NAME)
    parser = argparse.ArgumentParser(description=__doc__)
    parser.add_argument("-i", metavar="metalink", type=str, required=True,
                        help="Metalink file to be parsed for NetCDF file names.")
    parser.add_argument("-n", metavar="index", type=int, required=True,
                        help="Index of the specific NetCDF file to extract. First element's index is 1.")
    parser.add_argument("-o", metavar="outdir", default=CUR_DIR,
                        help="Output directory of the retrieved NetCDF files extracted by name from the Metalink file.")
    args = parser.parse_args(args)
    sys.exit(m2n(args.i, args.n, args.o))


if __name__ == "__main__":
    main(*sys.argv[1:])<|MERGE_RESOLUTION|>--- conflicted
+++ resolved
@@ -46,22 +46,13 @@
     try:
         if not os.path.isdir(output_dir):
             raise ValueError(f"Output dir [{output_dir}] does not exist.")
+        LOGGER.info("Validating Metalink file: [%s]", metalink_reference)
         validate_file_reference(metalink_reference)
         with TemporaryDirectory(prefix=f"wps_process_{PACKAGE_NAME}_") as tmp_dir:
             LOGGER.info("Fetching Metalink file: [%s]", metalink_reference)
             metalink_path = fetch_file(metalink_reference, tmp_dir, timeout=10, retry=3)
             LOGGER.info("Reading Metalink file: [%s]", metalink_path)
             xml_data = xml_util.parse(metalink_path)
-<<<<<<< HEAD
-            LOGGER.info("Parsing Metalink file references.")
-            nc_file_url = xml_data.xpath(f"string(//metalink/file[{index}]/metaurl)")
-            LOGGER.info("Fetching NetCDF reference from Metalink file: [%s]", metalink_reference)
-            LOGGER.info("NetCDF file URL : %s", nc_file_url)
-            fetch_file(nc_file_url, output_dir)
-    except Exception as exc:
-        # log only debug for tracking, re-raise and actual error wil be logged by top process monitor
-        LOGGER.info("Process '%s' raised an exception: [%s]", PACKAGE_NAME, exc)
-=======
             LOGGER.debug("Parsing Metalink file references.")
             meta_ns = xml_data.getroot().nsmap[None]  # metalink URN namespace, pass explicitly otherwise xpath fails
             meta_version = xml_data.xpath("/m:metalink[1]", namespaces={"m": meta_ns})
@@ -75,13 +66,13 @@
             nc_file_url = str(xml_data.xpath(f"string({ns_xpath})", namespaces={"m": meta_ns}))
             if not is_netcdf_url(nc_file_url):
                 raise ValueError(f"Resolved file URL [{nc_file_url}] is not a valid NetCDF reference.")
-            LOGGER.debug("Fetching NetCDF reference from Metalink file: [%s]", metalink_reference)
-            LOGGER.debug("NetCDF file URL : %s", nc_file_url)
+            LOGGER.info("Validating NetCDF reference: [%s]", nc_file_url)
+            validate_file_reference(nc_file_url)
+            LOGGER.info("Fetching NetCDF reference [%s] from Metalink file [%s]", nc_file_url, metalink_reference)
             fetch_file(nc_file_url, output_dir)
     except Exception as exc:
         # log only debug for tracking, re-raise and actual error wil be logged by top process monitor
         LOGGER.error("Process '%s' raised an unhandled exception: [%s]", PACKAGE_NAME, exc)
->>>>>>> f36c35da
         raise
     LOGGER.info("Process '%s' execution completed.", PACKAGE_NAME)
 
