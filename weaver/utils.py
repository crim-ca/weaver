--- conflicted
+++ resolved
@@ -54,14 +54,9 @@
 from werkzeug.wrappers import Request as WerkzeugRequest
 from yaml.scanner import ScannerError
 
-<<<<<<< HEAD
-from weaver.base import Constants
+from weaver.base import Constants, ExtendedEnum
 from weaver.compat import Version
-=======
-import xml_util
-from weaver.base import Constants, ExtendedEnum
 from weaver.exceptions import WeaverException
->>>>>>> 2d034e88
 from weaver.execute import ExecuteControlOption, ExecuteMode
 from weaver.formats import ContentType, get_content_type, repr_json
 from weaver.status import map_status
