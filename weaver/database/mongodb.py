--- conflicted
+++ resolved
@@ -66,13 +66,8 @@
         self._database = get_mongodb_engine(container)
         self._settings = get_settings(container)
         self._stores = dict()
-<<<<<<< HEAD
-        LOGGER.debug("Database [%s] using MongoDB version %s",
-                     self._database.name, self._database.client.server_info()["version"])
-=======
         LOGGER.debug("Database [%s] using versions: {MongoDB: %s, pymongo: %s}",
                      self._database.name, self._database.client.server_info()["version"], pymongo.__version__)
->>>>>>> e8fdb4de
 
     def reset_store(self, store_type):
         store_type = self._get_store_type(store_type)
