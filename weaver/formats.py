import base64
import datetime
import json
import logging
import os
import re
import socket
from typing import TYPE_CHECKING, cast, overload
from urllib.error import HTTPError
from urllib.request import urlopen

import yaml
from json2xml.json2xml import Json2xml
from pyramid.httpexceptions import HTTPNotFound, HTTPOk
from pyramid_storage.extensions import resolve_extensions
from pywps.inout.formats import FORMATS, Format
from requests.exceptions import ConnectionError

from weaver.base import Constants, classproperty

if TYPE_CHECKING:
    from typing import Any, AnyStr, Dict, List, Optional, Tuple, TypeVar, Union
    from typing_extensions import Literal

    from weaver.base import PropertyDataTypeT
    from weaver.typedefs import AnyRequestType, JSON

    FileModeSteamType = Literal["r", "w", "a", "r+", "w+"]
    FileModeEncoding = Literal["r", "w", "a", "rb", "wb", "ab", "r+", "w+", "a+", "r+b", "w+b", "a+b"]
    DataStrT = TypeVar("DataStrT")

<<<<<<< HEAD
    FormatSource = Literal["header", "query", "default"]
=======
    AnyOutputFormat = Literal[
        "json",
        "json+str",
        "json+raw",
        "xml",
        "xml+str",
        "xml+raw",
        "txt",
        "text",
        "yml",
        "yaml",
    ]
>>>>>>> dc21706f

LOGGER = logging.getLogger(__name__)


class AcceptLanguage(Constants):
    """
    Supported languages.
    """
    EN_CA = "en-CA"
    FR_CA = "fr-CA"
    EN_US = "en-US"

    @classmethod
    def offers(cls):
        # type: () -> List[str]
        """
        Languages offered by the application.
        """
        languages = AcceptLanguage.values()
        languages += list({lang.split("-")[0] for lang in languages})
        return languages


class ContentType(Constants):
    """
    Supported ``Content-Type`` values.

    Media-Type nomenclature::

        <type> "/" [x- | <tree> "."] <subtype> ["+" suffix] *[";" parameter=value]
    """

    APP_DIR = "application/directory"
    APP_CWL = "application/cwl"
    APP_CWL_JSON = "application/cwl+json"
    APP_CWL_YAML = "application/cwl+yaml"
    APP_CWL_X = "application/x-cwl"  # backward compatible format, others are official
    APP_FORM = "application/x-www-form-urlencoded"
    APP_GEOJSON = "application/geo+json"
    APP_GZIP = "application/gzip"
    APP_HDF5 = "application/x-hdf5"
    APP_JSON = "application/json"
    APP_OAS_JSON = "application/vnd.oai.openapi+json; version=3.0"
    APP_OGC_PKG_JSON = "application/ogcapppkg+json"
    APP_OGC_PKG_YAML = "application/ogcapppkg+yaml"
    APP_NETCDF = "application/x-netcdf"
    APP_OCTET_STREAM = "application/octet-stream"
    APP_PDF = "application/pdf"
    APP_TAR = "application/x-tar"          # map to existing gzip for CWL
    APP_TAR_GZ = "application/tar+gzip"    # map to existing gzip for CWL
    APP_VDN_GEOJSON = "application/vnd.geo+json"
    APP_XML = "application/xml"
    APP_YAML = "application/x-yaml"
    APP_ZIP = "application/zip"
    IMAGE_GEOTIFF = "image/tiff; subtype=geotiff"
    IMAGE_OGC_GEOTIFF = "image/tiff; application=geotiff"
    IMAGE_JPEG = "image/jpeg"
    IMAGE_GIF = "image/gif"
    IMAGE_PNG = "image/png"
    IMAGE_TIFF = "image/tiff"
    MULTI_PART_FORM = "multipart/form-data"
    TEXT_ENRICHED = "text/enriched"
    TEXT_HTML = "text/html"
    TEXT_PLAIN = "text/plain"
    TEXT_RICHTEXT = "text/richtext"
    TEXT_XML = "text/xml"
    VIDEO_MPEG = "video/mpeg"

    # special handling
    ANY_JSON = {
        APP_JSON, APP_YAML,
        APP_GEOJSON, APP_VDN_GEOJSON,
        APP_CWL, APP_CWL_JSON, APP_CWL_X, APP_CWL_YAML,
        APP_OAS_JSON,
        APP_OGC_PKG_JSON, APP_OGC_PKG_YAML,
    }
    ANY_CWL = {APP_CWL, APP_CWL_JSON, APP_CWL_YAML, APP_CWL_X}
    ANY_XML = {APP_XML, TEXT_XML}
    ANY = "*/*"


class ContentEncoding(Constants):
    """
    Supported ``Content-Encoding`` values.

    .. note::
        Value ``binary`` is kept for convenience and backward compatibility with older definitions.
        It will default to the same encoding strategy as if ``base64`` was specified explicitly.
        Value ``binary`` is not part of :rfc:`4648`, but remains a common occurrence that dates from
        when ``format: binary`` was the approach employed to represent binary (JSON-schema Draft-04 and prior)
        instead of what is now recommended using ``contentEncoding: base64`` (JSON-schema Draft-07).

    .. seealso::
        - https://github.com/json-schema-org/json-schema-spec/issues/803
        - https://github.com/json-schema-org/json-schema-spec/pull/862
    """
    UTF_8 = "UTF-8"    # type: Literal["UTF-8"]
    BINARY = "binary"  # type: Literal["BINARY"]
    BASE16 = "base16"  # type: Literal["BASE16"]
    BASE32 = "base32"  # type: Literal["BASE32"]
    BASE64 = "base64"  # type: Literal["BASE64"]

    @staticmethod
    def is_text(encoding):
        # type: (Any) -> bool
        """
        Indicates if the ``Content-Encoding`` value can be categorized as textual data.
        """
        return ContentEncoding.get(encoding) in [ContentEncoding.UTF_8, None]

    @staticmethod
    def is_binary(encoding):
        # type: (Any) -> bool
        """
        Indicates if the ``Content-Encoding`` value can be categorized as binary data.
        """
        return not ContentEncoding.is_text(encoding)

    @staticmethod
    def open_parameters(encoding, mode="r"):
        # type: (Any, FileModeSteamType) -> Tuple[FileModeEncoding, Literal["UTF-8", None]]
        """
        Obtains relevant ``mode`` and ``encoding`` parameters for :func:`open` using the specified ``Content-Encoding``.
        """
<<<<<<< HEAD
        if ContentEncoding.is_text(encoding):
            mode = cast("FileModeEncoding", f"{mode}b")
            return mode, None
        return mode, ContentEncoding.UTF_8
=======
        is_text = ContentEncoding.is_text(encoding)
        b_mode = cast("FileModeEncoding", f"{mode}b")  # type: FileModeEncoding
        return (mode, ContentEncoding.UTF_8) if is_text else (b_mode, None)
>>>>>>> dc21706f

    @staticmethod
    @overload
    def encode(data, encoding=BASE64, binary=True):
        # type: (AnyStr, ContentEncoding, Literal[True]) -> bytes
        ...

    @staticmethod
    @overload
    def encode(data, encoding=BASE64, binary=False):
        # type: (AnyStr, ContentEncoding, Literal[False]) -> str
        ...

    @staticmethod
    @overload
    def encode(data, encoding=BASE64, binary=None):
        # type: (DataStrT, ContentEncoding, Literal[None]) -> DataStrT
        ...

    @staticmethod
    def encode(data, encoding=BASE64, binary=None):
        # type: (AnyStr, ContentEncoding, Optional[bool]) -> AnyStr
        """
        Encodes the data to the requested encoding and convert it to the string-like data type representation.

        :param data: Data to encode.
        :param encoding: Target encoding method.
        :param binary:
            If unspecified, the string-like type will be the same as the input data.
            Otherwise, convert the encoded data to :class:`str` or :class:`bytes` accordingly.
        :return: Encoded and converted data.
        """
        data_type = type(data)
        out_type = data_type if binary is None else (bytes if binary else str)
        enc_type = ContentEncoding.get(encoding, default=ContentEncoding.UTF_8)
        enc_func = {
            (str, str, ContentEncoding.UTF_8): lambda _: _,
            (str, bytes, ContentEncoding.UTF_8): lambda s: s.encode(),
            (bytes, bytes, ContentEncoding.UTF_8): lambda _: _,
            (bytes, str, ContentEncoding.UTF_8): lambda s: s.decode(),
            (str, str, ContentEncoding.BASE16): lambda s: base64.b16encode(s.encode()).decode(),
            (str, bytes, ContentEncoding.BASE16): lambda s: base64.b16encode(s.encode()),
            (bytes, str, ContentEncoding.BASE16): lambda s: base64.b16encode(s).decode(),
            (bytes, bytes, ContentEncoding.BASE16): lambda s: base64.b16encode(s),
            (str, str, ContentEncoding.BASE32): lambda s: base64.b32encode(s.encode()).decode(),
            (str, bytes, ContentEncoding.BASE32): lambda s: base64.b32encode(s.encode()),
            (bytes, str, ContentEncoding.BASE32): lambda s: base64.b32encode(s).decode(),
            (bytes, bytes, ContentEncoding.BASE32): lambda s: base64.b32encode(s),
            (str, str, ContentEncoding.BASE64): lambda s: base64.b64encode(s.encode()).decode(),
            (str, bytes, ContentEncoding.BASE64): lambda s: base64.b64encode(s.encode()),
            (bytes, str, ContentEncoding.BASE64): lambda s: base64.b64encode(s).decode(),
            (bytes, bytes, ContentEncoding.BASE64): lambda s: base64.b64encode(s),
            (str, str, ContentEncoding.BINARY): lambda s: base64.b64encode(s.encode()).decode(),
            (str, bytes, ContentEncoding.BINARY): lambda s: base64.b64encode(s.encode()),
            (bytes, str, ContentEncoding.BINARY): lambda s: base64.b64encode(s).decode(),
            (bytes, bytes, ContentEncoding.BINARY): lambda s: base64.b64encode(s),
        }
        return enc_func[(data_type, out_type, enc_type)](data)

    @staticmethod
    @overload
    def decode(data, encoding=BASE64, binary=True):
        # type: (AnyStr, ContentEncoding, Literal[True]) -> bytes
        ...

    @staticmethod
    @overload
    def decode(data, encoding=BASE64, binary=False):
        # type: (AnyStr, ContentEncoding, Literal[False]) -> str
        ...

    @staticmethod
    @overload
    def decode(data, encoding=BASE64, binary=None):
        # type: (DataStrT, ContentEncoding, Literal[None]) -> DataStrT
        ...

    @staticmethod
    def decode(data, encoding=BASE64, binary=None):
        # type: (AnyStr, ContentEncoding, Optional[bool]) -> AnyStr
        """
        Decodes the data from the specified encoding and convert it to the string-like data type representation.

        :param data: Data to decode.
        :param encoding: Expected source encoding.
        :param binary:
            If unspecified, the string-like type will be the same as the input data.
            Otherwise, convert the decoded data to :class:`str` or :class:`bytes` accordingly.
        :return: Decoded and converted data.
        """
        data_type = type(data)
        out_type = data_type if binary is None else (bytes if binary else str)
        enc_type = ContentEncoding.get(encoding, default=ContentEncoding.UTF_8)
        dec_func = {
            (str, str, ContentEncoding.UTF_8): lambda _: _,
            (str, bytes, ContentEncoding.UTF_8): lambda s: s.encode(),
            (bytes, bytes, ContentEncoding.UTF_8): lambda _: _,
            (bytes, str, ContentEncoding.UTF_8): lambda s: s.decode(),
            (str, str, ContentEncoding.BASE16): lambda s: base64.b16decode(s.encode()).decode(),
            (str, bytes, ContentEncoding.BASE16): lambda s: base64.b16decode(s.encode()),
            (bytes, str, ContentEncoding.BASE16): lambda s: base64.b16decode(s).decode(),
            (bytes, bytes, ContentEncoding.BASE16): lambda s: base64.b16decode(s),
            (str, str, ContentEncoding.BASE32): lambda s: base64.b32decode(s.encode()).decode(),
            (str, bytes, ContentEncoding.BASE32): lambda s: base64.b32decode(s.encode()),
            (bytes, str, ContentEncoding.BASE32): lambda s: base64.b32decode(s).decode(),
            (bytes, bytes, ContentEncoding.BASE32): lambda s: base64.b32decode(s),
            (str, str, ContentEncoding.BASE64): lambda s: base64.b64decode(s.encode()).decode(),
            (str, bytes, ContentEncoding.BASE64): lambda s: base64.b64decode(s.encode()),
            (bytes, str, ContentEncoding.BASE64): lambda s: base64.b64decode(s).decode(),
            (bytes, bytes, ContentEncoding.BASE64): lambda s: base64.b64decode(s),
            (str, str, ContentEncoding.BINARY): lambda s: base64.b64decode(s.encode()).decode(),
            (str, bytes, ContentEncoding.BINARY): lambda s: base64.b64decode(s.encode()),
            (bytes, str, ContentEncoding.BINARY): lambda s: base64.b64decode(s).decode(),
            (bytes, bytes, ContentEncoding.BINARY): lambda s: base64.b64decode(s),
        }
        return dec_func[(data_type, out_type, enc_type)](data)


class OutputFormat(Constants):
    """
    Renderer output formats for :term:`CLI`, `OpenAPI` and HTTP response content generation.
    """
    JSON = classproperty(fget=lambda self: "json", doc="""
    Representation as :term:`JSON` (object), which can still be manipulated in code.
<<<<<<< HEAD
    """)  # type: Literal["JSON", "json"]  # noqa: F811  # false-positive redefinition of JSON typing

    JSON_STR = classproperty(fget=lambda self: "json+str", doc="""
    Representation as :term:`JSON` content formatted as string with indentation and newlines.
    """)  # type: Literal["JSON+STR", "json+str"]

    JSON_RAW = classproperty(fget=lambda self: "json+raw", doc="""
    Representation as :term:`JSON` content formatted as raw string without any indentation or newlines.
    """)  # type: Literal["JSON+RAW", "json+raw"]

    YAML = classproperty(fget=lambda self: "yaml", doc="""
    Representation as :term:`YAML` content formatted as string with indentation and newlines.
    """)  # type: Literal["YAML", "yaml"]

    YML = classproperty(fget=lambda self: "yml", doc="""
    Alias to YAML.
    """)  # type: Literal["YML", "yml"]

    XML = classproperty(fget=lambda self: "xml", doc="""
    Representation as :term:`XML` content formatted as serialized string.
    """)  # type: Literal["XML", "xml"]

    XML_STR = classproperty(fget=lambda self: "xml+str", doc="""
    Representation as :term:`XML` content formatted as string with indentation and newlines.
    """)  # type: Literal["XML+STR", "xml+str"]

    XML_RAW = classproperty(fget=lambda self: "xml+raw", doc="""
    Representation as :term:`XML` content formatted as raw string without indentation or newlines.
    """)  # type: Literal["XML+RAW", "xml+raw"]

    TXT = classproperty(fget=lambda self: "txt", doc="""
    Representation as plain text content without any specific reformatting or validation.
    """)  # type: Literal["TXT", "txt"]

    TEXT = classproperty(fget=lambda self: "text", doc="""
    Representation as plain text content without any specific reformatting or validation.
    """)  # type: Literal["TEXT", "text"]

    HTML = classproperty(fget=lambda self: "html", doc="""
    Representation as HTML content formatted as serialized string.
    """)  # type: Literal["HTML", "html"]

    HTML_STR = classproperty(fget=lambda self: "html+str", doc="""
    Representation as HTML content formatted as string with indentation and newlines.
    """)  # type: Literal["HTML+STR", "html+str"]

    HTML_RAW = classproperty(fget=lambda self: "html+raw", doc="""
    Representation as HTML content formatted as raw string without indentation or newlines.
    """)  # type: Literal["HTML+RAW", "html+raw"]
=======
    """)  # type: Literal["json"]  # noqa: F811  # false-positive redefinition of JSON typing

    JSON_STR = classproperty(fget=lambda self: "json+str", doc="""
    Representation as :term:`JSON` content formatted as string with indentation and newlines.
    """)  # type: Literal["json+str"]

    JSON_RAW = classproperty(fget=lambda self: "json+raw", doc="""
    Representation as :term:`JSON` content formatted as raw string without any indentation or newlines.
    """)  # type: Literal["json+raw"]

    YAML = classproperty(fget=lambda self: "yaml", doc="""
    Representation as :term:`YAML` content formatted as string with indentation and newlines.
    """)  # type: Literal["yaml"]

    YML = classproperty(fget=lambda self: "yml", doc="""
    Alias to YAML.
    """)  # type: Literal["yml"]

    XML = classproperty(fget=lambda self: "xml", doc="""
    Representation as :term:`XML` content formatted as serialized string.
    """)  # type: Literal["xml"]

    XML_STR = classproperty(fget=lambda self: "xml+str", doc="""
    Representation as :term:`XML` content formatted as string with indentation and newlines.
    """)  # type: Literal["xml+str"]

    XML_RAW = classproperty(fget=lambda self: "xml+raw", doc="""
    Representation as :term:`XML` content formatted as raw string without indentation or newlines.
    """)  # type: Literal["xml+raw"]

    TXT = classproperty(fget=lambda self: "txt", doc="""
    Representation as plain text content without any specific reformatting or validation.
    """)  # type: Literal["txt"]

    TEXT = classproperty(fget=lambda self: "text", doc="""
    Representation as plain text content without any specific reformatting or validation.
    """)  # type: Literal["text"]
>>>>>>> dc21706f

    @classmethod
    def get(cls,                    # pylint: disable=W0221,W0237  # arguments differ/renamed
            format_or_version,      # type: Union[str, AnyOutputFormat, PropertyDataTypeT]
            default=JSON,           # type: Optional[AnyOutputFormat]
            allow_version=True,     # type: bool
            ):                      # type: (...) ->  Union[AnyOutputFormat, PropertyDataTypeT]
        """
        Resolve the applicable output format.

        :param format_or_version:
            Either a :term:`WPS` version, a known value for a ``f``/``format`` query parameter, or an ``Accept`` header
            that can be mapped to one of the supported output formats.
        :param default: Default output format if none could be resolved.
        :param allow_version: Enable :term:`WPS` version specifiers to infer the corresponding output representation.
        :return: Resolved output format.
        """
        if allow_version and format_or_version == "1.0.0":
            return OutputFormat.XML
        if allow_version and format_or_version == "2.0.0":
            return OutputFormat.JSON
        if "/" in format_or_version:  # Media-Type to output format renderer
            format_or_version = get_extension(format_or_version, dot=False)
        return super(OutputFormat, cls).get(str(format_or_version), default=default)

    @classmethod
    def convert(cls, data, to, item_root="item"):
        # type: (JSON, Union[AnyOutputFormat, str], str) -> Union[str, JSON]
        """
        Converts the input data from :term:`JSON` to another known format.

        :param data: Input data to convert. Must be a literal :term:`JSON` object, not a :term:`JSON`-like string.
        :param to:
            Target format representation.
            If the output format is not :term:`JSON`, it is **ALWAYS** converted to the formatted string of the
            requested format to ensure the contents are properly represented as intended. In the case of :term:`JSON`
            as target format or unknown format, the original object is returned directly.
        :param item_root:
            When using :term:`XML` or HTML representations, defines the top-most item name.
            Unused for other representations.
        :return: Formatted output.
        """
        from weaver.utils import bytes2str

        fmt = cls.get(to)
        if fmt == OutputFormat.JSON:
            return data
        if fmt == OutputFormat.JSON_STR:
            return repr_json(data, indent=2, ensure_ascii=False)
        if fmt in [OutputFormat.JSON_RAW, OutputFormat.TEXT, OutputFormat.TXT]:
            return repr_json(data, indent=None, ensure_ascii=False)
        if fmt in [
            OutputFormat.XML, OutputFormat.XML_RAW, OutputFormat.XML_STR,
            OutputFormat.HTML, OutputFormat.HTML_RAW, OutputFormat.HTML_STR,
        ]:
            pretty = fmt in [OutputFormat.XML_STR, OutputFormat.HTML_STR]
            xml = Json2xml(data, item_wrap=True, pretty=pretty, wrapper=item_root).to_xml()
            if fmt in [OutputFormat.XML_RAW, OutputFormat.HTML_RAW]:
                xml = bytes2str(xml)
            if isinstance(xml, str):
                xml = xml.strip()
            return xml
        if fmt in [OutputFormat.YML, OutputFormat.YAML]:
            yml = yaml.safe_dump(data, indent=2, sort_keys=False, width=float("inf"))  # type: ignore
            if yml.endswith("\n...\n"):  # added when data is single literal or None instead of list/object
                yml = yml[:-4]
            return yml
        return data


class SchemaRole(Constants):
    JSON_SCHEMA = "https://www.w3.org/2019/wot/json-schema"


# explicit media-type to extension when not literally written in item after '/' (excluding 'x-' prefix)
_CONTENT_TYPE_EXTENSION_OVERRIDES = {
    ContentType.APP_VDN_GEOJSON: ".geojson",  # pywps 4.4 default extension without vdn prefix
    ContentType.APP_NETCDF: ".nc",
    ContentType.APP_GZIP: ".gz",
    ContentType.APP_TAR_GZ: ".tar.gz",
    ContentType.APP_YAML: ".yml",
    ContentType.IMAGE_TIFF: ".tif",  # common alternate to .tiff
    ContentType.ANY: ".*",      # any for glob
    ContentType.APP_DIR: "/",   # force href to finish with explicit '/' to mark directory
    ContentType.APP_OCTET_STREAM: "",
    ContentType.APP_FORM: "",
    ContentType.MULTI_PART_FORM: "",
}
_CONTENT_TYPE_EXCLUDE = [
    ContentType.APP_OCTET_STREAM,
    ContentType.APP_FORM,
    ContentType.MULTI_PART_FORM,
]
_EXTENSION_CONTENT_TYPES_OVERRIDES = {
    ".text": ContentType.TEXT_PLAIN,  # common alias to .txt, especially when using format query
    ".tiff": ContentType.IMAGE_TIFF,  # avoid defaulting to subtype geotiff
    ".yaml": ContentType.APP_YAML,    # common alternative to .yml
    ".html": ContentType.TEXT_HTML,   # missing extension, needed for 'f=html' check
}

_CONTENT_TYPE_EXTENSION_MAPPING = {}  # type: Dict[str, str]
_CONTENT_TYPE_EXTENSION_MAPPING.update(_CONTENT_TYPE_EXTENSION_OVERRIDES)
# extend with all known pywps formats
_CONTENT_TYPE_FORMAT_MAPPING = {
    # content-types here are fully defined with extra parameters (e.g.: geotiff as subtype of tiff)
    fmt.mime_type: fmt
    for _, fmt in FORMATS._asdict().items()  # noqa: W0212
    if fmt.mime_type not in _CONTENT_TYPE_EXCLUDE
}  # type: Dict[str, Format]
# back-propagate changes from new formats
_CONTENT_TYPE_EXTENSION_MAPPING.update({
    ctype: fmt.extension
    for ctype, fmt in _CONTENT_TYPE_FORMAT_MAPPING.items()  # noqa: W0212
    if ctype not in _CONTENT_TYPE_EXTENSION_MAPPING
})
# apply any remaining local types not explicitly or indirectly added by FORMATS
_CONTENT_TYPE_EXT_PATTERN = re.compile(r"^[a-z]+/(x-)?(?P<ext>([a-z]+)).*$")
_CONTENT_TYPE_LOCALS_MISSING = [
    (ctype, _CONTENT_TYPE_EXT_PATTERN.match(ctype))
    for name, ctype in locals().items()
    if name.startswith("ContentType.")
    and isinstance(ctype, str)
    and ctype not in _CONTENT_TYPE_EXCLUDE
    and ctype not in _CONTENT_TYPE_FORMAT_MAPPING
    and ctype not in _CONTENT_TYPE_EXTENSION_MAPPING
]
_CONTENT_TYPE_LOCALS_MISSING = sorted(
    [
        (ctype, f".{re_ext['ext']}")
        for ctype, re_ext in _CONTENT_TYPE_LOCALS_MISSING if re_ext
    ],
    key=lambda typ: typ[0]
)
# update and back-propagate generated local types
_CONTENT_TYPE_EXTENSION_MAPPING.update(_CONTENT_TYPE_LOCALS_MISSING)
# extend additional types
# FIXME: disabled for security reasons
# _CONTENT_TYPE_EXTENSION_MAPPING.update({
#     ctype: ext
#     for ext, ctype in mimetypes.types_map.items()
#     if ctype not in _CONTENT_TYPE_EXCLUDE
#     and ctype not in _CONTENT_TYPE_EXTENSION_MAPPING
# })
_CONTENT_TYPE_FORMAT_MAPPING.update({
    ctype: Format(ctype, extension=ext)
    for ctype, ext in _CONTENT_TYPE_LOCALS_MISSING
    if ctype not in _CONTENT_TYPE_EXCLUDE
})
_CONTENT_TYPE_FORMAT_MAPPING.update({
    ctype: Format(ctype, extension=ext)
    for ctype, ext in _CONTENT_TYPE_EXTENSION_MAPPING.items()
    if ctype not in _CONTENT_TYPE_EXCLUDE
    and ctype not in _CONTENT_TYPE_FORMAT_MAPPING
})
_EXTENSION_CONTENT_TYPES_MAPPING = {
    # because the same extension can represent multiple distinct Content-Types,
    # derive the simplest (shortest) one by default for guessing generic Content-Type
    ext: ctype for ctype, ext in reversed(sorted(
        _CONTENT_TYPE_EXTENSION_MAPPING.items(),
        key=lambda typ_ext: len(typ_ext[0])
    ))
}
_EXTENSION_CONTENT_TYPES_MAPPING.update(_EXTENSION_CONTENT_TYPES_OVERRIDES)

# file types that can contain textual characters
_CONTENT_TYPE_CHAR_TYPES = [
    "application",
    "multipart",
    "text",
]

# redirect type resolution semantically equivalent CWL validators
# should only be used to map CWL 'format' field if they are not already resolved through existing IANA/EDAM reference
_CONTENT_TYPE_SYNONYM_MAPPING = {
    ContentType.APP_TAR: ContentType.APP_GZIP,
    ContentType.APP_TAR_GZ: ContentType.APP_GZIP,
}

# Mappings for "CWL->File->Format"
# - IANA contains most standard media-types, but some special/vendor-specific types are missing
#   (application/x-hdf5, application/x-netcdf, etc.).
# - EDAM contains many field-specific schemas, but don't have an implicit URL definition (uses 'format_<id>' instead).
# - OpenGIS contains many OGC/Geospatial Media-Types and glossary of related terms, but since it includes many items
#   that are not necessarily Media-Types, URI resolutions are not attempted at random to avoid invalid references.
# search:
#   - IANA: https://www.iana.org/assignments/media-types/media-types.xhtml
#   - EDAM-classes: http://bioportal.bioontology.org/ontologies/EDAM/?p=classes (section 'Format')
#   - EDAM-browser: https://ifb-elixirfr.github.io/edam-browser/
#   - OpenGIS vocabulary: https://defs.opengis.net/vocprez/object?uri=http://www.opengis.net/def/glossary
IANA_NAMESPACE = "iana"
IANA_NAMESPACE_URL = "https://www.iana.org/assignments/media-types/"
IANA_NAMESPACE_DEFINITION = {IANA_NAMESPACE: IANA_NAMESPACE_URL}
# Generic entries in IANA Media-Type namespace registry that don't have an explicit endpoint,
# but are defined regardless. Avoid unnecessary HTTP NotFound toward those missing endpoints.
# (see items that don't have a link in 'Template' column in lists under 'IANA_NAMESPACE_URL')
IANA_KNOWN_MEDIA_TYPES = {
    ContentType.IMAGE_JPEG,
    ContentType.IMAGE_GIF,
    ContentType.TEXT_ENRICHED,
    ContentType.TEXT_PLAIN,
    ContentType.TEXT_RICHTEXT,
    ContentType.VIDEO_MPEG,
}
# types to enforce to IANA in case another equivalent is known in other following mappings
# duplicates in other mappings are left defined in case they are employed by a user to ensure their detection
# but prefer the IANA resolution with is the primary reference for Media-Types
IANA_MAPPING = {
    ContentType.APP_JSON: ContentType.APP_JSON,
    # CWL now has an official IANA definition:
    # https://www.iana.org/assignments/media-types/application/cwl
    ContentType.APP_CWL: ContentType.APP_CWL,
    ContentType.APP_CWL_JSON: ContentType.APP_CWL,
    ContentType.APP_CWL_YAML: ContentType.APP_CWL,
    ContentType.APP_CWL_X: ContentType.APP_CWL,
}
EDAM_NAMESPACE = "edam"
EDAM_NAMESPACE_URL = "http://edamontology.org/"
EDAM_NAMESPACE_DEFINITION = {EDAM_NAMESPACE: EDAM_NAMESPACE_URL}
EDAM_SCHEMA = "http://edamontology.org/EDAM_1.24.owl"
EDAM_MAPPING = {
    # preserve CWL EDAM definitions for backward compatibility in case they were used in deployed processes
    ContentType.APP_CWL: "format_3857",
    ContentType.APP_CWL_JSON: "format_3857",
    ContentType.APP_CWL_YAML: "format_3857",
    ContentType.APP_CWL_X: "format_3857",
    ContentType.IMAGE_GIF: "format_3467",
    ContentType.IMAGE_JPEG: "format_3579",
    ContentType.APP_HDF5: "format_3590",
    ContentType.APP_JSON: "format_3464",
    ContentType.APP_YAML: "format_3750",
    ContentType.TEXT_PLAIN: "format_1964",
}
# Official links to be employed in definitions must be formed as:
#   http://www.opengis.net/def/...
# But they should be redirected to full definitions as:
#   https://defs.opengis.net/vocprez/object?uri=http://www.opengis.net/def/...
# See common locations:
#   https://www.opengis.net/def/media-type
OPENGIS_NAMESPACE = "opengis"
OPENGIS_NAMESPACE_URL = "http://www.opengis.net/"
OPENGIS_NAMESPACE_DEFINITION = {OPENGIS_NAMESPACE: OPENGIS_NAMESPACE_URL}
OPENGIS_MAPPING = {}
# shorthand notation directly scoped under OGC Media-Types to allow: 'ogc:<media-type-id>'
OGC_NAMESPACE = "ogc"
OGC_NAMESPACE_URL = f"{OPENGIS_NAMESPACE_URL}def/media-type/ogc/1.0/"
OGC_NAMESPACE_DEFINITION = {OGC_NAMESPACE: OGC_NAMESPACE_URL}
OGC_MAPPING = {
    ContentType.IMAGE_GEOTIFF: "geotiff",
    ContentType.IMAGE_OGC_GEOTIFF: "geotiff",
    ContentType.APP_NETCDF: "netcdf",
}
FORMAT_NAMESPACE_MAPPINGS = {
    IANA_NAMESPACE: {_fmt: _ctype for _ctype, _fmt in IANA_MAPPING.items()},
    EDAM_NAMESPACE: {_fmt: _ctype for _ctype, _fmt in EDAM_MAPPING.items()},
    OGC_NAMESPACE: {_fmt: _ctype for _ctype, _fmt in OGC_MAPPING.items()},
    OPENGIS_NAMESPACE: {_fmt: _ctype for _ctype, _fmt in OPENGIS_MAPPING.items()},
}
FORMAT_NAMESPACE_DEFINITIONS = {
    **IANA_NAMESPACE_DEFINITION,
    **EDAM_NAMESPACE_DEFINITION,
    **OGC_NAMESPACE_DEFINITION,
    **OPENGIS_NAMESPACE_DEFINITION
}
FORMAT_NAMESPACE_PREFIXES = [
    f"{_ns}:" for _ns in FORMAT_NAMESPACE_DEFINITIONS
] + list(FORMAT_NAMESPACE_DEFINITIONS.values())
FORMAT_NAMESPACES = frozenset(FORMAT_NAMESPACE_DEFINITIONS)


def get_allowed_extensions():
    # type: () -> List[str]
    """
    Obtain the complete list of extensions that are permitted for processing by the application.

    .. note::
        This is employed for security reasons. Files can still be specified with another allowed extension, but
        it will not automatically inherit properties applicable to scripts and executables.
        If a specific file type is refused due to its extension, a PR can be submitted to add it explicitly.
    """
    groups = [
        "archives",
        "audio",
        "data",
        "documents",
        # "executables",
        "images",
        # "scripts",
        "text",
        "video",
    ]
    base = set(resolve_extensions("+".join(groups)))
    extra = {ext[1:] for ext in _EXTENSION_CONTENT_TYPES_MAPPING if ext and "*" not in ext}
    return list(base | extra)


def get_format(media_type, default=None):
    # type: (str, Optional[str]) -> Optional[Format]
    """
    Obtains a :class:`Format` with predefined extension and encoding details from known media-types.
    """
    fmt = _CONTENT_TYPE_FORMAT_MAPPING.get(media_type)
    if fmt is not None:
        return fmt
    if default is not None:
        ctype = default
    else:
        ctype = clean_media_type_format(media_type, strip_parameters=True)
    if not ctype:
        return None
    ext = get_extension(ctype)
    fmt = Format(ctype, extension=ext)
    return fmt


def get_extension(media_type, dot=True):
    # type: (str, bool) -> str
    """
    Retrieves the extension corresponding to :paramref:`media_type` if explicitly defined, or by parsing it.
    """
    def _handle_dot(_ext):
        # type: (str) -> str
        if dot and not _ext.startswith(".") and _ext:  # don't add for empty extension
            return f".{_ext}"
        if not dot and _ext.startswith("."):
            return _ext[1:]
        return _ext

    fmt = _CONTENT_TYPE_FORMAT_MAPPING.get(media_type)
    if fmt:
        if not fmt.extension.startswith("."):
            return fmt.extension
        return _handle_dot(fmt.extension)
    ext = _CONTENT_TYPE_EXTENSION_MAPPING.get(media_type)
    if ext:
        return _handle_dot(ext)
    ctype = clean_media_type_format(media_type, strip_parameters=True)
    if not ctype:
        return ""
    ext_default = f".{ctype.split('/')[-1].replace('x-', '')}"
    ext = _CONTENT_TYPE_EXTENSION_MAPPING.get(ctype, ext_default)
    return _handle_dot(ext)


def get_content_type(extension, charset=None, default=None):
    # type: (str, Optional[str], Optional[str]) -> Optional[str]
    """
    Retrieves the Content-Type corresponding to the specified extension if it can be matched.

    :param extension: Extension for which to attempt finding a known Content-Type.
    :param charset: Charset to apply to the Content-Type as needed if extension was matched.
    :param default: Default Content-Type to return if no extension is matched.
    :return: Matched or default Content-Type.
    """
    ctype = None
    if not extension:
        return default
    if not extension.startswith("."):
        ctype = _EXTENSION_CONTENT_TYPES_MAPPING.get(extension)
        if not ctype:
            extension = f".{extension}"
    if not ctype:
        ctype = _EXTENSION_CONTENT_TYPES_MAPPING.get(extension)
    if not ctype:
        return default
    return add_content_type_charset(ctype, charset)


def add_content_type_charset(content_type, charset):
    # type: (Union[str, ContentType], Optional[str]) -> str
    """
    Apply the specific charset to the content-type with some validation in case of conflicting definitions.

    :param content_type: Desired Content-Type.
    :param charset: Desired charset parameter.
    :return: updated content-type with charset.
    """
    # no parameters in Media-Type, but explicit Content-Type with charset could exist as needed
    if charset and "charset=" in content_type:
        return re.sub(r"charset\=[A-Za-z0-9\_\-]+", f"charset={charset}", content_type)
    # make sure to never include by mistake if the represented type cannot be characters
    if charset and any(content_type.startswith(f"{_type}/") for _type in _CONTENT_TYPE_CHAR_TYPES):
        return f"{content_type}; charset={charset}"
    return content_type


def get_cwl_file_format(media_type, make_reference=False, must_exist=True, allow_synonym=True):  # pylint: disable=R1260
    # type: (str, bool, bool, bool) -> Union[Tuple[Optional[JSON], Optional[str]], Optional[str]]
    """
    Obtains the extended schema reference from the media-type identifier.

    Obtains the corresponding `IANA`/`EDAM`/etc. ``format`` value to be applied under a :term:`CWL` :term:`I/O` ``File``
    from the :paramref:`media_type` (``Content-Type`` header) using the first matched one.

    Lookup procedure is as follows:

    - If ``make_reference=False``:
        - If there is a match, returns ``tuple({<namespace-name: namespace-url>}, <format>)`` with:
            1) corresponding namespace mapping to be applied under ``$namespaces`` in the `CWL`.
            2) value of ``format`` adjusted according to the namespace to be applied to ``File`` in the `CWL`.
        - If there is no match but ``must_exist=False``, returns a literal and non-existing definition as
          ``tuple({"iana": <iana-url>}, <format>)``.
        - If there is no match but ``must_exist=True`` **AND** ``allow_synonym=True``, retry the call with the
          synonym if available, or move to next step. Skip this step if ``allow_synonym=False``.
        - Otherwise, returns ``(None, None)``

    - If ``make_reference=True``:
        - If there is a match, returns the explicit format reference as ``<namespace-url>/<format>``.
        - If there is no match but ``must_exist=False``, returns the literal reference as ``<iana-url>/<format>``
          (N.B.: literal non-official media-type reference will be returned even if an official synonym exists).
        - If there is no match but ``must_exist=True`` **AND** ``allow_synonym=True``, retry the call with the
          synonym if available, or move to next step. Skip this step if ``allow_synonym=False``.
        - Returns a single ``None`` as there is no match (directly or synonym).

    Note:
        In situations where ``must_exist=False`` is used and that the namespace and/or full format URL cannot be
        resolved to an existing reference, `CWL` will raise a validation error as it cannot confirm the ``format``.
        You must therefore make sure that the returned reference (or a synonym format) really exists when using
        ``must_exist=False`` before providing it to the `CWL` I/O definition. Setting ``must_exist=False`` should be
        used only for literal string comparison or pre-processing steps to evaluate formats.

    :param media_type: Some reference, namespace'd or literal (possibly extended) media-type string.
    :param make_reference: Construct the full URL reference to the resolved media-type. Otherwise, return tuple details.
    :param must_exist:
        Return result only if it can be resolved to an official media-type (or synonym if enabled), otherwise ``None``.
        Non-official media-type can be enforced if disabled, in which case `IANA` namespace/URL is used as it preserves
        the original ``<type>/<subtype>`` format.
    :param allow_synonym:
        Allow resolution of non-official media-type to an official media-type synonym if available.
        Types defined as *synonym* have semantically the same format validation/resolution for :term:`CWL`.
        Requires ``must_exist=True``, otherwise the non-official media-type is employed directly as result.
    :returns: Resolved media-type format for `CWL` usage, accordingly to specified arguments (see description details).
    """
    def _make_if_ref(_map, _key, _fmt):
        # type: (Dict[str, str], str, str) -> Union[Tuple[Optional[JSON], Optional[str]], Optional[str]]
        return os.path.join(_map[_key], _fmt) if make_reference else (_map, f"{_key}:{_fmt}")

    def _search_explicit_mappings(_media_type):
        # type: (str) -> Union[Tuple[Optional[JSON], Optional[str]], Optional[str]]
        if _media_type in IANA_MAPPING:
            return _make_if_ref(IANA_NAMESPACE_DEFINITION, IANA_NAMESPACE, IANA_MAPPING[_media_type])
        if _media_type in EDAM_MAPPING:  # prefer real reference if available
            return _make_if_ref(EDAM_NAMESPACE_DEFINITION, EDAM_NAMESPACE, EDAM_MAPPING[_media_type])
        if _media_type in OGC_MAPPING:  # prefer real reference if available
            return _make_if_ref(OGC_NAMESPACE_DEFINITION, OGC_NAMESPACE, OGC_MAPPING[_media_type])
        if _media_type in OPENGIS_MAPPING:  # prefer real reference if available
            return _make_if_ref(OPENGIS_NAMESPACE_DEFINITION, OPENGIS_NAMESPACE, OPENGIS_MAPPING[_media_type])
        return None

    def _request_extra_various(_media_type):
        # type: (str) -> Union[Tuple[Optional[JSON], Optional[str]], Optional[str]]
        """
        Attempts multiple request-retry variants to be as permissive as possible to sporadic/temporary failures.
        """
        from weaver.utils import request_extra

        _media_type = clean_media_type_format(_media_type, strip_parameters=True)
        _media_type_url = f"{IANA_NAMESPACE_DEFINITION[IANA_NAMESPACE]}{_media_type}"
        if _media_type in IANA_KNOWN_MEDIA_TYPES:  # avoid HTTP NotFound
            # prefer real reference if available
            _found = _search_explicit_mappings(_media_type)
            if _found is not None:
                return _found
            return _make_if_ref(IANA_NAMESPACE_DEFINITION, IANA_NAMESPACE, _media_type)

        retries = 3
        try:
            resp = request_extra("head", _media_type_url, retries=retries, timeout=2,
                                 allow_redirects=True, allowed_codes=[HTTPOk.code, HTTPNotFound.code])
            if resp.status_code == HTTPOk.code:
                return _make_if_ref(IANA_NAMESPACE_DEFINITION, IANA_NAMESPACE, _media_type)
        except ConnectionError as exc:
            LOGGER.debug("Format request [%s] connection error: [%s]", _media_type_url, exc)
        try:
            for _ in range(retries):
                try:
                    with urlopen(_media_type_url, timeout=2) as resp:  # nosec: B310  # IANA scheme guaranteed HTTP
                        if resp.code == HTTPOk.code:
                            return _make_if_ref(IANA_NAMESPACE_DEFINITION, IANA_NAMESPACE, _media_type)
                except socket.timeout:
                    continue
                break
        except HTTPError:
            pass
        return None

    if not media_type:
        return None if make_reference else (None, None)
    # attempt search without cleanup in case of explicit definition that needs the extra parameters
    found = _search_explicit_mappings(media_type)
    if found:
        return found
    media_type = clean_media_type_format(media_type, strip_parameters=True)
    result = _request_extra_various(media_type)
    if result is not None:
        return result
    found = _search_explicit_mappings(media_type)
    if found:
        return found
    if not must_exist:
        return _make_if_ref(IANA_NAMESPACE_DEFINITION, IANA_NAMESPACE, media_type)
    if result is None and allow_synonym and media_type in _CONTENT_TYPE_SYNONYM_MAPPING:
        media_type = _CONTENT_TYPE_SYNONYM_MAPPING.get(media_type)
        return get_cwl_file_format(media_type, make_reference=make_reference, must_exist=True, allow_synonym=False)
    return None if make_reference else (None, None)


def map_cwl_media_type(cwl_format):
    # type: (Optional[str]) -> Optional[str]
    """
    Obtains the Media-Type that corresponds to the specified :term:`CWL` ``format``.

    :param cwl_format: Long form URL or namespaced variant of a :term:`CWL` format referring to an ontology Media-Type.
    :return: Resolved Media-Type.
    """
    if not cwl_format:
        return None
    ns, ns_fmt = get_cwl_file_format(cwl_format)  # normalize and split components
    if not ns or not ns_fmt:
        ns = IANA_NAMESPACE_DEFINITION
        ns_fmt = cwl_format
    ns_name = list(ns)[0]
    ns_fmt = ns_fmt.split(":", 1)[-1] if "://" not in ns_fmt else ns_fmt
    ctype = FORMAT_NAMESPACE_MAPPINGS[ns_name].get(ns_fmt)
    if not ctype:
        fmt = get_format(ns_fmt)
        ctype = fmt.mime_type if fmt else None
        if not isinstance(ctype, str) or not ctype:
            return None
        for ns_prefix in FORMAT_NAMESPACE_PREFIXES:
            if ctype.startswith(ns_prefix):
                ctype = ctype.split(ns_prefix, 1)[-1]
                break
        if "/" not in ctype:
            return None
    return ctype


def clean_media_type_format(media_type, suffix_subtype=False, strip_parameters=False):
    # type: (str, bool, bool) -> Optional[str]
    """
    Obtains a generic media-type identifier by cleaning up any additional parameters.

    Removes any additional namespace key or URL from :paramref:`media_type` so that it corresponds to the generic
    representation (e.g.: ``application/json``) instead of the ``<namespace-name>:<format>`` mapping variant used
    in `CWL->inputs/outputs->File->format` or the complete URL reference.

    Removes any leading temporary local file prefix inserted by :term:`CWL` when resolving namespace mapping.
    This transforms ``file:///tmp/dir/path/package#application/json`` to plain ``application/json``.

    According to provided arguments, it also cleans up additional parameters or extracts sub-type suffixes.

    :param media_type:
        Media-Type, full URL to media-type or namespace-formatted string that must be cleaned up.
    :param suffix_subtype:
        Remove additional sub-type specializations details separated by ``+`` symbol such that an explicit format like
        ``application/vnd.api+json`` returns only its most basic suffix format defined as``application/json``.
    :param strip_parameters:
        Removes additional media-type parameters such that only the leading part defining the ``type/subtype`` are
        returned. For example, this will get rid of ``; charset=UTF-8`` or ``; version=4.0`` parameters.

    .. note::
        Parameters :paramref:`suffix_subtype` and :paramref:`strip_parameters` are not necessarily exclusive.
    """
    if not media_type:  # avoid mismatching empty string with random type
        return None
    # when 'format' comes from parsed CWL tool instance, the input/output record sets the value
    # using a temporary local file path after resolution against remote namespace ontology
    if media_type.startswith("file://") and "#" in media_type:
        media_type = media_type.split("#")[-1]
    if strip_parameters:
        media_type = media_type.split(";")[0]
    if suffix_subtype and "+" in media_type:
        # parameters are not necessarily stripped, need to re-append them after if any
        parts = media_type.split(";", 1)
        if len(parts) < 2:
            parts.append("")
        else:
            parts[1] = f";{parts[1]}"
        typ, sub = parts[0].split("/")
        sub = sub.split("+")[-1]
        media_type = f"{typ}/{sub}{parts[1]}"
    for v in FORMAT_NAMESPACE_DEFINITIONS.values():
        if v in media_type:
            media_type = media_type.replace(v, "")
            break
    for v in FORMAT_NAMESPACE_DEFINITIONS:
        if media_type.startswith(f"{v}:"):
            media_type = media_type.replace(f"{v}:", "")
            break
    search = True
    for _map in [EDAM_MAPPING, OGC_MAPPING, OPENGIS_MAPPING]:
        if not search:
            break
        for v in _map.values():
            if v.endswith(media_type):
                media_type = [k for k in _map if v.endswith(_map[k])][0]
                search = False
                break
    return media_type


<<<<<<< HEAD
@overload
def guess_target_format(request):
    # type: (AnyRequestType) -> ContentType
    ...


@overload
def guess_target_format(request, default):
    # type: (AnyRequestType, Optional[Union[ContentType, str]]) -> ContentType
    ...


@overload
def guess_target_format(request, return_source):
    # type: (AnyRequestType, Literal[True]) -> Tuple[ContentType, FormatSource]
    ...


@overload
def guess_target_format(request, default, return_source):
    # type: (AnyRequestType, Optional[Union[ContentType, str]], Literal[True]) -> Tuple[ContentType, FormatSource]
    ...


def guess_target_format(
    request,                        # type: AnyRequestType
    default=ContentType.APP_JSON,   # type: Optional[Union[ContentType, str]]
    return_source=False,            # type: bool
):                                  # type: (...) -> Union[ContentType, Tuple[ContentType, FormatSource]]
=======
def guess_target_format(request, default=ContentType.APP_JSON):
    # type: (AnyRequestType, Optional[Union[ContentType, str]]) -> Union[ContentType, str]
>>>>>>> dc21706f
    """
    Guess the best applicable response ``Content-Type`` header from the request.

    Considers the request ``Accept`` header, ``format`` query and alternatively ``f`` query to parse possible formats.
    Full Media-Type are expected in the header. Query parameters can use both the full Media-Type, or only the sub-type
    (i.e.: :term:`JSON`, :term:`XML`, etc.), with case-insensitive names.

    Defaults to :py:data:`ContentType.APP_JSON` if none was specified as :paramref:`default` explicitly and that no
    ``Accept` header or ``format``/``f`` queries were provided. Otherwise, applies the specified :paramref:`default`
    format specifiers were not provided in the request.

    Applies some specific logic to handle automatically added ``Accept`` headers by many browsers such that sending
    requests to the :term:`API` using them will not automatically default back to :term:`XML` or similar :term:`HTML`
    representations. If browsers are used to send requests, but that ``format``/``f`` queries are used directly in the
    URL, those will be applied since this is a very intuitive (and easier) approach to request different formats when
    using browsers.

    When ``User-Agent`` clients are identified as another source, such as sending requests from a server or from code,
    both headers and query parameters are applied directly without question.

    :returns: Matched media-type or default, and optionally, the source of resolution.
    """
    from weaver.utils import get_header

    format_query = request.params.get("format") or request.params.get("f")
<<<<<<< HEAD
    format_source = "default"  # type: FormatSource
    content_type = None
=======
    content_type = None  # type: Optional[str]
>>>>>>> dc21706f
    if format_query:
        content_type = OutputFormat.get(format_query, default=None, allow_version=False)
        if content_type:
            content_type = get_content_type(content_type)
            format_source = "query"
    if not content_type:
        content_type = get_header("accept", request.headers, default=default or "")
        format_source = "header"
        for ctype in content_type.split(","):
            ctype = clean_media_type_format(ctype, suffix_subtype=True, strip_parameters=True)
            if ctype != default or not default:
                # Because most browsers enforce a 'visual rendering' list of accept header, revert to JSON if detected.
                # Request set by another client (e.g.: using 'requests') will have full control over desired content.
                # Since browsers add '*/*' as any content fallback, use it as extra detection of undetected user-agent.
                user_agent = get_header("user-agent", request.headers)
                if (
                    user_agent
                    and any(browser in user_agent for browser in ["Mozilla", "Chrome", "Safari"])
                    or "*/*" in content_type
                ):
                    content_type = default or ContentType.APP_JSON
                    format_source = "default"
                    break
    if not content_type or content_type == ContentType.ANY:
        content_type = default or ContentType.APP_JSON
        format_source = "default"
    if return_source:
        return content_type, format_source
    return content_type


def json_default_handler(obj):
    # type: (Any) -> Union[JSON, str, None]
    if isinstance(obj, (datetime.date, datetime.datetime)):
        return obj.isoformat()
    raise TypeError(f"Type {type(obj)} not serializable.")


def repr_json(data, force_string=True, ensure_ascii=False, indent=2, **kwargs):
    # type: (Any, bool, bool, Optional[int], **Any) -> Union[JSON, str, None]
    """
    Ensure that the input data can be serialized as JSON to return it formatted representation as such.

    If formatting as JSON fails, returns the data as string representation or ``None`` accordingly.
    """
    if data is None:
        return None
    default = kwargs.pop("default", None)
    if default is None:
        default = json_default_handler
    try:
        if isinstance(data, str):
            return data  # avoid adding additional quotes
        data_str = json.dumps(data, indent=indent, ensure_ascii=ensure_ascii, default=default, **kwargs)
        return data_str if force_string else data
    except Exception:  # noqa: W0703 # nosec: B110
<<<<<<< HEAD
        return str(data)


if TYPE_CHECKING:
    AnyOutputFormat: OutputFormat = Union[
        OutputFormat,
        OutputFormat.JSON,
        OutputFormat.XML,
        OutputFormat.YAML,
        OutputFormat.YML,
    ]
=======
        return str(data)
>>>>>>> dc21706f
<|MERGE_RESOLUTION|>--- conflicted
+++ resolved
@@ -19,7 +19,7 @@
 from weaver.base import Constants, classproperty
 
 if TYPE_CHECKING:
-    from typing import Any, AnyStr, Dict, List, Optional, Tuple, TypeVar, Union
+    from typing import Any, AnyStr, Dict, List, Optional, Tuple, TypeAlias, TypeVar, Union
     from typing_extensions import Literal
 
     from weaver.base import PropertyDataTypeT
@@ -29,22 +29,25 @@
     FileModeEncoding = Literal["r", "w", "a", "rb", "wb", "ab", "r+", "w+", "a+", "r+b", "w+b", "a+b"]
     DataStrT = TypeVar("DataStrT")
 
-<<<<<<< HEAD
     FormatSource = Literal["header", "query", "default"]
-=======
+
+    _ContentType = "ContentType"  # type: TypeAlias
+    AnyContentType = Union[str, _ContentType]
     AnyOutputFormat = Literal[
-        "json",
-        "json+str",
-        "json+raw",
-        "xml",
-        "xml+str",
-        "xml+raw",
-        "txt",
-        "text",
-        "yml",
-        "yaml",
+        "JSON", "json",
+        "JSON+RAW", "json+str",
+        "JSON+RAW", "json+raw",
+        "XML", "xml",
+        "XML+STR", "xml+str",
+        "XML+RAW", "xml+raw",
+        "HTML", "html",
+        "HTML+STR", "html+str",
+        "HTML+RAW", "html+raw",
+        "TXT", "txt",
+        "TEXT", "text",
+        "YML", "yml",
+        "YAML", "yaml",
     ]
->>>>>>> dc21706f
 
 LOGGER = logging.getLogger(__name__)
 
@@ -169,16 +172,10 @@
         """
         Obtains relevant ``mode`` and ``encoding`` parameters for :func:`open` using the specified ``Content-Encoding``.
         """
-<<<<<<< HEAD
         if ContentEncoding.is_text(encoding):
             mode = cast("FileModeEncoding", f"{mode}b")
             return mode, None
         return mode, ContentEncoding.UTF_8
-=======
-        is_text = ContentEncoding.is_text(encoding)
-        b_mode = cast("FileModeEncoding", f"{mode}b")  # type: FileModeEncoding
-        return (mode, ContentEncoding.UTF_8) if is_text else (b_mode, None)
->>>>>>> dc21706f
 
     @staticmethod
     @overload
@@ -303,7 +300,6 @@
     """
     JSON = classproperty(fget=lambda self: "json", doc="""
     Representation as :term:`JSON` (object), which can still be manipulated in code.
-<<<<<<< HEAD
     """)  # type: Literal["JSON", "json"]  # noqa: F811  # false-positive redefinition of JSON typing
 
     JSON_STR = classproperty(fget=lambda self: "json+str", doc="""
@@ -353,50 +349,11 @@
     HTML_RAW = classproperty(fget=lambda self: "html+raw", doc="""
     Representation as HTML content formatted as raw string without indentation or newlines.
     """)  # type: Literal["HTML+RAW", "html+raw"]
-=======
-    """)  # type: Literal["json"]  # noqa: F811  # false-positive redefinition of JSON typing
-
-    JSON_STR = classproperty(fget=lambda self: "json+str", doc="""
-    Representation as :term:`JSON` content formatted as string with indentation and newlines.
-    """)  # type: Literal["json+str"]
-
-    JSON_RAW = classproperty(fget=lambda self: "json+raw", doc="""
-    Representation as :term:`JSON` content formatted as raw string without any indentation or newlines.
-    """)  # type: Literal["json+raw"]
-
-    YAML = classproperty(fget=lambda self: "yaml", doc="""
-    Representation as :term:`YAML` content formatted as string with indentation and newlines.
-    """)  # type: Literal["yaml"]
-
-    YML = classproperty(fget=lambda self: "yml", doc="""
-    Alias to YAML.
-    """)  # type: Literal["yml"]
-
-    XML = classproperty(fget=lambda self: "xml", doc="""
-    Representation as :term:`XML` content formatted as serialized string.
-    """)  # type: Literal["xml"]
-
-    XML_STR = classproperty(fget=lambda self: "xml+str", doc="""
-    Representation as :term:`XML` content formatted as string with indentation and newlines.
-    """)  # type: Literal["xml+str"]
-
-    XML_RAW = classproperty(fget=lambda self: "xml+raw", doc="""
-    Representation as :term:`XML` content formatted as raw string without indentation or newlines.
-    """)  # type: Literal["xml+raw"]
-
-    TXT = classproperty(fget=lambda self: "txt", doc="""
-    Representation as plain text content without any specific reformatting or validation.
-    """)  # type: Literal["txt"]
-
-    TEXT = classproperty(fget=lambda self: "text", doc="""
-    Representation as plain text content without any specific reformatting or validation.
-    """)  # type: Literal["text"]
->>>>>>> dc21706f
 
     @classmethod
     def get(cls,                    # pylint: disable=W0221,W0237  # arguments differ/renamed
             format_or_version,      # type: Union[str, AnyOutputFormat, PropertyDataTypeT]
-            default=JSON,           # type: Optional[AnyOutputFormat]
+            default=None,           # type: Optional[AnyOutputFormat]
             allow_version=True,     # type: bool
             ):                      # type: (...) ->  Union[AnyOutputFormat, PropertyDataTypeT]
         """
@@ -405,7 +362,9 @@
         :param format_or_version:
             Either a :term:`WPS` version, a known value for a ``f``/``format`` query parameter, or an ``Accept`` header
             that can be mapped to one of the supported output formats.
-        :param default: Default output format if none could be resolved.
+        :param default:
+            Default output format if none could be resolved.
+            If no explicit default is specified as default in case of unresolved format, ``JSON`` is used by default.
         :param allow_version: Enable :term:`WPS` version specifiers to infer the corresponding output representation.
         :return: Resolved output format.
         """
@@ -413,13 +372,15 @@
             return OutputFormat.XML
         if allow_version and format_or_version == "2.0.0":
             return OutputFormat.JSON
+        if not isinstance(format_or_version, str):
+            return default or OutputFormat.JSON
         if "/" in format_or_version:  # Media-Type to output format renderer
             format_or_version = get_extension(format_or_version, dot=False)
-        return super(OutputFormat, cls).get(str(format_or_version), default=default)
+        return super(OutputFormat, cls).get(str(format_or_version), default=default) or OutputFormat.JSON
 
     @classmethod
     def convert(cls, data, to, item_root="item"):
-        # type: (JSON, Union[AnyOutputFormat, str], str) -> Union[str, JSON]
+        # type: (JSON, Union[AnyOutputFormat, str, None], str) -> Union[str, JSON]
         """
         Converts the input data from :term:`JSON` to another known format.
 
@@ -993,7 +954,6 @@
     return media_type
 
 
-<<<<<<< HEAD
 @overload
 def guess_target_format(request):
     # type: (AnyRequestType) -> ContentType
@@ -1022,11 +982,7 @@
     request,                        # type: AnyRequestType
     default=ContentType.APP_JSON,   # type: Optional[Union[ContentType, str]]
     return_source=False,            # type: bool
-):                                  # type: (...) -> Union[ContentType, Tuple[ContentType, FormatSource]]
-=======
-def guess_target_format(request, default=ContentType.APP_JSON):
-    # type: (AnyRequestType, Optional[Union[ContentType, str]]) -> Union[ContentType, str]
->>>>>>> dc21706f
+):                                  # type: (...) -> Union[AnyContentType, Tuple[AnyContentType, FormatSource]]
     """
     Guess the best applicable response ``Content-Type`` header from the request.
 
@@ -1052,12 +1008,8 @@
     from weaver.utils import get_header
 
     format_query = request.params.get("format") or request.params.get("f")
-<<<<<<< HEAD
     format_source = "default"  # type: FormatSource
-    content_type = None
-=======
     content_type = None  # type: Optional[str]
->>>>>>> dc21706f
     if format_query:
         content_type = OutputFormat.get(format_query, default=None, allow_version=False)
         if content_type:
@@ -1114,18 +1066,4 @@
         data_str = json.dumps(data, indent=indent, ensure_ascii=ensure_ascii, default=default, **kwargs)
         return data_str if force_string else data
     except Exception:  # noqa: W0703 # nosec: B110
-<<<<<<< HEAD
-        return str(data)
-
-
-if TYPE_CHECKING:
-    AnyOutputFormat: OutputFormat = Union[
-        OutputFormat,
-        OutputFormat.JSON,
-        OutputFormat.XML,
-        OutputFormat.YAML,
-        OutputFormat.YML,
-    ]
-=======
-        return str(data)
->>>>>>> dc21706f
+        return str(data)