import base64
import datetime
import json
import logging
import os
import re
import socket
from typing import TYPE_CHECKING, overload
from urllib.error import HTTPError
from urllib.request import urlopen

import yaml
from json2xml.json2xml import Json2xml
from pyramid.httpexceptions import HTTPNotFound, HTTPOk
from pyramid_storage.extensions import resolve_extensions
from pywps.inout.formats import FORMATS, Format
from requests.exceptions import ConnectionError

from weaver.base import Constants, classproperty

if TYPE_CHECKING:
    from typing import Any, AnyStr, Dict, List, Optional, Tuple, TypeVar, Union
    from typing_extensions import Literal

    from weaver.base import PropertyDataTypeT
    from weaver.typedefs import AnyRequestType, JSON

    FileModeSteamType = Literal["r", "w", "a", "r+", "w+"]
    FileModeEncoding = Literal["r", "w", "a", "rb", "wb", "ab", "r+", "w+", "a+", "r+b", "w+b", "a+b"]
    DataStrT = TypeVar("DataStrT")

LOGGER = logging.getLogger(__name__)


class AcceptLanguage(Constants):
    """
    Supported languages.
    """
    EN_CA = "en-CA"
    FR_CA = "fr-CA"
    EN_US = "en-US"

    @classmethod
    def offers(cls):
        # type: () -> List[str]
        """
        Languages offered by the application.
        """
        languages = AcceptLanguage.values()
        languages += list({lang.split("-")[0] for lang in languages})
        return languages


class ContentType(Constants):
    """
    Supported ``Content-Type`` values.

    Media-Type nomenclature::

        <type> "/" [x- | <tree> "."] <subtype> ["+" suffix] *[";" parameter=value]
    """

    APP_DIR = "application/directory"
    APP_CWL = "application/cwl"
    APP_CWL_JSON = "application/cwl+json"
    APP_CWL_YAML = "application/cwl+yaml"
    APP_CWL_X = "application/x-cwl"  # backward compatible format, others are official
    APP_FORM = "application/x-www-form-urlencoded"
    APP_GEOJSON = "application/geo+json"
    APP_GZIP = "application/gzip"
    APP_HDF5 = "application/x-hdf5"
    APP_JSON = "application/json"
    APP_OAS_JSON = "application/vnd.oai.openapi+json; version=3.0"
    APP_OGC_PKG_JSON = "application/ogcapppkg+json"
    APP_OGC_PKG_YAML = "application/ogcapppkg+yaml"
    APP_NETCDF = "application/x-netcdf"
    APP_OCTET_STREAM = "application/octet-stream"
    APP_PDF = "application/pdf"
    APP_TAR = "application/x-tar"          # map to existing gzip for CWL
    APP_TAR_GZ = "application/tar+gzip"    # map to existing gzip for CWL
    APP_VDN_GEOJSON = "application/vnd.geo+json"
    APP_XML = "application/xml"
    APP_YAML = "application/x-yaml"
    APP_ZIP = "application/zip"
    IMAGE_GEOTIFF = "image/tiff; subtype=geotiff"
    IMAGE_OGC_GEOTIFF = "image/tiff; application=geotiff"
    IMAGE_JPEG = "image/jpeg"
    IMAGE_GIF = "image/gif"
    IMAGE_PNG = "image/png"
    IMAGE_TIFF = "image/tiff"
    MULTI_PART_FORM = "multipart/form-data"
    TEXT_ENRICHED = "text/enriched"
    TEXT_HTML = "text/html"
    TEXT_PLAIN = "text/plain"
    TEXT_RICHTEXT = "text/richtext"
    TEXT_XML = "text/xml"
    VIDEO_MPEG = "video/mpeg"

    # special handling
    ANY_JSON = {
        APP_JSON, APP_YAML,
        APP_GEOJSON, APP_VDN_GEOJSON,
        APP_CWL, APP_CWL_JSON, APP_CWL_X, APP_CWL_YAML,
        APP_OAS_JSON,
        APP_OGC_PKG_JSON, APP_OGC_PKG_YAML,
    }
    ANY_CWL = {APP_CWL, APP_CWL_JSON, APP_CWL_YAML, APP_CWL_X}
    ANY_XML = {APP_XML, TEXT_XML}
    ANY = "*/*"


class ContentEncoding(Constants):
    """
    Supported ``Content-Encoding`` values.

    .. note::
        Value ``binary`` is kept for convenience and backward compatibility with older definitions.
        It will default to the same encoding strategy as if ``base64`` was specified explicitly.
        Value ``binary`` is not part of :rfc:`4648`, but remains a common occurrence that dates from
        when ``format: binary`` was the approach employed to represent binary (JSON-schema Draft-04 and prior)
        instead of what is now recommended using ``contentEncoding: base64`` (JSON-schema Draft-07).

    .. seealso::
        - https://github.com/json-schema-org/json-schema-spec/issues/803
        - https://github.com/json-schema-org/json-schema-spec/pull/862
    """
    UTF_8 = "UTF-8"
    BINARY = "binary"
    BASE16 = "base16"
    BASE32 = "base32"
    BASE64 = "base64"

    @staticmethod
    def is_text(encoding):
        # type: (Any) -> bool
        """
        Indicates if the ``Content-Encoding`` value can be categorized as textual data.
        """
        return ContentEncoding.get(encoding) in [ContentEncoding.UTF_8, None]

    @staticmethod
    def is_binary(encoding):
        # type: (Any) -> bool
        """
        Indicates if the ``Content-Encoding`` value can be categorized as binary data.
        """
        return not ContentEncoding.is_text(encoding)

    @staticmethod
    def open_parameters(encoding, mode="r"):
        # type: (Any, FileModeSteamType) -> Tuple[FileModeEncoding, Literal["UTF-8", None]]
        """
        Obtains relevant ``mode`` and ``encoding`` parameters for :func:`open` using the specified ``Content-Encoding``.
        """
        is_text = ContentEncoding.is_text(encoding)
        return (mode, ContentEncoding.UTF_8) if is_text else (f"{mode}b", None)

    @staticmethod
    @overload
    def encode(data, encoding=BASE64, binary=True):
        # type: (AnyStr, ContentEncoding, Literal[True]) -> bytes
        ...

    @staticmethod
    @overload
    def encode(data, encoding=BASE64, binary=False):
        # type: (AnyStr, ContentEncoding, Literal[False]) -> str
        ...

    @staticmethod
    @overload
    def encode(data, encoding=BASE64, binary=None):
        # type: (DataStrT, ContentEncoding, Literal[None]) -> DataStrT
        ...

    @staticmethod
    def encode(data, encoding=BASE64, binary=None):
        # type: (AnyStr, ContentEncoding, Optional[bool]) -> AnyStr
        """
        Encodes the data to the requested encoding and convert it to the string-like data type representation.

        :param data: Data to encode.
        :param encoding: Target encoding method.
        :param binary:
            If unspecified, the string-like type will be the same as the input data.
            Otherwise, convert the encoded data to :class:`str` or :class:`bytes` accordingly.
        :return: Encoded and converted data.
        """
        data_type = type(data)
        out_type = data_type if binary is None else (bytes if binary else str)
        enc_type = ContentEncoding.get(encoding, default=ContentEncoding.UTF_8)
        enc_func = {
            (str, str, ContentEncoding.UTF_8): lambda _: _,
            (str, bytes, ContentEncoding.UTF_8): lambda s: s.encode(),
            (bytes, bytes, ContentEncoding.UTF_8): lambda _: _,
            (bytes, str, ContentEncoding.UTF_8): lambda s: s.decode(),
            (str, str, ContentEncoding.BASE16): lambda s: base64.b16encode(s.encode()).decode(),
            (str, bytes, ContentEncoding.BASE16): lambda s: base64.b16encode(s.encode()),
            (bytes, str, ContentEncoding.BASE16): lambda s: base64.b16encode(s).decode(),
            (bytes, bytes, ContentEncoding.BASE16): lambda s: base64.b16encode(s),
            (str, str, ContentEncoding.BASE32): lambda s: base64.b32encode(s.encode()).decode(),
            (str, bytes, ContentEncoding.BASE32): lambda s: base64.b32encode(s.encode()),
            (bytes, str, ContentEncoding.BASE32): lambda s: base64.b32encode(s).decode(),
            (bytes, bytes, ContentEncoding.BASE32): lambda s: base64.b32encode(s),
            (str, str, ContentEncoding.BASE64): lambda s: base64.b64encode(s.encode()).decode(),
            (str, bytes, ContentEncoding.BASE64): lambda s: base64.b64encode(s.encode()),
            (bytes, str, ContentEncoding.BASE64): lambda s: base64.b64encode(s).decode(),
            (bytes, bytes, ContentEncoding.BASE64): lambda s: base64.b64encode(s),
            (str, str, ContentEncoding.BINARY): lambda s: base64.b64encode(s.encode()).decode(),
            (str, bytes, ContentEncoding.BINARY): lambda s: base64.b64encode(s.encode()),
            (bytes, str, ContentEncoding.BINARY): lambda s: base64.b64encode(s).decode(),
            (bytes, bytes, ContentEncoding.BINARY): lambda s: base64.b64encode(s),
        }
        return enc_func[(data_type, out_type, enc_type)](data)

    @staticmethod
    @overload
    def decode(data, encoding=BASE64, binary=True):
        # type: (AnyStr, ContentEncoding, Literal[True]) -> bytes
        ...

    @staticmethod
    @overload
    def decode(data, encoding=BASE64, binary=False):
        # type: (AnyStr, ContentEncoding, Literal[False]) -> str
        ...

    @staticmethod
    @overload
    def decode(data, encoding=BASE64, binary=None):
        # type: (DataStrT, ContentEncoding, Literal[None]) -> DataStrT
        ...

    @staticmethod
    def decode(data, encoding=BASE64, binary=None):
        # type: (AnyStr, ContentEncoding, Optional[bool]) -> AnyStr
        """
        Decodes the data from the specified encoding and convert it to the string-like data type representation.

        :param data: Data to decode.
        :param encoding: Expected source encoding.
        :param binary:
            If unspecified, the string-like type will be the same as the input data.
            Otherwise, convert the decoded data to :class:`str` or :class:`bytes` accordingly.
        :return: Decoded and converted data.
        """
        data_type = type(data)
        out_type = data_type if binary is None else (bytes if binary else str)
        enc_type = ContentEncoding.get(encoding, default=ContentEncoding.UTF_8)
        dec_func = {
            (str, str, ContentEncoding.UTF_8): lambda _: _,
            (str, bytes, ContentEncoding.UTF_8): lambda s: s.encode(),
            (bytes, bytes, ContentEncoding.UTF_8): lambda _: _,
            (bytes, str, ContentEncoding.UTF_8): lambda s: s.decode(),
            (str, str, ContentEncoding.BASE16): lambda s: base64.b16decode(s.encode()).decode(),
            (str, bytes, ContentEncoding.BASE16): lambda s: base64.b16decode(s.encode()),
            (bytes, str, ContentEncoding.BASE16): lambda s: base64.b16decode(s).decode(),
            (bytes, bytes, ContentEncoding.BASE16): lambda s: base64.b16decode(s),
            (str, str, ContentEncoding.BASE32): lambda s: base64.b32decode(s.encode()).decode(),
            (str, bytes, ContentEncoding.BASE32): lambda s: base64.b32decode(s.encode()),
            (bytes, str, ContentEncoding.BASE32): lambda s: base64.b32decode(s).decode(),
            (bytes, bytes, ContentEncoding.BASE32): lambda s: base64.b32decode(s),
            (str, str, ContentEncoding.BASE64): lambda s: base64.b64decode(s.encode()).decode(),
            (str, bytes, ContentEncoding.BASE64): lambda s: base64.b64decode(s.encode()),
            (bytes, str, ContentEncoding.BASE64): lambda s: base64.b64decode(s).decode(),
            (bytes, bytes, ContentEncoding.BASE64): lambda s: base64.b64decode(s),
            (str, str, ContentEncoding.BINARY): lambda s: base64.b64decode(s.encode()).decode(),
            (str, bytes, ContentEncoding.BINARY): lambda s: base64.b64decode(s.encode()),
            (bytes, str, ContentEncoding.BINARY): lambda s: base64.b64decode(s).decode(),
            (bytes, bytes, ContentEncoding.BINARY): lambda s: base64.b64decode(s),
        }
        return dec_func[(data_type, out_type, enc_type)](data)


class OutputFormat(Constants):
    """
    Renderer output formats for :term:`CLI`, `OpenAPI` and HTTP response content generation.
    """
    JSON = classproperty(fget=lambda self: "json", doc="""
    Representation as :term:`JSON` (object), which can still be manipulated in code.
    """)  # noqa: F811  # false-positive redefinition of JSON typing

    JSON_STR = classproperty(fget=lambda self: "json+str", doc="""
    Representation as :term:`JSON` content formatted as string with indentation and newlines.
    """)

    JSON_RAW = classproperty(fget=lambda self: "json+raw", doc="""
    Representation as :term:`JSON` content formatted as raw string without any indentation or newlines.
    """)

    YAML = classproperty(fget=lambda self: "yaml", doc="""
    Representation as :term:`YAML` content formatted as string with indentation and newlines.
    """)

    YML = classproperty(fget=lambda self: "yml", doc="""
    Alias to YAML.
    """)

    XML = classproperty(fget=lambda self: "xml", doc="""
    Representation as :term:`XML` content formatted as serialized string.
    """)

    XML_STR = classproperty(fget=lambda self: "xml+str", doc="""
    Representation as :term:`XML` content formatted as string with indentation and newlines.
    """)

    XML_RAW = classproperty(fget=lambda self: "xml+raw", doc="""
    Representation as :term:`XML` content formatted as raw string without indentation or newlines.
    """)

    TXT = classproperty(fget=lambda self: "txt", doc="""
    Representation as plain text content without any specific reformatting or validation.
    """)

    TEXT = classproperty(fget=lambda self: "text", doc="""
    Representation as plain text content without any specific reformatting or validation.
    """)

    @classmethod
    def get(cls,                    # pylint: disable=W0221,W0237  # arguments differ/renamed
            format_or_version,      # type: Union[str, AnyOutputFormat, PropertyDataTypeT]
            default=JSON,           # type: AnyOutputFormat
            allow_version=True,     # type: bool
            ):                      # type: (...) ->  Union[AnyOutputFormat, PropertyDataTypeT]
        """
        Resolve the applicable output format.

        :param format_or_version:
            Either a :term:`WPS` version, a known value for a ``f``/``format`` query parameter, or an ``Accept`` header
            that can be mapped to one of the supported output formats.
        :param default: Default output format if none could be resolved.
        :param allow_version: Enable :term:`WPS` version specifiers to infer the corresponding output representation.
        :return: Resolved output format.
        """
        if allow_version and format_or_version == "1.0.0":
            return OutputFormat.XML
        if allow_version and format_or_version == "2.0.0":
            return OutputFormat.JSON
        if "/" in format_or_version:  # Media-Type to output format renderer
            format_or_version = get_extension(format_or_version, dot=False)
        return super(OutputFormat, cls).get(str(format_or_version), default=default)

    @classmethod
    def convert(cls, data, to, item_root="item"):
        # type: (JSON, Union[AnyOutputFormat, str], str) -> Union[str, JSON]
        """
        Converts the input data from :term:`JSON` to another known format.

        :param data: Input data to convert. Must be a literal :term:`JSON` object, not a :term:`JSON`-like string.
        :param to:
            Target format representation.
            If the output format is not :term:`JSON`, it is **ALWAYS** converted to the formatted string of the
            requested format to ensure the contents are properly represented as intended. In the case of :term:`JSON`
            as target format or unknown format, the original object is returned directly.
        :param item_root:
            When using :term:`XML` representations, defines the top-most item name. Unused for other representations.
        :return: Formatted output.
        """
        from weaver.utils import bytes2str

        fmt = cls.get(to)
        if fmt == OutputFormat.JSON:
            return data
        if fmt == OutputFormat.JSON_STR:
            return repr_json(data, indent=2, ensure_ascii=False)
        if fmt in [OutputFormat.JSON_RAW, OutputFormat.TEXT, OutputFormat.TXT]:
            return repr_json(data, indent=None, ensure_ascii=False)
        if fmt in [OutputFormat.XML, OutputFormat.XML_RAW, OutputFormat.XML_STR]:
            pretty = fmt == OutputFormat.XML_STR
            xml = Json2xml(data, item_wrap=True, pretty=pretty, wrapper=item_root).to_xml()
            if fmt == OutputFormat.XML_RAW:
                xml = bytes2str(xml)
            if isinstance(xml, str):
                xml = xml.strip()
            return xml
        if fmt in [OutputFormat.YML, OutputFormat.YAML]:
            yml = yaml.safe_dump(data, indent=2, sort_keys=False, width=float("inf"))  # type: ignore
            if yml.endswith("\n...\n"):  # added when data is single literal or None instead of list/object
                yml = yml[:-4]
            return yml
        return data


class SchemaRole(Constants):
    JSON_SCHEMA = "https://www.w3.org/2019/wot/json-schema"


# explicit media-type to extension when not literally written in item after '/' (excluding 'x-' prefix)
_CONTENT_TYPE_EXTENSION_OVERRIDES = {
    ContentType.APP_VDN_GEOJSON: ".geojson",  # pywps 4.4 default extension without vdn prefix
    ContentType.APP_NETCDF: ".nc",
    ContentType.APP_GZIP: ".gz",
    ContentType.APP_TAR_GZ: ".tar.gz",
    ContentType.APP_YAML: ".yml",
    ContentType.IMAGE_TIFF: ".tif",  # common alternate to .tiff
    ContentType.ANY: ".*",      # any for glob
    ContentType.APP_DIR: "/",   # force href to finish with explicit '/' to mark directory
    ContentType.APP_OCTET_STREAM: "",
    ContentType.APP_FORM: "",
    ContentType.MULTI_PART_FORM: "",
}
_CONTENT_TYPE_EXCLUDE = [
    ContentType.APP_OCTET_STREAM,
    ContentType.APP_FORM,
    ContentType.MULTI_PART_FORM,
]
_EXTENSION_CONTENT_TYPES_OVERRIDES = {
    ".text": ContentType.TEXT_PLAIN,  # common alias to .txt, especially when using format query
    ".tiff": ContentType.IMAGE_TIFF,  # avoid defaulting to subtype geotiff
    ".yaml": ContentType.APP_YAML,  # common alternative to .yml
}

_CONTENT_TYPE_EXTENSION_MAPPING = {}  # type: Dict[str, str]
_CONTENT_TYPE_EXTENSION_MAPPING.update(_CONTENT_TYPE_EXTENSION_OVERRIDES)
# extend with all known pywps formats
_CONTENT_TYPE_FORMAT_MAPPING = {
    # content-types here are fully defined with extra parameters (e.g.: geotiff as subtype of tiff)
    fmt.mime_type: fmt
    for _, fmt in FORMATS._asdict().items()  # noqa: W0212
    if fmt.mime_type not in _CONTENT_TYPE_EXCLUDE
}  # type: Dict[str, Format]
# back-propagate changes from new formats
_CONTENT_TYPE_EXTENSION_MAPPING.update({
    ctype: fmt.extension
    for ctype, fmt in _CONTENT_TYPE_FORMAT_MAPPING.items()  # noqa: W0212
    if ctype not in _CONTENT_TYPE_EXTENSION_MAPPING
})
# apply any remaining local types not explicitly or indirectly added by FORMATS
_CONTENT_TYPE_EXT_PATTERN = re.compile(r"^[a-z]+/(x-)?(?P<ext>([a-z]+)).*$")
_CONTENT_TYPE_LOCALS_MISSING = [
    (ctype, _CONTENT_TYPE_EXT_PATTERN.match(ctype))
    for name, ctype in locals().items()
    if name.startswith("ContentType.")
    and isinstance(ctype, str)
    and ctype not in _CONTENT_TYPE_EXCLUDE
    and ctype not in _CONTENT_TYPE_FORMAT_MAPPING
    and ctype not in _CONTENT_TYPE_EXTENSION_MAPPING
]
_CONTENT_TYPE_LOCALS_MISSING = sorted(
    [
        (ctype, f".{re_ext['ext']}")
        for ctype, re_ext in _CONTENT_TYPE_LOCALS_MISSING if re_ext
    ],
    key=lambda typ: typ[0]
)
# update and back-propagate generated local types
_CONTENT_TYPE_EXTENSION_MAPPING.update(_CONTENT_TYPE_LOCALS_MISSING)
# extend additional types
# FIXME: disabled for security reasons
# _CONTENT_TYPE_EXTENSION_MAPPING.update({
#     ctype: ext
#     for ext, ctype in mimetypes.types_map.items()
#     if ctype not in _CONTENT_TYPE_EXCLUDE
#     and ctype not in _CONTENT_TYPE_EXTENSION_MAPPING
# })
_CONTENT_TYPE_FORMAT_MAPPING.update({
    ctype: Format(ctype, extension=ext)
    for ctype, ext in _CONTENT_TYPE_LOCALS_MISSING
    if ctype not in _CONTENT_TYPE_EXCLUDE
})
_CONTENT_TYPE_FORMAT_MAPPING.update({
    ctype: Format(ctype, extension=ext)
    for ctype, ext in _CONTENT_TYPE_EXTENSION_MAPPING.items()
    if ctype not in _CONTENT_TYPE_EXCLUDE
    and ctype not in _CONTENT_TYPE_FORMAT_MAPPING
})
_EXTENSION_CONTENT_TYPES_MAPPING = {
    # because the same extension can represent multiple distinct Content-Types,
    # derive the simplest (shortest) one by default for guessing generic Content-Type
    ext: ctype for ctype, ext in reversed(sorted(
        _CONTENT_TYPE_EXTENSION_MAPPING.items(),
        key=lambda typ_ext: len(typ_ext[0])
    ))
}
_EXTENSION_CONTENT_TYPES_MAPPING.update(_EXTENSION_CONTENT_TYPES_OVERRIDES)

# file types that can contain textual characters
_CONTENT_TYPE_CHAR_TYPES = [
    "application",
    "multipart",
    "text",
]

# redirect type resolution semantically equivalent CWL validators
# should only be used to map CWL 'format' field if they are not already resolved through existing IANA/EDAM reference
_CONTENT_TYPE_SYNONYM_MAPPING = {
    ContentType.APP_TAR: ContentType.APP_GZIP,
    ContentType.APP_TAR_GZ: ContentType.APP_GZIP,
}

# Mappings for "CWL->File->Format"
# - IANA contains most standard media-types, but some special/vendor-specific types are missing
#   (application/x-hdf5, application/x-netcdf, etc.).
# - EDAM contains many field-specific schemas, but don't have an implicit URL definition (uses 'format_<id>' instead).
# - OpenGIS contains many OGC/Geospatial Media-Types and glossary of related terms, but since it includes many items
#   that are not necessarily Media-Types, URI resolutions are not attempted at random to avoid invalid references.
# search:
#   - IANA: https://www.iana.org/assignments/media-types/media-types.xhtml
#   - EDAM-classes: http://bioportal.bioontology.org/ontologies/EDAM/?p=classes (section 'Format')
#   - EDAM-browser: https://ifb-elixirfr.github.io/edam-browser/
#   - OpenGIS vocabulary: https://defs.opengis.net/vocprez/object?uri=http://www.opengis.net/def/glossary
IANA_NAMESPACE = "iana"
IANA_NAMESPACE_URL = "https://www.iana.org/assignments/media-types/"
IANA_NAMESPACE_DEFINITION = {IANA_NAMESPACE: IANA_NAMESPACE_URL}
# Generic entries in IANA Media-Type namespace registry that don't have an explicit endpoint,
# but are defined regardless. Avoid unnecessary HTTP NotFound toward those missing endpoints.
# (see items that don't have a link in 'Template' column in lists under 'IANA_NAMESPACE_URL')
IANA_KNOWN_MEDIA_TYPES = {
    ContentType.IMAGE_JPEG,
    ContentType.IMAGE_GIF,
    ContentType.TEXT_ENRICHED,
    ContentType.TEXT_PLAIN,
    ContentType.TEXT_RICHTEXT,
    ContentType.VIDEO_MPEG,
}
# types to enforce to IANA in case another equivalent is known in other following mappings
# duplicates in other mappings are left defined in case they are employed by a user to ensure their detection
# but prefer the IANA resolution with is the primary reference for Media-Types
IANA_MAPPING = {
    ContentType.APP_JSON: ContentType.APP_JSON,
    # CWL now has an official IANA definition:
    # https://www.iana.org/assignments/media-types/application/cwl
    ContentType.APP_CWL: ContentType.APP_CWL,
    ContentType.APP_CWL_JSON: ContentType.APP_CWL,
    ContentType.APP_CWL_YAML: ContentType.APP_CWL,
    ContentType.APP_CWL_X: ContentType.APP_CWL,
}
EDAM_NAMESPACE = "edam"
EDAM_NAMESPACE_URL = "http://edamontology.org/"
EDAM_NAMESPACE_DEFINITION = {EDAM_NAMESPACE: EDAM_NAMESPACE_URL}
EDAM_SCHEMA = "http://edamontology.org/EDAM_1.24.owl"
EDAM_MAPPING = {
    # preserve CWL EDAM definitions for backward compatibility in case they were used in deployed processes
    ContentType.APP_CWL: "format_3857",
    ContentType.APP_CWL_JSON: "format_3857",
    ContentType.APP_CWL_YAML: "format_3857",
    ContentType.APP_CWL_X: "format_3857",
    ContentType.IMAGE_GIF: "format_3467",
    ContentType.IMAGE_JPEG: "format_3579",
    ContentType.APP_HDF5: "format_3590",
    ContentType.APP_JSON: "format_3464",
    ContentType.APP_YAML: "format_3750",
    ContentType.TEXT_PLAIN: "format_1964",
}
# Official links to be employed in definitions must be formed as:
#   http://www.opengis.net/def/...
# But they should be redirected to full definitions as:
#   https://defs.opengis.net/vocprez/object?uri=http://www.opengis.net/def/...
# See common locations:
#   https://www.opengis.net/def/media-type
OPENGIS_NAMESPACE = "opengis"
OPENGIS_NAMESPACE_URL = "http://www.opengis.net/"
OPENGIS_NAMESPACE_DEFINITION = {OPENGIS_NAMESPACE: OPENGIS_NAMESPACE_URL}
OPENGIS_MAPPING = {}
# shorthand notation directly scoped under OGC Media-Types to allow: 'ogc:<media-type-id>'
OGC_NAMESPACE = "ogc"
OGC_NAMESPACE_URL = f"{OPENGIS_NAMESPACE_URL}def/media-type/ogc/1.0/"
OGC_NAMESPACE_DEFINITION = {OGC_NAMESPACE: OGC_NAMESPACE_URL}
OGC_MAPPING = {
    ContentType.IMAGE_GEOTIFF: "geotiff",
    ContentType.IMAGE_OGC_GEOTIFF: "geotiff",
    ContentType.APP_NETCDF: "netcdf",
}
FORMAT_NAMESPACE_MAPPINGS = {
    IANA_NAMESPACE: {_fmt: _ctype for _ctype, _fmt in IANA_MAPPING.items()},
    EDAM_NAMESPACE: {_fmt: _ctype for _ctype, _fmt in EDAM_MAPPING.items()},
    OGC_NAMESPACE: {_fmt: _ctype for _ctype, _fmt in OGC_MAPPING.items()},
    OPENGIS_NAMESPACE: {_fmt: _ctype for _ctype, _fmt in OPENGIS_MAPPING.items()},
}
FORMAT_NAMESPACE_DEFINITIONS = {
    **IANA_NAMESPACE_DEFINITION,
    **EDAM_NAMESPACE_DEFINITION,
    **OGC_NAMESPACE_DEFINITION,
    **OPENGIS_NAMESPACE_DEFINITION
}
FORMAT_NAMESPACE_PREFIXES = [
    f"{_ns}:" for _ns in FORMAT_NAMESPACE_DEFINITIONS
] + list(FORMAT_NAMESPACE_DEFINITIONS.values())
FORMAT_NAMESPACES = frozenset(FORMAT_NAMESPACE_DEFINITIONS)


def get_allowed_extensions():
    # type: () -> List[str]
    """
    Obtain the complete list of extensions that are permitted for processing by the application.

    .. note::
        This is employed for security reasons. Files can still be specified with another allowed extension, but
        it will not automatically inherit properties applicable to scripts and executables.
        If a specific file type is refused due to its extension, a PR can be submitted to add it explicitly.
    """
    groups = [
        "archives",
        "audio",
        "data",
        "documents",
        # "executables",
        "images",
        # "scripts",
        "text",
        "video",
    ]
    base = set(resolve_extensions("+".join(groups)))
    extra = {ext[1:] for ext in _EXTENSION_CONTENT_TYPES_MAPPING if ext and "*" not in ext}
    return list(base | extra)


def get_format(media_type, default=None):
    # type: (str, Optional[str]) -> Optional[Format]
    """
    Obtains a :class:`Format` with predefined extension and encoding details from known media-types.
    """
    fmt = _CONTENT_TYPE_FORMAT_MAPPING.get(media_type)
    if fmt is not None:
        return fmt
    if default is not None:
        ctype = default
    else:
        ctype = clean_media_type_format(media_type, strip_parameters=True)
    if not ctype:
        return None
    ext = get_extension(ctype)
    fmt = Format(ctype, extension=ext)
    return fmt


def get_extension(media_type, dot=True):
    # type: (str, bool) -> str
    """
    Retrieves the extension corresponding to :paramref:`media_type` if explicitly defined, or by parsing it.
    """
    def _handle_dot(_ext):
        # type: (str) -> str
        if dot and not _ext.startswith(".") and _ext:  # don't add for empty extension
            return f".{_ext}"
        if not dot and _ext.startswith("."):
            return _ext[1:]
        return _ext

    fmt = _CONTENT_TYPE_FORMAT_MAPPING.get(media_type)
    if fmt:
        if not fmt.extension.startswith("."):
            return fmt.extension
        return _handle_dot(fmt.extension)
    ext = _CONTENT_TYPE_EXTENSION_MAPPING.get(media_type)
    if ext:
        return _handle_dot(ext)
    ctype = clean_media_type_format(media_type, strip_parameters=True)
    if not ctype:
        return ""
    ext_default = f".{ctype.split('/')[-1].replace('x-', '')}"
    ext = _CONTENT_TYPE_EXTENSION_MAPPING.get(ctype, ext_default)
    return _handle_dot(ext)


def get_content_type(extension, charset=None, default=None):
    # type: (str, Optional[str], Optional[str]) -> Optional[str]
    """
    Retrieves the Content-Type corresponding to the specified extension if it can be matched.

    :param extension: Extension for which to attempt finding a known Content-Type.
    :param charset: Charset to apply to the Content-Type as needed if extension was matched.
    :param default: Default Content-Type to return if no extension is matched.
    :return: Matched or default Content-Type.
    """
    ctype = None
    if not extension:
        return default
    if not extension.startswith("."):
        ctype = _EXTENSION_CONTENT_TYPES_MAPPING.get(extension)
        if not ctype:
            extension = f".{extension}"
    if not ctype:
        ctype = _EXTENSION_CONTENT_TYPES_MAPPING.get(extension)
    if not ctype:
        return default
    return add_content_type_charset(ctype, charset)


def add_content_type_charset(content_type, charset):
    # type: (Union[str, ContentType], Optional[str]) -> str
    """
    Apply the specific charset to the content-type with some validation in case of conflicting definitions.

    :param content_type: Desired Content-Type.
    :param charset: Desired charset parameter.
    :return: updated content-type with charset.
    """
    # no parameters in Media-Type, but explicit Content-Type with charset could exist as needed
    if charset and "charset=" in content_type:
        return re.sub(r"charset\=[A-Za-z0-9\_\-]+", f"charset={charset}", content_type)
    # make sure to never include by mistake if the represented type cannot be characters
    if charset and any(content_type.startswith(f"{_type}/") for _type in _CONTENT_TYPE_CHAR_TYPES):
        return f"{content_type}; charset={charset}"
    return content_type


def get_cwl_file_format(media_type, make_reference=False, must_exist=True, allow_synonym=True):  # pylint: disable=R1260
    # type: (str, bool, bool, bool) -> Union[Tuple[Optional[JSON], Optional[str]], Optional[str]]
    """
    Obtains the extended schema reference from the media-type identifier.

    Obtains the corresponding `IANA`/`EDAM`/etc. ``format`` value to be applied under a :term:`CWL` :term:`I/O` ``File``
    from the :paramref:`media_type` (``Content-Type`` header) using the first matched one.

    Lookup procedure is as follows:

    - If ``make_reference=False``:
        - If there is a match, returns ``tuple({<namespace-name: namespace-url>}, <format>)`` with:
            1) corresponding namespace mapping to be applied under ``$namespaces`` in the `CWL`.
            2) value of ``format`` adjusted according to the namespace to be applied to ``File`` in the `CWL`.
        - If there is no match but ``must_exist=False``, returns a literal and non-existing definition as
          ``tuple({"iana": <iana-url>}, <format>)``.
        - If there is no match but ``must_exist=True`` **AND** ``allow_synonym=True``, retry the call with the
          synonym if available, or move to next step. Skip this step if ``allow_synonym=False``.
        - Otherwise, returns ``(None, None)``

    - If ``make_reference=True``:
        - If there is a match, returns the explicit format reference as ``<namespace-url>/<format>``.
        - If there is no match but ``must_exist=False``, returns the literal reference as ``<iana-url>/<format>``
          (N.B.: literal non-official media-type reference will be returned even if an official synonym exists).
        - If there is no match but ``must_exist=True`` **AND** ``allow_synonym=True``, retry the call with the
          synonym if available, or move to next step. Skip this step if ``allow_synonym=False``.
        - Returns a single ``None`` as there is no match (directly or synonym).

    Note:
        In situations where ``must_exist=False`` is used and that the namespace and/or full format URL cannot be
        resolved to an existing reference, `CWL` will raise a validation error as it cannot confirm the ``format``.
        You must therefore make sure that the returned reference (or a synonym format) really exists when using
        ``must_exist=False`` before providing it to the `CWL` I/O definition. Setting ``must_exist=False`` should be
        used only for literal string comparison or pre-processing steps to evaluate formats.

    :param media_type: Some reference, namespace'd or literal (possibly extended) media-type string.
    :param make_reference: Construct the full URL reference to the resolved media-type. Otherwise, return tuple details.
    :param must_exist:
        Return result only if it can be resolved to an official media-type (or synonym if enabled), otherwise ``None``.
        Non-official media-type can be enforced if disabled, in which case `IANA` namespace/URL is used as it preserves
        the original ``<type>/<subtype>`` format.
    :param allow_synonym:
        Allow resolution of non-official media-type to an official media-type synonym if available.
        Types defined as *synonym* have semantically the same format validation/resolution for :term:`CWL`.
        Requires ``must_exist=True``, otherwise the non-official media-type is employed directly as result.
    :returns: Resolved media-type format for `CWL` usage, accordingly to specified arguments (see description details).
    """
    def _make_if_ref(_map, _key, _fmt):
        # type: (Dict[str, str], str, str) -> Union[Tuple[Optional[JSON], Optional[str]], Optional[str]]
        return os.path.join(_map[_key], _fmt) if make_reference else (_map, f"{_key}:{_fmt}")

    def _search_explicit_mappings(_media_type):
        # type: (str) -> Union[Tuple[Optional[JSON], Optional[str]], Optional[str]]
        if _media_type in IANA_MAPPING:
            return _make_if_ref(IANA_NAMESPACE_DEFINITION, IANA_NAMESPACE, IANA_MAPPING[_media_type])
        if _media_type in EDAM_MAPPING:  # prefer real reference if available
            return _make_if_ref(EDAM_NAMESPACE_DEFINITION, EDAM_NAMESPACE, EDAM_MAPPING[_media_type])
        if _media_type in OGC_MAPPING:  # prefer real reference if available
            return _make_if_ref(OGC_NAMESPACE_DEFINITION, OGC_NAMESPACE, OGC_MAPPING[_media_type])
        if _media_type in OPENGIS_MAPPING:  # prefer real reference if available
            return _make_if_ref(OPENGIS_NAMESPACE_DEFINITION, OPENGIS_NAMESPACE, OPENGIS_MAPPING[_media_type])
        return None

    def _request_extra_various(_media_type):
        # type: (str) -> Union[Tuple[Optional[JSON], Optional[str]], Optional[str]]
        """
        Attempts multiple request-retry variants to be as permissive as possible to sporadic/temporary failures.
        """
        from weaver.utils import request_extra

        _media_type = clean_media_type_format(_media_type, strip_parameters=True)
        _media_type_url = f"{IANA_NAMESPACE_DEFINITION[IANA_NAMESPACE]}{_media_type}"
        if _media_type in IANA_KNOWN_MEDIA_TYPES:  # avoid HTTP NotFound
            # prefer real reference if available
            _found = _search_explicit_mappings(_media_type)
            if _found is not None:
                return _found
            return _make_if_ref(IANA_NAMESPACE_DEFINITION, IANA_NAMESPACE, _media_type)

        retries = 3
        try:
            resp = request_extra("head", _media_type_url, retries=retries, timeout=2,
                                 allow_redirects=True, allowed_codes=[HTTPOk.code, HTTPNotFound.code])
            if resp.status_code == HTTPOk.code:
                return _make_if_ref(IANA_NAMESPACE_DEFINITION, IANA_NAMESPACE, _media_type)
        except ConnectionError as exc:
            LOGGER.debug("Format request [%s] connection error: [%s]", _media_type_url, exc)
        try:
            for _ in range(retries):
                try:
                    with urlopen(_media_type_url, timeout=2) as resp:  # nosec: B310  # IANA scheme guaranteed HTTP
                        if resp.code == HTTPOk.code:
                            return _make_if_ref(IANA_NAMESPACE_DEFINITION, IANA_NAMESPACE, _media_type)
                except socket.timeout:
                    continue
                break
        except HTTPError:
            pass
        return None

    if not media_type:
        return None if make_reference else (None, None)
    # attempt search without cleanup in case of explicit definition that needs the extra parameters
    found = _search_explicit_mappings(media_type)
    if found:
        return found
    media_type = clean_media_type_format(media_type, strip_parameters=True)
    result = _request_extra_various(media_type)
    if result is not None:
        return result
    found = _search_explicit_mappings(media_type)
    if found:
        return found
    if not must_exist:
        return _make_if_ref(IANA_NAMESPACE_DEFINITION, IANA_NAMESPACE, media_type)
    if result is None and allow_synonym and media_type in _CONTENT_TYPE_SYNONYM_MAPPING:
        media_type = _CONTENT_TYPE_SYNONYM_MAPPING.get(media_type)
        return get_cwl_file_format(media_type, make_reference=make_reference, must_exist=True, allow_synonym=False)
    return None if make_reference else (None, None)


def map_cwl_media_type(cwl_format):
    # type: (Optional[str]) -> Optional[str]
    """
    Obtains the Media-Type that corresponds to the specified :term:`CWL` ``format``.

    :param cwl_format: Long form URL or namespaced variant of a :term:`CWL` format referring to an ontology Media-Type.
    :return: Resolved Media-Type.
    """
    if not cwl_format:
        return None
    ns, ns_fmt = get_cwl_file_format(cwl_format)  # normalize and split components
    if not ns or not ns_fmt:
        ns = IANA_NAMESPACE_DEFINITION
        ns_fmt = cwl_format
    ns_name = list(ns)[0]
    ns_fmt = ns_fmt.split(":", 1)[-1] if "://" not in ns_fmt else ns_fmt
    ctype = FORMAT_NAMESPACE_MAPPINGS[ns_name].get(ns_fmt)
    if not ctype:
        fmt = get_format(ns_fmt)
        ctype = fmt.mime_type if fmt else None
        if not isinstance(ctype, str) or not ctype:
            return None
        for ns_prefix in FORMAT_NAMESPACE_PREFIXES:
            if ctype.startswith(ns_prefix):
                ctype = ctype.split(ns_prefix, 1)[-1]
                break
        if "/" not in ctype:
            return None
    return ctype


def clean_media_type_format(media_type, suffix_subtype=False, strip_parameters=False):
    # type: (str, bool, bool) -> Optional[str]
    """
    Obtains a generic media-type identifier by cleaning up any additional parameters.

    Removes any additional namespace key or URL from :paramref:`media_type` so that it corresponds to the generic
    representation (e.g.: ``application/json``) instead of the ``<namespace-name>:<format>`` mapping variant used
    in `CWL->inputs/outputs->File->format` or the complete URL reference.

    Removes any leading temporary local file prefix inserted by :term:`CWL` when resolving namespace mapping.
    This transforms ``file:///tmp/dir/path/package#application/json`` to plain ``application/json``.

    According to provided arguments, it also cleans up additional parameters or extracts sub-type suffixes.

    :param media_type:
        Media-Type, full URL to media-type or namespace-formatted string that must be cleaned up.
    :param suffix_subtype:
        Remove additional sub-type specializations details separated by ``+`` symbol such that an explicit format like
        ``application/vnd.api+json`` returns only its most basic suffix format defined as``application/json``.
    :param strip_parameters:
        Removes additional media-type parameters such that only the leading part defining the ``type/subtype`` are
        returned. For example, this will get rid of ``; charset=UTF-8`` or ``; version=4.0`` parameters.

    .. note::
        Parameters :paramref:`suffix_subtype` and :paramref:`strip_parameters` are not necessarily exclusive.
    """
    if not media_type:  # avoid mismatching empty string with random type
        return None
    # when 'format' comes from parsed CWL tool instance, the input/output record sets the value
    # using a temporary local file path after resolution against remote namespace ontology
    if media_type.startswith("file://") and "#" in media_type:
        media_type = media_type.split("#")[-1]
    if strip_parameters:
        media_type = media_type.split(";")[0]
    if suffix_subtype and "+" in media_type:
        # parameters are not necessarily stripped, need to re-append them after if any
        parts = media_type.split(";", 1)
        if len(parts) < 2:
            parts.append("")
        else:
            parts[1] = f";{parts[1]}"
        typ, sub = parts[0].split("/")
        sub = sub.split("+")[-1]
        media_type = f"{typ}/{sub}{parts[1]}"
    for v in FORMAT_NAMESPACE_DEFINITIONS.values():
        if v in media_type:
            media_type = media_type.replace(v, "")
            break
    for v in FORMAT_NAMESPACE_DEFINITIONS:
        if media_type.startswith(f"{v}:"):
            media_type = media_type.replace(f"{v}:", "")
            break
    search = True
    for _map in [EDAM_MAPPING, OGC_MAPPING, OPENGIS_MAPPING]:
        if not search:
            break
        for v in _map.values():
            if v.endswith(media_type):
                media_type = [k for k in _map if v.endswith(_map[k])][0]
                search = False
                break
    return media_type


def guess_target_format(request, default=ContentType.APP_JSON):
    # type: (AnyRequestType, Optional[Union[ContentType, str]]) -> ContentType
    """
    Guess the best applicable response ``Content-Type`` header from the request.

    Considers the request ``Accept`` header, ``format`` query and alternatively ``f`` query to parse possible formats.
    Full Media-Type are expected in the header. Query parameters can use both the full Media-Type, or only the sub-type
    (i.e.: :term:`JSON`, :term:`XML`, etc.), with case-insensitive names.

    Defaults to :py:data:`ContentType.APP_JSON` if none was specified as :paramref:`default` explicitly and that no
    ``Accept` header or ``format``/``f`` queries were provided. Otherwise, applies the specified :paramref:`default`
    format specifiers were not provided in the request.

    Applies some specific logic to handle automatically added ``Accept`` headers by many browsers such that sending
    requests to the :term:`API` using them will not automatically default back to :term:`XML` or similar `HTML`
    representations. If browsers are used to send requests, but that ``format``/``f`` queries are used directly in the
    URL, those will be applied since this is a very intuitive (and easier) approach to request different formats when
    using browsers.

    When ``User-Agent`` clients are identified as another source, such as sending requests from a server or from code,
    both headers and query parameters are applied directly without question.

    :returns: Matched media-type or default.
    """
    from weaver.utils import get_header

    format_query = request.params.get("format") or request.params.get("f")
    content_type = None
    if format_query:
        content_type = OutputFormat.get(format_query, default=None, allow_version=False)
        if content_type:
            content_type = get_content_type(content_type)
    if not content_type:
        content_type = get_header("accept", request.headers, default=default or "")
        for ctype in content_type.split(","):
<<<<<<< HEAD
            ctype = clean_media_type_format(ctype, suffix_subtype=True, strip_parameters=True)
            if ctype != default:
=======
            ctype = clean_mime_type_format(ctype, suffix_subtype=True, strip_parameters=True)
            if ctype != default or not default:
>>>>>>> 74c714fd
                # because most browsers enforce some 'visual' list of accept header, revert to JSON if detected
                # explicit request set by client (e.g.: using 'requests') will have full control over desired content
                user_agent = get_header("user-agent", request.headers)
                if user_agent and any(browser in user_agent for browser in ["Mozilla", "Chrome", "Safari"]):
                    content_type = default or ContentType.APP_JSON
    if not content_type or content_type == ContentType.ANY:
        content_type = default or ContentType.APP_JSON
    return content_type


def json_default_handler(obj):
    # type: (Any) -> Union[JSON, str, None]
    if isinstance(obj, (datetime.date, datetime.datetime)):
        return obj.isoformat()
    raise TypeError(f"Type {type(obj)} not serializable.")


def repr_json(data, force_string=True, ensure_ascii=False, indent=2, **kwargs):
    # type: (Any, bool, bool, Optional[int], **Any) -> Union[JSON, str, None]
    """
    Ensure that the input data can be serialized as JSON to return it formatted representation as such.

    If formatting as JSON fails, returns the data as string representation or ``None`` accordingly.
    """
    if data is None:
        return None
    default = kwargs.pop("default", None)
    if default is None:
        default = json_default_handler
    try:
        if isinstance(data, str):
            return data  # avoid adding additional quotes
        data_str = json.dumps(data, indent=indent, ensure_ascii=ensure_ascii, default=default, **kwargs)
        return data_str if force_string else data
    except Exception:  # noqa: W0703 # nosec: B110
        return str(data)


if TYPE_CHECKING:
    from weaver.typedefs import Literal

    AnyOutputFormat = Literal[
        OutputFormat.JSON,
        OutputFormat.XML,
        OutputFormat.YAML,
        OutputFormat.YML,
    ]<|MERGE_RESOLUTION|>--- conflicted
+++ resolved
@@ -946,13 +946,8 @@
     if not content_type:
         content_type = get_header("accept", request.headers, default=default or "")
         for ctype in content_type.split(","):
-<<<<<<< HEAD
             ctype = clean_media_type_format(ctype, suffix_subtype=True, strip_parameters=True)
-            if ctype != default:
-=======
-            ctype = clean_mime_type_format(ctype, suffix_subtype=True, strip_parameters=True)
             if ctype != default or not default:
->>>>>>> 74c714fd
                 # because most browsers enforce some 'visual' list of accept header, revert to JSON if detected
                 # explicit request set by client (e.g.: using 'requests') will have full control over desired content
                 user_agent = get_header("user-agent", request.headers)
