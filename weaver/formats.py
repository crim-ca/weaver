--- conflicted
+++ resolved
@@ -116,15 +116,11 @@
     IMAGE_GIF = "image/gif"
     IMAGE_PNG = "image/png"
     IMAGE_TIFF = "image/tiff"
-<<<<<<< HEAD
     IMAGE_SVG_XML = "image/svg+xml"
-    MULTI_PART_FORM = "multipart/form-data"
-=======
     MULTIPART_ANY = "multipart/*"
     MULTIPART_FORM = "multipart/form-data"      # data/file upload
     MULTIPART_MIXED = "multipart/mixed"         # content of various types
     MULTIPART_RELATED = "multipart/related"     # content that contain cross-references with Content-ID (CID)
->>>>>>> 506f9c43
     TEXT_ENRICHED = "text/enriched"
     TEXT_HTML = "text/html"
     TEXT_PLAIN = "text/plain"
@@ -456,12 +452,8 @@
     ContentType.APP_DIR: "/",   # force href to finish with explicit '/' to mark directory
     ContentType.APP_OCTET_STREAM: ".bin",
     ContentType.APP_FORM: "",
-<<<<<<< HEAD
-    ContentType.MULTI_PART_FORM: "",
+    ContentType.MULTIPART_FORM: "",
     ContentType.IMAGE_SVG_XML: ".svg",
-=======
-    ContentType.MULTIPART_FORM: "",
->>>>>>> 506f9c43
 }
 _CONTENT_TYPE_EXCLUDE = [
     ContentType.APP_OCTET_STREAM,
