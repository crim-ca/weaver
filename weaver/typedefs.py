--- conflicted
+++ resolved
@@ -523,67 +523,6 @@
         OpenAPISchemaKeyword,
         OpenAPISchemaProperty,
         OpenAPISchemaReference,
-<<<<<<< HEAD
-    ]
-
-    FormatMediaType = TypedDict("FormatMediaType", {
-        "mediaType": Required[str],
-        "encoding": NotRequired[Optional[str]],
-        "schema": NotRequired[Union[str, OpenAPISchema]],
-    }, total=False)
-    ProcessInputOutputItem = TypedDict("ProcessInputOutputItem", {
-        "id": str,
-        "title": NotRequired[str],
-        "description": NotRequired[str],
-        "keywords": NotRequired[List[str]],
-        "metadata": NotRequired[List[Metadata]],
-        "schema": NotRequired[OpenAPISchema],
-        "format": NotRequired[FormatMediaType],
-        "minOccurs": int,
-        "maxOccurs": Union[int, Literal["unbounded"]],
-    }, total=False)
-    ProcessInputOutputMap = Dict[str, ProcessInputOutputItem]
-    ProcessInputOutputList = List[ProcessInputOutputItem]
-    ProcessOffering = TypedDict("ProcessOffering", {
-        "id": Required[str],
-        "version": Optional[str],
-        "title": NotRequired[str],
-        "description": NotRequired[str],
-        "keywords": NotRequired[List[str]],
-        "metadata": NotRequired[List[Metadata]],
-        "inputs": Required[Union[ProcessInputOutputMap, ProcessInputOutputList]],
-        "outputs": Required[Union[ProcessInputOutputMap, ProcessInputOutputList]],
-        "jobControlOptions": List[AnyExecuteControlOption],
-        "outputTransmission": List[AnyExecuteControlOption],
-        "deploymentProfile": str,
-        "processDescriptionURL": NotRequired[str],
-        "processEndpointWPS1": NotRequired[str],
-        "executeEndpoint": NotRequired[str],
-        "links": List[Link],
-        "visibility": NotRequired[AnyVisibility],
-    }, total=False)
-    ProcessDescriptionNested = TypedDict("ProcessDescriptionNested", {
-        "process": ProcessOffering,
-    }, total=False)
-    ProcessDescription = Union[ProcessOffering, ProcessDescriptionNested]
-
-    ExecutionUnitItem = TypedDict("ExecutionUnitItem", {
-        "unit": CWL
-    }, total=True)
-    ProcessDeployment = TypedDict("ProcessDeployment", {
-        "processDescription": ProcessDescription,
-        "executionUnit": List[Union[ExecutionUnitItem, Link]],
-        "immediateDeployment": NotRequired[bool],
-        "deploymentProfileName": str,
-    }, total=True)
-
-    ProcessExecution = TypedDict("ProcessExecution", {
-        "mode": AnyExecuteMode,
-        "response": AnyExecuteResponse,
-        "inputs": ExecutionInputs,
-        "outputs": ExecutionOutputs,
-=======
-        OpenAPISchemaMetadata,
     ]
     OpenAPISpecLicence = TypedDict("OpenAPISpecLicence", {
         "name": str,
@@ -754,5 +693,62 @@
         "parameters": NotRequired[Dict[str, OpenAPISpecParameter]],  # Swagger 2.0, OpenAPI 3.0: 'components/parameters'
         "responses": NotRequired[Dict[str, OpenAPISpecResponse]],    # Swagger 2.0, OpenAPI 3.0: 'components/responses'
         "externalDocs": NotRequired[OpenAPISpecExternalDocs],
->>>>>>> bdb32a34
+    }, total=True)
+    
+    FormatMediaType = TypedDict("FormatMediaType", {
+        "mediaType": Required[str],
+        "encoding": NotRequired[Optional[str]],
+        "schema": NotRequired[Union[str, OpenAPISchema]],
+    }, total=False)
+    ProcessInputOutputItem = TypedDict("ProcessInputOutputItem", {
+        "id": str,
+        "title": NotRequired[str],
+        "description": NotRequired[str],
+        "keywords": NotRequired[List[str]],
+        "metadata": NotRequired[List[Metadata]],
+        "schema": NotRequired[OpenAPISchema],
+        "format": NotRequired[FormatMediaType],
+        "minOccurs": int,
+        "maxOccurs": Union[int, Literal["unbounded"]],
+    }, total=False)
+    ProcessInputOutputMap = Dict[str, ProcessInputOutputItem]
+    ProcessInputOutputList = List[ProcessInputOutputItem]
+    ProcessOffering = TypedDict("ProcessOffering", {
+        "id": Required[str],
+        "version": Optional[str],
+        "title": NotRequired[str],
+        "description": NotRequired[str],
+        "keywords": NotRequired[List[str]],
+        "metadata": NotRequired[List[Metadata]],
+        "inputs": Required[Union[ProcessInputOutputMap, ProcessInputOutputList]],
+        "outputs": Required[Union[ProcessInputOutputMap, ProcessInputOutputList]],
+        "jobControlOptions": List[AnyExecuteControlOption],
+        "outputTransmission": List[AnyExecuteControlOption],
+        "deploymentProfile": str,
+        "processDescriptionURL": NotRequired[str],
+        "processEndpointWPS1": NotRequired[str],
+        "executeEndpoint": NotRequired[str],
+        "links": List[Link],
+        "visibility": NotRequired[AnyVisibility],
+    }, total=False)
+    ProcessDescriptionNested = TypedDict("ProcessDescriptionNested", {
+        "process": ProcessOffering,
+    }, total=False)
+    ProcessDescription = Union[ProcessOffering, ProcessDescriptionNested]
+
+    ExecutionUnitItem = TypedDict("ExecutionUnitItem", {
+        "unit": CWL
+    }, total=True)
+    ProcessDeployment = TypedDict("ProcessDeployment", {
+        "processDescription": ProcessDescription,
+        "executionUnit": List[Union[ExecutionUnitItem, Link]],
+        "immediateDeployment": NotRequired[bool],
+        "deploymentProfileName": str,
+    }, total=True)
+
+    ProcessExecution = TypedDict("ProcessExecution", {
+        "mode": AnyExecuteMode,
+        "response": AnyExecuteResponse,
+        "inputs": ExecutionInputs,
+        "outputs": ExecutionOutputs,
     }, total=True)