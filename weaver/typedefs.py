--- conflicted
+++ resolved
@@ -6,7 +6,20 @@
     import uuid
     from datetime import datetime
     from decimal import Decimal
-    from typing import Any, Callable, Dict, List, MutableMapping, Optional, Sequence, Tuple, Type, TypeVar, Union
+    from typing import (
+        Any,
+        Callable,
+        Dict,
+        List,
+        Mapping,
+        MutableMapping,
+        Optional,
+        Sequence,
+        Tuple,
+        Type,
+        TypeVar,
+        Union
+    )
     from typing_extensions import Literal, NotRequired, ParamSpec, Protocol, Required, TypeAlias, TypedDict
 
     import psutil
@@ -182,20 +195,12 @@
         "provider": NotRequired[str],
         "process": NotRequired[str],
     }, total=False)
-<<<<<<< HEAD
-    CWL_RequirementsDict = Dict[  # {'<req>': {<param>: <val>}}
-        CWL_RequirementNames,
-        Dict[str, JSON],
-    ]
-    CWL_RequirementsList = List[CWL_Requirement]  # [{'class': <req>, <param>: <val>}]
-=======
     CWL_AnyRequirementObject = Union[CWL_Requirement, Dict[str, JSON]]
     CWL_RequirementsDict = Dict[CWL_RequirementNames, CWL_AnyRequirementObject]   # {'<req>': {<param>: <val>}}
     CWL_RequirementsList = List[CWL_Requirement]       # [{'class': <req>, <param>: <val>}]
->>>>>>> 3c52386c
     CWL_AnyRequirements = Union[CWL_RequirementsDict, CWL_RequirementsList]
     CWL_Class = Literal["CommandLineTool", "ExpressionTool", "Workflow"]
-    CWL_Namespace = Dict[str, str]
+    CWL_Namespace = Mapping[str, str]
     CWL_WorkflowStep = TypedDict("CWL_WorkflowStep", {
         "run": str,
         "in": Dict[str, str],   # mapping of <step input: workflow input | other-step output>
